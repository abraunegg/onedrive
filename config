--- conflicted
+++ resolved
@@ -30,8 +30,5 @@
 # monitor_log_frequency = "5"
 # monitor_fullscan_frequency = "10"
 # sync_root_files = "false"
-<<<<<<< HEAD
 # classify_as_big_delete = "1000"
-=======
-# user_agent = ""
->>>>>>> ca9a6b6a
+# user_agent = ""