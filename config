--- conflicted
+++ resolved
@@ -34,8 +34,5 @@
 # user_agent = ""
 # remove_source_files = "false"
 # skip_dir_strict_match = "false"
-<<<<<<< HEAD
-# bypass_data_preservation = "false"
-=======
 # application_id = ""
->>>>>>> feb3d96a
+# bypass_data_preservation = "false"