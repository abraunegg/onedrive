--- conflicted
+++ resolved
@@ -1,8 +1,4 @@
-<<<<<<< HEAD
-.TH ONEDRIVE "1" "December 2018" "@VERSION@" "User Commands"
-=======
-.TH ONEDRIVE "1" "February 2019" "2.2.5" "User Commands"
->>>>>>> 4c3b959b
+.TH ONEDRIVE "1" "February 2019" "@VERSION@" "User Commands"
 .SH NAME
 onedrive \- folder synchronization with OneDrive
 .SH SYNOPSIS
