--- conflicted
+++ resolved
@@ -1,8 +1,4 @@
-<<<<<<< HEAD
-.TH ONEDRIVE "1" "February 2019" "@VERSION@" "User Commands"
-=======
-.TH ONEDRIVE "1" "March 2019" "2.2.6" "User Commands"
->>>>>>> 99c0267c
+.TH ONEDRIVE "1" "March 2019" "@VERSION@" "User Commands"
 .SH NAME
 onedrive \- folder synchronization with OneDrive
 .SH SYNOPSIS
