# OneDrive Free Client
[![Version](https://img.shields.io/github/v/release/abraunegg/onedrive)](https://github.com/abraunegg/onedrive/releases)
[![Release Date](https://img.shields.io/github/release-date/abraunegg/onedrive)](https://github.com/abraunegg/onedrive/releases)
[![Travis CI](https://img.shields.io/travis/com/abraunegg/onedrive)](https://travis-ci.com/abraunegg/onedrive/builds)
[![Docker Build](https://img.shields.io/docker/automated/driveone/onedrive)](https://hub.docker.com/r/driveone/onedrive)
[![Docker Pulls](https://img.shields.io/docker/pulls/driveone/onedrive)](https://hub.docker.com/r/driveone/onedrive)

A complete tool to interact with OneDrive on Linux. Built following the UNIX philosophy

## Features
*   State caching
*   Real-Time file monitoring with Inotify
*   File upload / download validation to ensure data integrity
*   Resumable uploads
*   Support OneDrive for Business (part of Office 365)
<<<<<<< HEAD
*   OneDrive Personal Shared folders
*   OneDrive Business Shared folders (refer to README.BusinessSharedFolders.md to configure)
*   SharePoint / Office 365 Shared Libraries (refer to README.Office365.md to configure)
=======
*   Shared folders (OneDrive Personal)
*   SharePoint / Office 365 Shared Libraries (refer to [docs/Office365.md](https://github.com/abraunegg/onedrive/blob/master/docs/Office365.md) to configure)
>>>>>>> 14cd47b5
*   Desktop notifications via libnotify
*   Dry-run capability to test configuration changes
*   Prevent major OneDrive accidental data deletion after configuration change

## What's missing
*   While local changes are uploaded right away, remote changes are delayed until next sync when using --monitor
*   No GUI

## Building and Installation
See [docs/INSTALL.md](https://github.com/abraunegg/onedrive/blob/master/docs/INSTALL.md)

## Configuration and Usage
See [docs/USAGE.md](https://github.com/abraunegg/onedrive/blob/master/docs/USAGE.md)

## Docker support
See [docs/Docker.md](https://github.com/abraunegg/onedrive/blob/master/docs/Docker.md)

## OneDrive Business Shared folders
See [docs/README.BusinessSharedFolders.md](docs/README.BusinessSharedFolders.md)

## Sharepoint group drive in Office 365 business or education
See [docs/Office365.md](https://github.com/abraunegg/onedrive/blob/master/docs/Office365.md)

## Reporting issues
If you encounter any bugs you can report them here on Github. Before filing an issue be sure to:

1.  Check the version of the application you are using `onedrive --version` and ensure that you are running either the latest [release](https://github.com/abraunegg/onedrive/releases) or built from master.
2.  Fill in a new bug report using the [issue template](https://github.com/abraunegg/onedrive/issues/new?template=bug_report.md)
3.  Generate a debug log for support using the following [process](https://github.com/abraunegg/onedrive/wiki/Generate-debug-log-for-support)
4.  Upload the debug log to [pastebin](https://pastebin.com/) or archive and email to support@mynas.com.au<|MERGE_RESOLUTION|>--- conflicted
+++ resolved
@@ -13,14 +13,10 @@
 *   File upload / download validation to ensure data integrity
 *   Resumable uploads
 *   Support OneDrive for Business (part of Office 365)
-<<<<<<< HEAD
-*   OneDrive Personal Shared folders
+*   Shared folders (OneDrive Personal)
 *   OneDrive Business Shared folders (refer to README.BusinessSharedFolders.md to configure)
-*   SharePoint / Office 365 Shared Libraries (refer to README.Office365.md to configure)
-=======
-*   Shared folders (OneDrive Personal)
+*   OneDrive Business Shared folders (refer to [docs/README.BusinessSharedFolders.md](https://github.com/abraunegg/onedrive/blob/master/docs/README.BusinessSharedFolders.md) to configure)
 *   SharePoint / Office 365 Shared Libraries (refer to [docs/Office365.md](https://github.com/abraunegg/onedrive/blob/master/docs/Office365.md) to configure)
->>>>>>> 14cd47b5
 *   Desktop notifications via libnotify
 *   Dry-run capability to test configuration changes
 *   Prevent major OneDrive accidental data deletion after configuration change
