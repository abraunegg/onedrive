--- conflicted
+++ resolved
@@ -79,11 +79,8 @@
 	src/upload.d \
 	src/util.d \
 	src/progress.d \
-<<<<<<< HEAD
+	src/arsd/cgi.d \
 	src/translations.d
-=======
-	src/arsd/cgi.d
->>>>>>> 1ac5d87d
 
 ifeq ($(NOTIFICATIONS),yes)
 SOURCES += src/notifications/notify.d src/notifications/dnotify.d
@@ -159,5 +156,4 @@
 	rm -f $(DESTDIR)$(ZSH_COMPLETION_DIR)/_onedrive
 	rm -f $(DESTDIR)$(BASH_COMPLETION_DIR)/onedrive
 	rm -f $(DESTDIR)$(FISH_COMPLETION_DIR)/onedrive.fish
-endif
-
+endif