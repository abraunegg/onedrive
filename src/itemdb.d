--- conflicted
+++ resolved
@@ -361,8 +361,6 @@
 			FROM item
 			WHERE remoteDriveId = ?1
 		";
-<<<<<<< HEAD
-=======
 		selectRemoteTypeByNameStmt = "
 			SELECT *
 			FROM item
@@ -375,7 +373,6 @@
 			WHERE type = 'remote'
 			AND remoteDriveId = ?1
 		";
->>>>>>> e9a0a74d
 		selectItemByParentIdStmt = "SELECT * FROM item WHERE driveId = ? AND parentId = ?";
 		deleteItemByIdStmt = "DELETE FROM item WHERE driveId = ? AND id = ?";
 		
@@ -612,9 +609,6 @@
 				// Handle the error appropriately
 				detailSQLErrorMessage(exception);
 			}
-<<<<<<< HEAD
-
-=======
 			return false;
 		}
 	}
@@ -635,7 +629,6 @@
 				// Handle the error appropriately
 				detailSQLErrorMessage(exception);
 			}
->>>>>>> e9a0a74d
 			return false;
 		}
 	}
@@ -659,7 +652,6 @@
 			return false;
 		}
 	}
-	
 	
 	// returns true if an item id is in the database
 	bool idInLocalDatabase(const(string) driveId, const(string) id) {
