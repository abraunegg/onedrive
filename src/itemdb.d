--- conflicted
+++ resolved
@@ -652,11 +652,7 @@
 			return false;
 		}
 	}
-	
-<<<<<<< HEAD
-	
-=======
->>>>>>> 5a201547
+
 	// returns true if an item id is in the database
 	bool idInLocalDatabase(const(string) driveId, const(string) id) {
 		synchronized(databaseLock) {
