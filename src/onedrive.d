import std.net.curl;
import etc.c.curl: CurlOption;
import std.datetime, std.exception, std.file, std.json, std.path;
import std.stdio, std.string, std.uni, std.uri, std.file;
import std.array: split;
import core.stdc.stdlib;
import core.thread, std.conv, std.math;
import std.algorithm.searching;
import progress;
import config;
static import log;
shared bool debugResponse = false;
private bool dryRun = false;
private bool simulateNoRefreshTokenFile = false;
private ulong retryAfterValue = 0;

private immutable {
	// Azure Active Directory & Graph Explorer Endpoints
	// Global & Defaults
	string globalAuthEndpoint = "https://login.microsoftonline.com";
	string globalGraphEndpoint = "https://graph.microsoft.com";
	
	// US Government L4
	string usl4AuthEndpoint = "https://login.microsoftonline.us";
	string usl4GraphEndpoint = "https://graph.microsoft.us";
	
	// US Government L5
	string usl5AuthEndpoint = "https://login.microsoftonline.us";
	string usl5GraphEndpoint = "https://dod-graph.microsoft.us";
	
	// Germany
	string deAuthEndpoint = "https://login.microsoftonline.de";
	string deGraphEndpoint = "https://graph.microsoft.de";
	
	// China
	string cnAuthEndpoint = "https://login.chinacloudapi.cn";
	string cnGraphEndpoint = "https://microsoftgraph.chinacloudapi.cn";	
}

private {
	// Client ID / Application ID (abraunegg)
	string clientId = "d50ca740-c83f-4d1b-b616-12c519384f0c";

	// Default User Agent configuration
	string isvTag = "ISV";
	string companyName = "abraunegg";
	// Application name as per Microsoft Azure application registration
	string appTitle = "OneDrive Client for Linux";

	// Default Drive ID
	string driveId = "";
	
	// API Query URL's, based on using defaults, but can be updated by config option 'azure_ad_endpoint'
	// Authentication
	string authUrl = globalAuthEndpoint ~ "/common/oauth2/v2.0/authorize";
	string redirectUrl = globalAuthEndpoint ~ "/common/oauth2/nativeclient";
	string tokenUrl = globalAuthEndpoint ~ "/common/oauth2/v2.0/token";
	
	// Drive Queries
	string driveUrl = globalGraphEndpoint ~ "/v1.0/me/drive";
	string driveByIdUrl = globalGraphEndpoint ~ "/v1.0/drives/";
	
	// What is 'shared with me' Query
	string sharedWithMe = globalGraphEndpoint ~ "/v1.0/me/drive/sharedWithMe";
	
	// What are my 'tenant' details
	string sharepointTenantId = globalGraphEndpoint ~ "/v1.0/organization";
	
	// Item Queries
	string itemByIdUrl = globalGraphEndpoint ~ "/v1.0/me/drive/items/";
	string itemByPathUrl = globalGraphEndpoint ~ "/v1.0/me/drive/root:/";
	
	// Office 365 / SharePoint Queries
	string siteSearchUrl = globalGraphEndpoint ~ "/v1.0/sites?search";
	string siteDriveUrl = globalGraphEndpoint ~ "/v1.0/sites/";
}

class OneDriveException: Exception
{
	// https://docs.microsoft.com/en-us/onedrive/developer/rest-api/concepts/errors
	int httpStatusCode;
	JSONValue error;

	@safe pure this(int httpStatusCode, string reason, string file = __FILE__, size_t line = __LINE__)
	{
		this.httpStatusCode = httpStatusCode;
		this.error = error;
		string msg = format("HTTP request returned status code %d (%s)", httpStatusCode, reason);
		super(msg, file, line);
	}

	this(int httpStatusCode, string reason, ref const JSONValue error, string file = __FILE__, size_t line = __LINE__)
	{
		this.httpStatusCode = httpStatusCode;
		this.error = error;
		string msg = format("HTTP request returned status code %d (%s)\n%s", httpStatusCode, reason, toJSON(error, true));
		super(msg, file, line);
	}
}

final class OneDriveApi
{
	private Config cfg;
	private string refreshToken, accessToken;
	private SysTime accessTokenExpiration;
	private HTTP http;

	// If true, every new access token is printed
	bool printAccessToken;
	
	// OneDrive Business External Shared Folder tenant handling
	bool externalTenant = false;
	string externalTenantID = "";
	string externalTokenUrl = "";
	string externalRefreshToken = "";
	string externalAccessToken = "";
	SysTime externalAccessTokenExpiration;

	this(Config cfg)
	{
		this.cfg = cfg;
		http = HTTP();
		// Curl Timeout Handling
		// DNS lookup timeout
		http.dnsTimeout = (dur!"seconds"(5));
		// Timeout for connecting
		http.connectTimeout = (dur!"seconds"(10));
		// with the following settings we force
		// - if there is no data flow for 5min, abort
		// - if the download time for one item exceeds 1h, abort
		//
		// timeout for activity on connection
		// this translates into Curl's CURLOPT_LOW_SPEED_TIME
		// which says
		//   It contains the time in number seconds that the
		//   transfer speed should be below the CURLOPT_LOW_SPEED_LIMIT
		//   for the library to consider it too slow and abort.
		http.dataTimeout = (dur!"seconds"(300));
		// maximum time an operation is allowed to take
		// This includes dns resolution, connecting, data transfer, etc.
		http.operationTimeout = (dur!"seconds"(3600));
		
		// Specify how many redirects should be allowed
		http.maxRedirects(5);
		
		// Do we enable curl debugging?
		if (cfg.getValueBool("debug_https")) {
			http.verbose = true;
			.debugResponse = true;
		}
		
		// Configure Azure AD endpoints if 'azure_ad_endpoint' is configured
		string azureConfigValue = cfg.getValueString("azure_ad_endpoint");
		switch(azureConfigValue) {
			case "":
				log.log("Configuring Global Azure AD Endpoints");
				break;
			case "USL4":
				log.log("Configuring Azure AD for US Government Endpoints");
				// Authentication
				authUrl = usl4AuthEndpoint ~ "/common/oauth2/v2.0/authorize";
				redirectUrl = usl4AuthEndpoint ~ "/common/oauth2/nativeclient";
				tokenUrl = usl4AuthEndpoint ~ "/common/oauth2/v2.0/token";
				// Drive Queries
				driveUrl = usl4GraphEndpoint ~ "/v1.0/me/drive";
				driveByIdUrl = usl4GraphEndpoint ~ "/v1.0/drives/";					
				// Item Queries
				itemByIdUrl = usl4GraphEndpoint ~ "/v1.0/me/drive/items/";
				itemByPathUrl = usl4GraphEndpoint ~ "/v1.0/me/drive/root:/";
				// Office 365 / SharePoint Queries
				siteSearchUrl = usl4GraphEndpoint ~ "/v1.0/sites?search";
				siteDriveUrl = usl4GraphEndpoint ~ "/v1.0/sites/";
				// Shared With Me
				sharedWithMe = usl4GraphEndpoint ~ "/v1.0/me/drive/sharedWithMe";
				sharepointTenantId = usl4GraphEndpoint ~ "/v1.0/organization"; 
				break;
			case "USL5":
				log.log("Configuring Azure AD for US Government Endpoints (DOD)");
				// Authentication
				authUrl = usl5AuthEndpoint ~ "/common/oauth2/v2.0/authorize";
				redirectUrl = usl5AuthEndpoint ~ "/common/oauth2/nativeclient";
				tokenUrl = usl5AuthEndpoint ~ "/common/oauth2/v2.0/token";
				// Drive Queries
				driveUrl = usl5GraphEndpoint ~ "/v1.0/me/drive";
				driveByIdUrl = usl5GraphEndpoint ~ "/v1.0/drives/";					
				// Item Queries
				itemByIdUrl = usl5GraphEndpoint ~ "/v1.0/me/drive/items/";
				itemByPathUrl = usl5GraphEndpoint ~ "/v1.0/me/drive/root:/";
				// Office 365 / SharePoint Queries
				siteSearchUrl = usl5GraphEndpoint ~ "/v1.0/sites?search";
				siteDriveUrl = usl5GraphEndpoint ~ "/v1.0/sites/";
				// Shared With Me
				sharedWithMe = usl5GraphEndpoint ~ "/v1.0/me/drive/sharedWithMe";
				sharepointTenantId = usl5GraphEndpoint ~ "/v1.0/organization";
				break;
			case "DE":
				log.log("Configuring Azure AD Germany");
				// Authentication
				authUrl = deAuthEndpoint ~ "/common/oauth2/v2.0/authorize";
				redirectUrl = deAuthEndpoint ~ "/common/oauth2/nativeclient";
				tokenUrl = deAuthEndpoint ~ "/common/oauth2/v2.0/token";
				// Drive Queries
				driveUrl = deGraphEndpoint ~ "/v1.0/me/drive";
				driveByIdUrl = deGraphEndpoint ~ "/v1.0/drives/";					
				// Item Queries
				itemByIdUrl = deGraphEndpoint ~ "/v1.0/me/drive/items/";
				itemByPathUrl = deGraphEndpoint ~ "/v1.0/me/drive/root:/";
				// Office 365 / SharePoint Queries
				siteSearchUrl = deGraphEndpoint ~ "/v1.0/sites?search";
				siteDriveUrl = deGraphEndpoint ~ "/v1.0/sites/";
				// Shared With Me
				sharedWithMe = deGraphEndpoint ~ "/v1.0/me/drive/sharedWithMe";
				sharepointTenantId = deGraphEndpoint ~ "/v1.0/organization";
				break;
			case "CN":
				log.log("Configuring AD China operated by 21Vianet");
				// Authentication
				authUrl = cnAuthEndpoint ~ "/common/oauth2/v2.0/authorize";
				redirectUrl = cnAuthEndpoint ~ "/common/oauth2/nativeclient";
				tokenUrl = cnAuthEndpoint ~ "/common/oauth2/v2.0/token";
				// Drive Queries
				driveUrl = cnGraphEndpoint ~ "/v1.0/me/drive";
				driveByIdUrl = cnGraphEndpoint ~ "/v1.0/drives/";					
				// Item Queries
				itemByIdUrl = cnGraphEndpoint ~ "/v1.0/me/drive/items/";
				itemByPathUrl = cnGraphEndpoint ~ "/v1.0/me/drive/root:/";
				// Office 365 / SharePoint Queries
				siteSearchUrl = cnGraphEndpoint ~ "/v1.0/sites?search";
				siteDriveUrl = cnGraphEndpoint ~ "/v1.0/sites/";
				// Shared With Me
				sharedWithMe = cnGraphEndpoint ~ "/v1.0/me/drive/sharedWithMe";
				sharepointTenantId = cnGraphEndpoint ~ "/v1.0/organization";
				break;
			// Default - all other entries 
			default:
				log.log("Unknown Azure AD Endpoint request - using Global Azure AD Endpoints");
		}
		
		// Configure the User Agent string
		if (cfg.getValueString("user_agent") == "") {
			// Application User Agent string defaults
			// Comply with OneDrive traffic decoration requirements
			// https://docs.microsoft.com/en-us/sharepoint/dev/general-development/how-to-avoid-getting-throttled-or-blocked-in-sharepoint-online
			// - Identify as ISV and include Company Name, App Name separated by a pipe character and then adding Version number separated with a slash character
			// Note: If you've created an application, the recommendation is to register and use AppID and AppTitle
			// The issue here is that currently the application is still using the 'skilion' application ID, thus no idea what the AppTitle used was.
			http.setUserAgent = isvTag ~ "|" ~ companyName ~ "|" ~ appTitle ~ "/" ~ strip(import("version"));
		} else {
			// Use the value entered by the user
			http.setUserAgent = cfg.getValueString("user_agent");
		}
		
		// What version of HTTP protocol do we use?
		// Curl >= 7.62.0 defaults to http2 for a significant number of operations
		if (cfg.getValueBool("force_http_2")) {
			// Use curl defaults
			log.vdebug("Upgrading all HTTP operations to HTTP/2 where applicable");
		} else {
			// Downgrade curl by default due to silent exist issues when using http/2
			// See issue #501 for details and discussion
			log.vdebug("Downgrading all HTTP operations to HTTP/1.1 by default");
			// Downgrade to HTTP 1.1 - yes version = 2 is HTTP 1.1
			http.handle.set(CurlOption.http_version,2);
		}
		
		// Do we set the dryRun handlers?
		if (cfg.getValueBool("dry_run")) {
			.dryRun = true;
			if (cfg.getValueBool("logout")) {
				.simulateNoRefreshTokenFile = true;
			}
		}
	}

	// Shutdown OneDrive HTTP construct
	void shutdown()
	{
		// reset any values to defaults, freeing any set objects
		http.clearRequestHeaders();
		http.onSend = null;
		http.onReceive = null;
		http.onReceiveHeader = null;
		http.onReceiveStatusLine = null;
		http.contentLength = 0;
		// shut down the curl instance
		http.shutdown();
	}

	bool init()
	{
		// Update clientId if application_id is set in config file
		if (cfg.getValueString("application_id") != "") {
			// an application_id is set in config file
			clientId = cfg.getValueString("application_id");
			companyName = "custom_application";
		}
		
		// detail what we are using for applicaion identification
		log.vdebug("clientId    = ", clientId);
		log.vdebug("companyName = ", companyName);
		log.vdebug("appTitle    = ", appTitle);
		
		try {
			driveId = cfg.getValueString("drive_id");
			if (driveId.length) {
				driveUrl = driveByIdUrl ~ driveId;
				itemByIdUrl = driveUrl ~ "/items";
				itemByPathUrl = driveUrl ~ "/root:/";
			}
		} catch (Exception e) {}
	
		if (!.dryRun) {
			// original code
			try {
				refreshToken = readText(cfg.refreshTokenFilePath);
			} catch (FileException e) {
				try {
					return authorize();
				} catch (CurlException e) {
					log.error("Cannot authorize with Microsoft OneDrive Service");
					return false;
				}
			}
			return true;
		} else {
			// --dry-run
			if (!.simulateNoRefreshTokenFile) {
				try {
					refreshToken = readText(cfg.refreshTokenFilePath);
				} catch (FileException e) {
					return authorize();
				}
				return true;
			} else {
				// --dry-run & --logout
				return authorize();
			}
		}
	}

	bool authorize()
	{
		import std.stdio, std.regex;
		char[] response;
		string url = authUrl ~ "?client_id=" ~ clientId ~ "&scope=User.Read%20Files.ReadWrite%20Files.ReadWrite.all%20Sites.Read.All%20Sites.ReadWrite.All%20offline_access&response_type=code&redirect_uri=" ~ redirectUrl;
		string authFilesString = cfg.getValueString("auth_files");
		if (authFilesString == "") {
			log.log("Authorize this app visiting:\n");
			write(url, "\n\n", "Enter the response uri: ");
			readln(response);
			cfg.applicationAuthorizeResponseUri = true;
		} else {
			string[] authFiles = authFilesString.split(":");
			string authUrl = authFiles[0];
			string responseUrl = authFiles[1];
			auto authUrlFile = File(authUrl, "w");
			authUrlFile.write(url);
			authUrlFile.close();
			while (!exists(responseUrl)) {
				Thread.sleep(dur!("msecs")(100));
			}
			
			// read response from OneDrive
			try {
				response = cast(char[]) read(responseUrl);
			} catch (OneDriveException e) {
				// exception generated
				displayOneDriveErrorMessage(e.msg);
				return false;
			}	
			
			// try to remove old files
			try {
				std.file.remove(authUrl);
				std.file.remove(responseUrl);
			} catch (FileException e) {
				log.error("Cannot remove files ", authUrl, " ", responseUrl);
				return false;
			}
		}
		// match the authorization code
		auto c = matchFirst(response, r"(?:[\?&]code=)([\w\d-.]+)");
		if (c.empty) {
			log.log("Invalid uri");
			return false;
		}
		c.popFront(); // skip the whole match
		redeemToken(c.front);
		return true;
	}

	ulong getRetryAfterValue()
	{
		// Return the current value of retryAfterValue if it has been set to something other than 0
		return .retryAfterValue;
	}
	
	void resetRetryAfterValue()
	{
		// Reset the current value of retryAfterValue to 0 after it has been used
		.retryAfterValue = 0;
	}

	void setExternalTenant(string externalTenantValue)
	{
		// Flag that we are using an external tenant
		externalTenant = true;
		externalTenantID = externalTenantValue;
		
		// Configure externalTokenUrl for this external tenant
		string azureConfigValue = cfg.getValueString("azure_ad_endpoint");
		switch(azureConfigValue) {
			case "":
				externalTokenUrl = globalAuthEndpoint ~ "/" ~ externalTenantID ~ "/oauth2/v2.0/token";
				break;
			case "USL4":
				externalTokenUrl = usl4AuthEndpoint ~ "/" ~ externalTenantID ~ "/oauth2/v2.0/token";
				break;
			case "USL5":
				externalTokenUrl = usl5AuthEndpoint ~ "/" ~ externalTenantID ~ "/oauth2/v2.0/token";
				break;
			case "DE":
				externalTokenUrl = deAuthEndpoint ~ "/" ~ externalTenantID ~ "/oauth2/v2.0/token";
				break;
			case "CN":
				externalTokenUrl = cnAuthEndpoint ~ "/" ~ externalTenantID ~ "/oauth2/v2.0/token";
				tokenUrl = cnAuthEndpoint ~ "/common/oauth2/v2.0/token";
				break;
			// Default - all other entries 
			default:
				externalTokenUrl = globalAuthEndpoint ~ "/" ~ externalTenantID ~ "/oauth2/v2.0/token";
		}
		
		// Get new token and configure this for use
		newToken();	
	}

	void clearExternalTenant()
	{
		// Clear any external tenant that was set
		externalTenant = false;
		externalTenantID = "";
		externalTokenUrl = "";
		externalRefreshToken = "";
		externalAccessToken = "";
	}

	// https://docs.microsoft.com/en-us/onedrive/developer/rest-api/api/drive_get
	JSONValue getDefaultDrive()
	{
		checkAccessTokenExpired();
		const(char)[] url;
		url = driveUrl;
		return get(driveUrl);
	}

	// https://docs.microsoft.com/en-us/onedrive/developer/rest-api/api/driveitem_get
	JSONValue getDefaultRoot()
	{
		checkAccessTokenExpired();
		const(char)[] url;
		url = driveUrl ~ "/root";
		return get(url);
	}
	
	// https://docs.microsoft.com/en-us/onedrive/developer/rest-api/api/driveitem_get
	JSONValue getDriveIdRoot(const(char)[] driveId)
	{
		checkAccessTokenExpired();
		const(char)[] url;
		url = driveByIdUrl ~ driveId ~ "/root";
		return get(url);
	}

	// https://docs.microsoft.com/en-us/onedrive/developer/rest-api/api/site_get
	JSONValue getTenantID()
	{
		checkAccessTokenExpired();
		const(char)[] url;
		url = sharepointTenantId;
		return get(url);
	}
	
	// https://docs.microsoft.com/en-us/graph/api/drive-sharedwithme
	JSONValue getSharedWithMe()
	{
		checkAccessTokenExpired();
		const(char)[] url;
		url = sharedWithMe;
		url ~= "?allowexternal=true";
		return get(url);
	}
	
	// https://docs.microsoft.com/en-us/onedrive/developer/rest-api/api/drive_get
	JSONValue getDriveQuota(const(char)[] driveId)
	{
		checkAccessTokenExpired();
		const(char)[] url;
		url = driveByIdUrl ~ driveId ~ "/";
		url ~= "?select=quota";
		return get(url);
	}
	
	// https://docs.microsoft.com/en-us/onedrive/developer/rest-api/api/driveitem_delta
	JSONValue viewChangesByItemId(const(char)[] driveId, const(char)[] id, const(char)[] deltaLink)
	{
		checkAccessTokenExpired();
		const(char)[] url;
		// configure deltaLink to query
		if (deltaLink.empty) {
			url = driveByIdUrl ~ driveId ~ "/items/" ~ id ~ "/delta";
			url ~= "?select=id,name,eTag,cTag,deleted,file,folder,root,fileSystemInfo,remoteItem,parentReference,size";
		} else {
			url = deltaLink;
		}
		return get(url);
	}
	
	// https://docs.microsoft.com/en-us/onedrive/developer/rest-api/api/driveitem_delta
	JSONValue viewChangesByDriveId(const(char)[] driveId, const(char)[] deltaLink)
	{
		checkAccessTokenExpired();
		const(char)[] url = deltaLink;
		if (url == null) {
			url = driveByIdUrl ~ driveId ~ "/root/delta";
			url ~= "?select=id,name,eTag,cTag,deleted,file,folder,root,fileSystemInfo,remoteItem,parentReference,size";
		}
		return get(url);
	}
	
	// https://docs.microsoft.com/en-us/onedrive/developer/rest-api/api/driveitem_list_children
	JSONValue listChildren(const(char)[] driveId, const(char)[] id, const(char)[] nextLink)
	{
		checkAccessTokenExpired();
		const(char)[] url;
		// configure URL to query
		if (nextLink.empty) {
			url = driveByIdUrl ~ driveId ~ "/items/" ~ id ~ "/children";
			url ~= "?select=id,name,eTag,cTag,deleted,file,folder,root,fileSystemInfo,remoteItem,parentReference,size";
		} else {
			url = nextLink;
		}
		return get(url);
	}

	// https://docs.microsoft.com/en-us/onedrive/developer/rest-api/api/driveitem_get_content
	void downloadById(const(char)[] driveId, const(char)[] id, string saveToPath, long fileSize)
	{
		checkAccessTokenExpired();
		scope(failure) {
			if (exists(saveToPath)) remove(saveToPath);
		}
		mkdirRecurse(dirName(saveToPath));
		const(char)[] url = driveByIdUrl ~ driveId ~ "/items/" ~ id ~ "/content?AVOverride=1";
		download(url, saveToPath, fileSize);
	}

	// https://docs.microsoft.com/en-us/onedrive/developer/rest-api/api/driveitem_put_content
	JSONValue simpleUpload(string localPath, string parentDriveId, string parentId, string filename, const(char)[] eTag = null)
	{
		checkAccessTokenExpired();
		string url = driveByIdUrl ~ parentDriveId ~ "/items/" ~ parentId ~ ":/" ~ encodeComponent(filename) ~ ":/content";
		// TODO: investigate why this fails for remote folders
		//if (eTag) http.addRequestHeader("If-Match", eTag);
		/*else http.addRequestHeader("If-None-Match", "*");*/
		return upload(localPath, url);
	}

	// https://docs.microsoft.com/en-us/onedrive/developer/rest-api/api/driveitem_put_content
	JSONValue simpleUploadReplace(string localPath, string driveId, string id, const(char)[] eTag = null)
	{
		checkAccessTokenExpired();
		string url = driveByIdUrl ~ driveId ~ "/items/" ~ id ~ "/content";
		if (eTag) http.addRequestHeader("If-Match", eTag);
		return upload(localPath, url);
	}

	// https://docs.microsoft.com/en-us/onedrive/developer/rest-api/api/driveitem_update
	JSONValue updateById(const(char)[] driveId, const(char)[] id, JSONValue data, const(char)[] eTag = null)
	{
		checkAccessTokenExpired();
		const(char)[] url = driveByIdUrl ~ driveId ~ "/items/" ~ id;
		if (eTag) http.addRequestHeader("If-Match", eTag);
		http.addRequestHeader("Content-Type", "application/json");
		return patch(url, data.toString());
	}

	// https://docs.microsoft.com/en-us/onedrive/developer/rest-api/api/driveitem_delete
	void deleteById(const(char)[] driveId, const(char)[] id, const(char)[] eTag = null)
	{
		checkAccessTokenExpired();
		const(char)[] url = driveByIdUrl ~ driveId ~ "/items/" ~ id;
		//TODO: investigate why this always fail with 412 (Precondition Failed)
		//if (eTag) http.addRequestHeader("If-Match", eTag);
		del(url);
	}

	// https://docs.microsoft.com/en-us/onedrive/developer/rest-api/api/driveitem_post_children
	JSONValue createById(const(char)[] parentDriveId, const(char)[] parentId, JSONValue item)
	{
		checkAccessTokenExpired();
		const(char)[] url = driveByIdUrl ~ parentDriveId ~ "/items/" ~ parentId ~ "/children";
		http.addRequestHeader("Content-Type", "application/json");		
		return post(url, item.toString());
	}

	// Return the details of the specified path
	JSONValue getPathDetails(const(string) path)
	{
		checkAccessTokenExpired();
		const(char)[] url;
		if ((path == ".")||(path == "/")) url = driveUrl ~ "/root/";
		else url = itemByPathUrl ~ encodeComponent(path) ~ ":/";
		url ~= "?select=id,name,eTag,cTag,deleted,file,folder,root,fileSystemInfo,remoteItem,parentReference,size";
		return get(url);
	}
	
	// Return the details of the specified id
	// https://docs.microsoft.com/en-us/onedrive/developer/rest-api/api/driveitem_get
	JSONValue getPathDetailsById(const(char)[] driveId, const(char)[] id)
	{
		checkAccessTokenExpired();
		const(char)[] url;
		url = driveByIdUrl ~ driveId ~ "/items/" ~ id;
		url ~= "?select=id,name,eTag,cTag,deleted,file,folder,root,fileSystemInfo,remoteItem,parentReference,size";
		return get(url);
	}
	
	// Return the requested details of the specified path on the specified drive id
	JSONValue getPathDetailsByDriveId(const(char)[] driveId, const(string) path)
	{
		checkAccessTokenExpired();
		const(char)[] url;
		//		string driveByIdUrl = "https://graph.microsoft.com/v1.0/drives/";
		// Required format: /drives/{drive-id}/root:/{item-path}
		url = driveByIdUrl ~ driveId ~ "/root:/" ~ encodeComponent(path);
		url ~= "?select=id,name,eTag,cTag,deleted,file,folder,root,fileSystemInfo,remoteItem,parentReference,size";
		return get(url);
	}
		
<<<<<<< HEAD
	// Return the requested details of the specified file id
=======
	// Return the requested details of the specified id
>>>>>>> 19cf656c
	// https://docs.microsoft.com/en-us/onedrive/developer/rest-api/api/driveitem_get
	JSONValue getFileDetails(const(char)[] driveId, const(char)[] id)
	{
		checkAccessTokenExpired();
		const(char)[] url;
		url = driveByIdUrl ~ driveId ~ "/items/" ~ id;
		url ~= "?select=size,malware,file,webUrl";
		return get(url);
	}
	
	// Create an anonymous read-only shareable link for an existing file on OneDrive
	// https://docs.microsoft.com/en-us/onedrive/developer/rest-api/api/driveitem_createlink
	JSONValue createShareableLink(const(char)[] driveId, const(char)[] id, JSONValue accessScope)
	{
		checkAccessTokenExpired();
		const(char)[] url;
		url = driveByIdUrl ~ driveId ~ "/items/" ~ id ~ "/createLink";
		http.addRequestHeader("Content-Type", "application/json");		
		return post(url, accessScope.toString());
	}
	
	// https://dev.onedrive.com/items/move.htm
	JSONValue moveByPath(const(char)[] sourcePath, JSONValue moveData)
	{
		// Need to use itemByPathUrl
		checkAccessTokenExpired();
		string url = itemByPathUrl ~ encodeComponent(sourcePath);
		http.addRequestHeader("Content-Type", "application/json");
		return move(url, moveData.toString());
	}
	
	// https://docs.microsoft.com/en-us/onedrive/developer/rest-api/api/driveitem_createuploadsession
	JSONValue createUploadSession(const(char)[] parentDriveId, const(char)[] parentId, const(char)[] filename, const(char)[] eTag = null, JSONValue item = null)
	{
		checkAccessTokenExpired();
		const(char)[] url = driveByIdUrl ~ parentDriveId ~ "/items/" ~ parentId ~ ":/" ~ encodeComponent(filename) ~ ":/createUploadSession";
		if (eTag) http.addRequestHeader("If-Match", eTag);
		http.addRequestHeader("Content-Type", "application/json");
		return post(url, item.toString());
	}

	// https://dev.onedrive.com/items/upload_large_files.htm
	JSONValue uploadFragment(const(char)[] uploadUrl, string filepath, long offset, long offsetSize, long fileSize)
	{
		checkAccessTokenExpired();
		// open file as read-only in binary mode
		auto file = File(filepath, "rb");
		file.seek(offset);
		string contentRange = "bytes " ~ to!string(offset) ~ "-" ~ to!string(offset + offsetSize - 1) ~ "/" ~ to!string(fileSize);
		
		// function scopes
		scope(exit) {
			http.clearRequestHeaders();
			http.onSend = null;
			http.onReceive = null;
			http.onReceiveHeader = null;
			http.onReceiveStatusLine = null;
			http.contentLength = 0;
			// close file if open
			if (file.isOpen()){
				// close open file
				file.close();
			}
		}
		
		http.method = HTTP.Method.put;
		http.url = uploadUrl;
		http.addRequestHeader("Content-Range", contentRange);
		http.onSend = data => file.rawRead(data).length;
		http.contentLength = offsetSize;
		auto response = perform();
		// TODO: retry on 5xx errors
		checkHttpCode(response);
		return response;
	}

	// https://dev.onedrive.com/items/upload_large_files.htm
	JSONValue requestUploadStatus(const(char)[] uploadUrl)
	{
		checkAccessTokenExpired();
		// when using microsoft graph the auth code is different
		return get(uploadUrl, true);
	}

	// https://docs.microsoft.com/en-us/onedrive/developer/rest-api/api/site_search?view=odsp-graph-online
	JSONValue o365SiteSearch(){
		checkAccessTokenExpired();
		const(char)[] url;
		url = siteSearchUrl ~ "=*";
		return get(url);
	}
		
	// https://docs.microsoft.com/en-us/onedrive/developer/rest-api/api/drive_list?view=odsp-graph-online
	JSONValue o365SiteDrives(string site_id){
		checkAccessTokenExpired();
		const(char)[] url;
		url = siteDriveUrl ~ site_id ~ "/drives";
		return get(url);
	}

	private void redeemToken(const(char)[] authCode)
	{
		const(char)[] postData =
			"client_id=" ~ clientId ~
			"&redirect_uri=" ~ redirectUrl ~
			"&code=" ~ authCode ~
			"&grant_type=authorization_code";
		acquireToken(postData);
	}

	private void newToken()
	{
		string postData =
			"client_id=" ~ clientId ~
			"&redirect_uri=" ~ redirectUrl ~
			"&refresh_token=" ~ refreshToken ~
			"&grant_type=refresh_token";
		acquireToken(postData);
	}

	private void acquireToken(const(char)[] postData)
	{
		JSONValue response;
		try {
			if (!externalTenant) {
				// use normal token url
				response = post(tokenUrl, postData);
			} else {
				// use external tenant token url
				response = post(externalTokenUrl, postData);
			}
		} catch (OneDriveException e) {
			// an error was generated
			displayOneDriveErrorMessage(e.msg);
		}
		
		if (response.type() == JSONType.object) {
			// what sort of tenant token are we processing?
			if (!externalTenant) {
				// Normal tenant / token processing
				if ("access_token" in response){
					accessToken = "bearer " ~ response["access_token"].str();
					refreshToken = response["refresh_token"].str();
					accessTokenExpiration = Clock.currTime() + dur!"seconds"(response["expires_in"].integer());
					if (!.dryRun) {
						std.file.write(cfg.refreshTokenFilePath, refreshToken);
					}
					if (printAccessToken) writeln("New access token: ", accessToken);
				} else {
					log.error("\nInvalid authentication response from OneDrive. Please check the response uri\n");
					// re-authorize
					authorize();
				}
			} else {
				// External tenant token handling
				if ("access_token" in response){
					externalAccessToken = "bearer " ~ response["access_token"].str();
					externalRefreshToken = response["refresh_token"].str();
					externalAccessTokenExpiration = Clock.currTime() + dur!"seconds"(response["expires_in"].integer());
					if (printAccessToken) writeln("New external access token: ", externalAccessToken);
				} else {
					log.error("\nInvalid authentication response from OneDrive. Please check the response uri\n");
				}
			}
		} else {
			log.vdebug("Invalid JSON response from OneDrive unable to aquire token to initialize application");
		}
	}

	private void checkAccessTokenExpired()
	{
		try {
			if (Clock.currTime() >= accessTokenExpiration) {
				newToken();
			}
		} catch (OneDriveException e) {
			if (e.httpStatusCode == 400 || e.httpStatusCode == 401) {
				e.msg ~= "\nRefresh token invalid, use --logout to authorize the client again";
			}
		}
	}

	private void addAccessTokenHeader()
	{
		// Which access token header must we add?
		if (!externalTenant) {
			// Add the default client accessToken
			http.addRequestHeader("Authorization", accessToken);
		} else {
			// Add the external tenant accessToken
			if (externalAccessToken.empty) {
				// if this is still empty, we are probably in the process of getting an updated external access token
				// use our original one for the moment until this is set
				http.addRequestHeader("Authorization", accessToken);
			} else {
				http.addRequestHeader("Authorization", externalAccessToken);
			}
		}
	}

	private JSONValue get(const(char)[] url, bool skipToken = false)
	{
		scope(exit) http.clearRequestHeaders();
		log.vdebug("Request URL = ", url);
		http.method = HTTP.Method.get;
		http.url = url;
		if (!skipToken) addAccessTokenHeader(); // HACK: requestUploadStatus
		JSONValue response;
		response = perform();
		checkHttpCode(response);
		// OneDrive API Response Debugging if --https-debug is being used
		if (.debugResponse){
			log.vdebug("OneDrive API Response: ", response);
        }
		return response;
	}

	private void del(const(char)[] url)
	{
		scope(exit) http.clearRequestHeaders();
		http.method = HTTP.Method.del;
		http.url = url;
		addAccessTokenHeader();
		auto response = perform();
		checkHttpCode(response);
	}

	private void download(const(char)[] url, string filename, long fileSize)
	{
		// Threshold for displaying download bar
		long thresholdFileSize = 4 * 2^^20; // 4 MiB
		// open file as write in binary mode
		auto file = File(filename, "wb");
		
		// function scopes
		scope(exit) {
			http.clearRequestHeaders();
			http.onSend = null;
			http.onReceive = null;
			http.onReceiveHeader = null;
			http.onReceiveStatusLine = null;
			http.contentLength = 0;
			// Reset onProgress to not display anything for next download
			http.onProgress = delegate int(size_t dltotal, size_t dlnow, size_t ultotal, size_t ulnow)
			{
				return 0;
			};
			// close file if open
			if (file.isOpen()){
				// close open file
				file.close();
			}
		}
		
		http.method = HTTP.Method.get;
		http.url = url;
		addAccessTokenHeader();
		
		http.onReceive = (ubyte[] data) {
			file.rawWrite(data);
			return data.length;
		};
		
		if (fileSize >= thresholdFileSize){
			// Download Progress Bar
			size_t iteration = 20;
			Progress p = new Progress(iteration);
			p.title = "Downloading";
			writeln();
			bool barInit = false;
			real previousDLPercent = -1.0;
			real percentCheck = 5.0;
			// Setup progress bar to display
			http.onProgress = delegate int(size_t dltotal, size_t dlnow, size_t ultotal, size_t ulnow)
			{
				// For each onProgress, what is the % of dlnow to dltotal
				// floor - rounds down to nearest whole number
				real currentDLPercent = floor(double(dlnow)/dltotal*100);
				if (currentDLPercent > 0){
					// We have started downloading
					// If matching 5% of download, increment progress bar
					if ((isIdentical(fmod(currentDLPercent, percentCheck), 0.0)) && (previousDLPercent != currentDLPercent)) {
						// What have we downloaded thus far
						log.vdebugNewLine("Data Received  = ", dlnow);
						log.vdebug("Expected Total = ", dltotal);
						log.vdebug("Percent Complete = ", currentDLPercent);
						// Increment counter & show bar update
						p.next();
						previousDLPercent = currentDLPercent;
					}
				} else {
					if ((currentDLPercent == 0) && (!barInit)) {
						// Initialise the download bar at 0%
						// Downloading   0% |                                        |   ETA   --:--:--:^C
						p.next();
						barInit = true;
					}
				}
				return 0;
			};
		
			// Perform download & display progress bar
			try {
				// try and catch any curl error
				http.perform();
				writeln();
				// Reset onProgress to not display anything for next download done using exit scope
			} catch (CurlException e) {
				displayOneDriveErrorMessage(e.msg);
			}
			// free progress bar memory
			p = null;
		} else {
			// No progress bar
			try {
				// try and catch any curl error
				http.perform();
			} catch (CurlException e) {
				displayOneDriveErrorMessage(e.msg);
			}
		}
		
		// Check the HTTP response code
		checkHttpCode();
	}

	private auto patch(T)(const(char)[] url, const(T)[] patchData)
	{
		scope(exit) http.clearRequestHeaders();
		http.method = HTTP.Method.patch;
		http.url = url;
		addAccessTokenHeader();
		auto response = perform(patchData);
		checkHttpCode(response);
		return response;
	}

	private auto post(T)(const(char)[] url, const(T)[] postData)
	{
		scope(exit) http.clearRequestHeaders();
		http.method = HTTP.Method.post;
		http.url = url;
		addAccessTokenHeader();
		auto response = perform(postData);
		checkHttpCode(response);
		return response;
	}

	private auto move(T)(const(char)[] url, const(T)[] postData)
	{
		scope(exit) http.clearRequestHeaders();
		http.method = HTTP.Method.patch;
		http.url = url;
		addAccessTokenHeader();
		auto response = perform(postData);
		checkHttpCode();
		return response;
	}
	
	private JSONValue upload(string filepath, string url)
	{
		checkAccessTokenExpired();
		// open file as read-only in binary mode
		auto file = File(filepath, "rb");
		
		// function scopes
		scope(exit) {
			http.clearRequestHeaders();
			http.onSend = null;
			http.onReceive = null;
			http.onReceiveHeader = null;
			http.onReceiveStatusLine = null;
			http.contentLength = 0;
			// close file if open
			if (file.isOpen()){
				// close open file
				file.close();
			}
		}
		
		http.method = HTTP.Method.put;
		http.url = url;
		addAccessTokenHeader();
		http.addRequestHeader("Content-Type", "application/octet-stream");
		http.onSend = data => file.rawRead(data).length;
		http.contentLength = file.size;
		auto response = perform();
		checkHttpCode(response);
		return response;
	}

	private JSONValue perform(const(void)[] sendData)
	{
		scope(exit) {
			http.onSend = null;
			http.contentLength = 0;
		}
		if (sendData) {
			http.contentLength = sendData.length;
			http.onSend = (void[] buf) {
				import std.algorithm: min;
				size_t minLen = min(buf.length, sendData.length);
				if (minLen == 0) return 0;
				buf[0 .. minLen] = sendData[0 .. minLen];
				sendData = sendData[minLen .. $];
				return minLen;
			};
		} else {
			http.onSend = buf => 0;
		}
		return perform();
	}

	private JSONValue perform()
	{
		scope(exit) http.onReceive = null;
		char[] content;
		JSONValue json;

		http.onReceive = (ubyte[] data) {
			content ~= data;
			// HTTP Server Response Code Debugging if --https-debug is being used
			if (.debugResponse){
				log.vdebug("onedrive.perform() => OneDrive HTTP Server Response: ", http.statusLine.code);
			}
			return data.length;
		};
		
		try {
			http.perform();
			// Get the HTTP Response headers - needed for correct 429 handling
			auto responseHeaders = http.responseHeaders();
			// HTTP Server Response Headers Debugging if --https-debug is being used
			if (.debugResponse){
				log.vdebug("onedrive.perform() => HTTP Response Headers: ", responseHeaders);
			}
			// is retry-after in the response headers
			if ("retry-after" in http.responseHeaders) {
				// Set the retry-after value
				log.vdebug("onedrive.perform() => Received a 'Retry-After' Header Response with the following value: ", http.responseHeaders["retry-after"]);
				log.vdebug("onedrive.perform() => Setting retryAfterValue to: ", http.responseHeaders["retry-after"]);
				.retryAfterValue = to!ulong(http.responseHeaders["retry-after"]);
			}
		} catch (CurlException e) {
			// Parse and display error message received from OneDrive
			log.vdebug("onedrive.perform() Generated a OneDrive CurlException");
			log.error("ERROR: OneDrive returned an error with the following message:");
			auto errorArray = splitLines(e.msg);
			string errorMessage = errorArray[0];
						
			if (canFind(errorMessage, "Couldn't connect to server on handle") || canFind(errorMessage, "Couldn't resolve host name on handle")) {
				// This is a curl timeout
				log.error("  Error Message: There was a timeout in accessing the Microsoft OneDrive service - Internet connectivity issue?");
				// or 408 request timeout
				// https://github.com/abraunegg/onedrive/issues/694
				// Back off & retry with incremental delay
				int retryCount = 10000;
				int retryAttempts = 1;
				int backoffInterval = 1;
				int maxBackoffInterval = 3600;
				bool retrySuccess = false;
				while (!retrySuccess){
					backoffInterval++;
					int thisBackOffInterval = retryAttempts*backoffInterval;
					log.vdebug("  Retry Attempt:      ", retryAttempts);					
					if (thisBackOffInterval <= maxBackoffInterval) {
						log.vdebug("  Retry In (seconds): ", thisBackOffInterval);
						Thread.sleep(dur!"seconds"(thisBackOffInterval));
					} else {
						log.vdebug("  Retry In (seconds): ", maxBackoffInterval);
						Thread.sleep(dur!"seconds"(maxBackoffInterval));
					}
					try {
						http.perform();
						// no error from http.perform() on re-try
						log.log("Internet connectivity to Microsoft OneDrive service has been restored");
						retrySuccess = true;
					} catch (CurlException e) {
						if (canFind(e.msg, "Couldn't connect to server on handle") || canFind(e.msg, "Couldn't resolve host name on handle")) {
							log.error("  Error Message: There was a timeout in accessing the Microsoft OneDrive service - Internet connectivity issue?");
							// Increment & loop around
							retryAttempts++;
						}
						if (retryAttempts == retryCount) {
							// we have attempted to re-connect X number of times
							// false set this to true to break out of while loop
							retrySuccess = true;
						}
					}
				}
				if (retryAttempts >= retryCount) {
					log.error("  Error Message: Was unable to reconnect to the Microsoft OneDrive service after 10000 attempts lasting over 1.2 years!");
					throw new OneDriveException(408, "Request Timeout - HTTP 408 or Internet down?");
				}
			} else {
				// Some other error was returned
				log.error("  Error Message: ", errorMessage);
			}
			// return an empty JSON for handling
			return json;
		}
		
		try {
			json = content.parseJSON();
		} catch (JSONException e) {
			// Log that a JSON Exception was caught, dont output the HTML response from OneDrive
			log.vdebug("JSON Exception caught when performing HTTP operations - use --debug-https to diagnose further");
		}
		return json;
	}

	private void checkHttpCode()
	{
		// https://dev.onedrive.com/misc/errors.htm
		// https://developer.overdrive.com/docs/reference-guide
		
		/*
			HTTP/1.1 Response handling

			Errors in the OneDrive API are returned using standard HTTP status codes, as well as a JSON error response object. The following HTTP status codes should be expected.

			Status code		Status message						Description
			100				Continue							Continue 
			200 			OK									Request was handled OK
			201 			Created								This means you've made a successful POST to checkout, lock in a format, or place a hold
			204				No Content							This means you've made a successful DELETE to remove a hold or return a title
			
			400				Bad Request							Cannot process the request because it is malformed or incorrect.
			401				Unauthorized						Required authentication information is either missing or not valid for the resource.
			403				Forbidden							Access is denied to the requested resource. The user might not have enough permission.
			404				Not Found							The requested resource doesn’t exist.
			405				Method Not Allowed					The HTTP method in the request is not allowed on the resource.
			406				Not Acceptable						This service doesn’t support the format requested in the Accept header.
			408				Request Time out					Not expected from OneDrive, but can be used to handle Internet connection failures the same (fallback and try again)
			409				Conflict							The current state conflicts with what the request expects. For example, the specified parent folder might not exist.
			410				Gone								The requested resource is no longer available at the server.
			411				Length Required						A Content-Length header is required on the request.
			412				Precondition Failed					A precondition provided in the request (such as an if-match header) does not match the resource's current state.
			413				Request Entity Too Large			The request size exceeds the maximum limit.
			415				Unsupported Media Type				The content type of the request is a format that is not supported by the service.
			416				Requested Range Not Satisfiable		The specified byte range is invalid or unavailable.
			422				Unprocessable Entity				Cannot process the request because it is semantically incorrect.
			429				Too Many Requests					Client application has been throttled and should not attempt to repeat the request until an amount of time has elapsed.
			
			500				Internal Server Error				There was an internal server error while processing the request.
			501				Not Implemented						The requested feature isn’t implemented.
			502				Bad Gateway							The service was unreachable
			503				Service Unavailable					The service is temporarily unavailable. You may repeat the request after a delay. There may be a Retry-After header.
			507				Insufficient Storage				The maximum storage quota has been reached.
			509				Bandwidth Limit Exceeded			Your app has been throttled for exceeding the maximum bandwidth cap. Your app can retry the request again after more time has elapsed.
		
			HTTP/2 Response handling 
			
			0				OK
		
		*/
	
		switch(http.statusLine.code)
		{
			//  0 - OK ... HTTP2 version of 200 OK
			case 0:
				break;
			//  100 - Continue
			case 100:
				break;
			//	200 - OK
			case 200:
				// No Log .. 
				break;
			//	201 - Created OK
			//  202 - Accepted
			//	204 - Deleted OK
			case 201,202,204:
				// No actions, but log if verbose logging
				//log.vlog("OneDrive Response: '", http.statusLine.code, " - ", http.statusLine.reason, "'");
				break;
			
			// 302 - resource found and available at another location, redirect
			case 302:
				break;
			
			// 400 - Bad Request
			case 400:
				// Bad Request .. how should we act?
				log.vlog("OneDrive returned a 'HTTP 400 - Bad Request' - gracefully handling error");
				break;
			
			// 403 - Forbidden
			case 403:
				// OneDrive responded that the user is forbidden
				log.vlog("OneDrive returned a 'HTTP 403 - Forbidden' - gracefully handling error");
				break;
			
			// 404 - Item not found
			case 404:
				// Item was not found - do not throw an exception
				log.vlog("OneDrive returned a 'HTTP 404 - Item not found' - gracefully handling error");
				break;
			
			//	408 - Request Timeout
			case 408:
				// Request to connect to OneDrive service timed out
				log.vlog("Request Timeout - gracefully handling error");
				throw new OneDriveException(408, "Request Timeout - HTTP 408 or Internet down?"); 

			//	409 - Conflict
			case 409:
				// Conflict handling .. how should we act? This only really gets triggered if we are using --local-first & we remove items.db as the DB thinks the file is not uploaded but it is
				log.vlog("OneDrive returned a 'HTTP 409 - Conflict' - gracefully handling error");
				break;	
			
			//	412 - Precondition Failed
			case 412:
				// A precondition provided in the request (such as an if-match header) does not match the resource's current state.
				log.vlog("OneDrive returned a 'HTTP 412 - Precondition Failed' - gracefully handling error");
				break;	
			
			//  415 - Unsupported Media Type
			case 415:
				// Unsupported Media Type ... sometimes triggered on image files, especially PNG
				log.vlog("OneDrive returned a 'HTTP 415 - Unsupported Media Type' - gracefully handling error");
				break;
			
			//  429 - Too Many Requests
			case 429:
				// Too many requests in a certain time window
				// https://docs.microsoft.com/en-us/sharepoint/dev/general-development/how-to-avoid-getting-throttled-or-blocked-in-sharepoint-online
				log.vlog("OneDrive returned a 'HTTP 429 - Too Many Requests' - gracefully handling error");
				throw new OneDriveException(http.statusLine.code, http.statusLine.reason);
			
			// Server side (OneDrive) Errors
			//  500 - Internal Server Error
			// 	502 - Bad Gateway
			//	503 - Service Unavailable
			//  504 - Gateway Timeout (Issue #320)
			case 500:
				// No actions
				log.vlog("OneDrive returned a 'HTTP 500 Internal Server Error' - gracefully handling error");
				break;
				
			case 502:
				// No actions
				log.vlog("OneDrive returned a 'HTTP 502 Bad Gateway Error' - gracefully handling error");
				break;
			
			case 503:
				// No actions
				log.vlog("OneDrive returned a 'HTTP 503 Service Unavailable Error' - gracefully handling error");
				break;
			
			case 504:
				// No actions
				log.vlog("OneDrive returned a 'HTTP 504 Gateway Timeout Error' - gracefully handling error");
				break;

			// "else"
			default:
				throw new OneDriveException(http.statusLine.code, http.statusLine.reason); 
		}
	}

	private void checkHttpCode(ref const JSONValue response)
	{
		switch(http.statusLine.code)
		{
			//  0 - OK ... HTTP2 version of 200 OK
			case 0:
				break;
			//  100 - Continue
			case 100:
				break;
			//	200 - OK
			case 200:
				// No Log .. 
				break;
			//	201 - Created OK
			//  202 - Accepted
			//	204 - Deleted OK
			case 201,202,204:
				// No actions, but log if verbose logging
				//log.vlog("OneDrive Response: '", http.statusLine.code, " - ", http.statusLine.reason, "'");
				break;
				
			// 302 - resource found and available at another location, redirect
			case 302:
				break;
			
			// 400 - Bad Request
			case 400:
				// Bad Request .. how should we act?
				// make sure this is thrown so that it is caught
				throw new OneDriveException(http.statusLine.code, http.statusLine.reason, response);
			
			// 403 - Forbidden
			case 403:
				// OneDrive responded that the user is forbidden
				log.vlog("OneDrive returned a 'HTTP 403 - Forbidden' - gracefully handling error");
				// Throw this as a specific exception so this is caught when performing sync.o365SiteSearch
				throw new OneDriveException(http.statusLine.code, http.statusLine.reason, response);
			
			//	412 - Precondition Failed
			case 412:
				// Throw this as a specific exception so this is caught when performing sync.uploadLastModifiedTime
				throw new OneDriveException(http.statusLine.code, http.statusLine.reason, response);
				
			// Server side (OneDrive) Errors
			//  500 - Internal Server Error
			// 	502 - Bad Gateway
			//	503 - Service Unavailable
			//  504 - Gateway Timeout (Issue #320)
			case 500:
				// Throw this as a specific exception so this is caught
				throw new OneDriveException(http.statusLine.code, http.statusLine.reason, response);
				
			case 502:
				// Throw this as a specific exception so this is caught
				throw new OneDriveException(http.statusLine.code, http.statusLine.reason, response);
			
			case 503:
				// Throw this as a specific exception so this is caught
				throw new OneDriveException(http.statusLine.code, http.statusLine.reason, response);
			
			case 504:
				// Throw this as a specific exception so this is caught
				throw new OneDriveException(http.statusLine.code, http.statusLine.reason, response);
			
			// Default - all other errors that are not a 2xx or a 302
			default:
			if (http.statusLine.code / 100 != 2 && http.statusLine.code != 302) {
				throw new OneDriveException(http.statusLine.code, http.statusLine.reason, response);
			}
		}
	}
	
	// Parse and display error message received from OneDrive
	private void displayOneDriveErrorMessage(string message) {
		log.error("\nERROR: OneDrive returned an error with the following message:");
		auto errorArray = splitLines(message);
		log.error("  Error Message: ", errorArray[0]);
		// Strip cause from error to leave a JSON
		JSONValue errorMessage = parseJSON(replace(message, errorArray[0], ""));
		// extra debug
		log.vdebug("Raw Error Data: ", message);
		log.vdebug("JSON Message: ", errorMessage);
		if (errorMessage.type() == JSONType.object) {
			log.error("  Error Reason:  ", errorMessage["error_description"].str);
		}
	}
}

unittest
{
	string configDirName = expandTilde("~/.config/onedrive");
	auto cfg = new config.Config(configDirName);
	cfg.init();
	OneDriveApi onedrive = new OneDriveApi(cfg);
	onedrive.init();
	std.file.write("/tmp/test", "test");

	// simpleUpload
	auto item = onedrive.simpleUpload("/tmp/test", "/test");
	try {
		item = onedrive.simpleUpload("/tmp/test", "/test");
	} catch (OneDriveException e) {
		assert(e.httpStatusCode == 409);
	}
	try {
		item = onedrive.simpleUpload("/tmp/test", "/test", "123");
	} catch (OneDriveException e) {
		assert(e.httpStatusCode == 412);
	}
	item = onedrive.simpleUpload("/tmp/test", "/test", item["eTag"].str);

	// deleteById
	try {
		onedrive.deleteById(item["id"].str, "123");
	} catch (OneDriveException e) {
		assert(e.httpStatusCode == 412);
	}
	onedrive.deleteById(item["id"].str, item["eTag"].str);
	onedrive.http.shutdown();
}<|MERGE_RESOLUTION|>--- conflicted
+++ resolved
@@ -638,11 +638,7 @@
 		return get(url);
 	}
 		
-<<<<<<< HEAD
-	// Return the requested details of the specified file id
-=======
-	// Return the requested details of the specified id
->>>>>>> 19cf656c
+	// Return the requested details of the specified item id
 	// https://docs.microsoft.com/en-us/onedrive/developer/rest-api/api/driveitem_get
 	JSONValue getFileDetails(const(char)[] driveId, const(char)[] id)
 	{
