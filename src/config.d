// What is this module called?
module config;

// What does this module require to function?
import core.stdc.stdlib: EXIT_SUCCESS, EXIT_FAILURE, exit;
import std.stdio;
import std.process;
import std.regex;
import std.string;
import std.algorithm.searching;
import std.algorithm.sorting: sort;
import std.file;
import std.conv;
import std.path;
import std.getopt;
import std.format;
import std.ascii;
import std.datetime;
import std.exception;

// What other modules that we have created do we need to import?
import log;
import util;

class ApplicationConfig {
	// Application default values - these do not change
	// - Compile time regex
	immutable auto configRegex = ctRegex!(`^(\w+)\s*=\s*"(.*)"\s*$`);
	// - Default directory to store data
	immutable string defaultSyncDir = "~/OneDrive";
	// - Default Directory Permissions
	immutable long defaultDirectoryPermissionMode = 700;
	// - Default File Permissions
	immutable long defaultFilePermissionMode = 600;
	// - Default types of files to skip
	// v2.0.x - 2.4.x: ~*|.~*|*.tmp
	// v2.5.x  		 : ~*|.~*|*.tmp|*.swp|*.partial
	immutable string defaultSkipFile = "~*|.~*|*.tmp|*.swp|*.partial";
	// - Default directories to skip (default is skip none)
	immutable string defaultSkipDir = "";
	// - Default application logging directory
	immutable string defaultLogFileDir = "/var/log/onedrive";
	// - Default configuration directory
	immutable string defaultConfigDirName = "~/.config/onedrive";
	// - Default 'OneDrive Business Shared Files' Folder Name
	immutable string defaultBusinessSharedFilesDirectoryName = "Files Shared With Me";
	
	// Microsoft Requirements 
	// - Default Application ID (abraunegg)
	immutable string defaultApplicationId = "d50ca740-c83f-4d1b-b616-12c519384f0c";
	// - Microsoft User Agent ISV Tag
	immutable string isvTag = "ISV";
	// - Microsoft User Agent Company name
	immutable string companyName = "abraunegg";
	// - Microsoft Application name as per Microsoft Azure application registration
	immutable string appTitle = "OneDrive Client for Linux";
	// Comply with OneDrive traffic decoration requirements
	// https://docs.microsoft.com/en-us/sharepoint/dev/general-development/how-to-avoid-getting-throttled-or-blocked-in-sharepoint-online
	// - Identify as ISV and include Company Name, App Name separated by a pipe character and then adding Version number separated with a slash character
	immutable string defaultUserAgent = isvTag ~ "|" ~ companyName ~ "|" ~ appTitle ~ "/" ~ strip(import("version"));
	
	// HTTP Struct items, used for configuring HTTP()
	// Curl Timeout Handling
	// libcurl dns_cache_timeout timeout
	immutable int defaultDnsTimeout = 60; // in seconds
	// Connect timeout for HTTP|HTTPS connections
	// Controls CURLOPT_CONNECTTIMEOUT
	immutable int defaultConnectTimeout = 10; // in seconds
	// Default data timeout for HTTP operations
	// curl.d has a default of: _defaultDataTimeout = dur!"minutes"(2);
	immutable int defaultDataTimeout = 60; // in seconds
	// Maximum time any operation is allowed to take
	// This includes dns resolution, connecting, data transfer, etc.
	// Controls CURLOPT_TIMEOUT
	immutable int defaultOperationTimeout = 3600; // in seconds
	// Specify what IP protocol version should be used when communicating with OneDrive
	immutable int defaultIpProtocol = 0; // 0 = IPv4 + IPv6, 1 = IPv4 Only, 2 = IPv6 Only
	// Specify how many redirects should be allowed
	immutable int defaultMaxRedirects = 5;
		
	// Azure Active Directory & Graph Explorer Endpoints
	// - Global & Default
	immutable string globalAuthEndpoint = "https://login.microsoftonline.com";
	immutable string globalGraphEndpoint = "https://graph.microsoft.com";
	// - US Government L4
	immutable string usl4AuthEndpoint = "https://login.microsoftonline.us";
	immutable string usl4GraphEndpoint = "https://graph.microsoft.us";
	// - US Government L5
	immutable string usl5AuthEndpoint = "https://login.microsoftonline.us";
	immutable string usl5GraphEndpoint = "https://dod-graph.microsoft.us";
	// - Germany
	immutable string deAuthEndpoint = "https://login.microsoftonline.de";
	immutable string deGraphEndpoint = "https://graph.microsoft.de";
	// - China
	immutable string cnAuthEndpoint = "https://login.chinacloudapi.cn";
	immutable string cnGraphEndpoint = "https://microsoftgraph.chinacloudapi.cn";
	
	// Application Version
	immutable string applicationVersion = "onedrive " ~ strip(import("version"));
	
	// Application items that depend on application run-time environment, thus cannot be immutable
	// Public variables
	
	// Logging verbosity count
	long verbosityCount = 0;
	
	// Was the application just authorised - paste of response uri
	bool applicationAuthorizeResponseUri = false;
	
	// Store the refreshToken for use within the application
	const(char)[] refreshToken;
	// Store the current accessToken for use within the application
	const(char)[] accessToken;
	// Store the 'refresh_token' file path
	string refreshTokenFilePath = "";
	// Store the accessTokenExpiration for use within the application
	SysTime accessTokenExpiration;
	// Store the 'session_upload.CRC32-HASH' file path
	string uploadSessionFilePath = "";
	
	// API initialisation flags
	bool apiWasInitialised = false;
	bool syncEngineWasInitialised = false;
	
	// Important Account Details
	string accountType;
	string defaultDriveId;
	string defaultRootId;
		
	// Sync Operations
	bool fullScanTrueUpRequired = false;
	bool suppressLoggingOutput = false;
	
	// Number of concurrent threads when downloading and uploading data
	ulong defaultConcurrentThreads = 8;
		
	// All application run-time paths are formulated from this as a set of defaults
	// - What is the home path of the actual 'user' that is running the application
	string defaultHomePath = "";
	// - What is the config path for the application. By default, this is ~/.config/onedrive but can be overridden by using --confdir
	string configDirName = defaultConfigDirName;
	// - In case we have to use a system config directory such as '/etc/onedrive' or similar, store that path in this variable
	private string systemConfigDirName = "";
	// - Store the configured converted octal value for directory permissions
	private int configuredDirectoryPermissionMode;
	// - Store the configured converted octal value for file permissions
	private int configuredFilePermissionMode;
	// - Store the 'delta_link' file path
	private string deltaLinkFilePath = "";
	// - Store the 'items.sqlite3' file path
	string databaseFilePath = "";
	// - Store the 'items-dryrun.sqlite3' file path
	string databaseFilePathDryRun = "";
	// - Store the user 'config' file path
	private string userConfigFilePath = "";
	// - Store the system 'config' file path
	private string systemConfigFilePath = "";
	// - What is the 'config' file path that will be used?
	private string applicableConfigFilePath = "";
	// - Store the 'sync_list' file path
	string syncListFilePath = "";
	
	// OneDrive Business Shared File handling - what directory will be used?
	string configuredBusinessSharedFilesDirectoryName = "";

	// Hash files so that we can detect when the configuration has changed, in items that will require a --resync
	private string configHashFile = "";
	private string configBackupFile = "";
	private string syncListHashFile = "";
	
	// Store the actual 'runtime' hash
	private string currentConfigHash = "";
	private string currentSyncListHash = "";
	
	// Store the previous config files hash values (file contents)
	private string previousConfigHash = "";
	private string previousSyncListHash = "";
		
	// Store items that come in from the 'config' file, otherwise these need to be set the defaults
	private string configFileSyncDir = defaultSyncDir;
	private string configFileSkipFile = ""; // Default for now, if post reading in any user configuration, if still empty, default will be used
	private string configFileSkipDir = ""; // Default here is no directories are skipped
	private string configFileDriveId = ""; // Default here is that no drive id is specified
	private bool configFileSkipDotfiles = false;
	private bool configFileSkipSymbolicLinks = false;
	private bool configFileSyncBusinessSharedItems = false;
	
	// File permission values (set via initialise function)
	private int convertedPermissionValue;
	
	// Array of values that are the actual application runtime configuration
	// The values stored in these array's are the actual application configuration which can then be accessed by getValue & setValue
	string[string] stringValues;
	long[string] longValues;
	bool[string] boolValues;
	bool shellEnvironmentSet = false;
	
	// GUI Notification Environment variables
	bool xdg_exists = false;
	bool dbus_exists = false;
	
	// Initialise the application configuration
	bool initialise(string confdirOption, bool helpRequested) {
		
		// Default runtime configuration - entries in config file ~/.config/onedrive/config or derived from variables above
		// An entry here means it can be set via the config file if there is a corresponding entry, read from config and set via update_from_args()
		// The below becomes the 'default' application configuration before config file and/or cli options are overlaid on top
		
		// - Set the required default values
		stringValues["application_id"] = defaultApplicationId;
		stringValues["log_dir"] = defaultLogFileDir;
		stringValues["skip_dir"] = defaultSkipDir;
		stringValues["skip_file"] = defaultSkipFile;
		stringValues["sync_dir"] = defaultSyncDir;
		stringValues["user_agent"] = defaultUserAgent;
		// - The 'drive_id' is used when we specify a specific OneDrive ID when attempting to sync Shared Folders and SharePoint items
		stringValues["drive_id"] = "";
		// Support National Azure AD endpoints as per https://docs.microsoft.com/en-us/graph/deployments
		// By default, if empty, use standard Azure AD URL's
		// Will support the following options:
		// - USL4
		//     AD Endpoint:    https://login.microsoftonline.us
		//     Graph Endpoint: https://graph.microsoft.us
		// - USL5
		//     AD Endpoint:    https://login.microsoftonline.us
		//     Graph Endpoint: https://dod-graph.microsoft.us
		// - DE
		//     AD Endpoint:    https://portal.microsoftazure.de
		//     Graph Endpoint: 	https://graph.microsoft.de
		// - CN
		//     AD Endpoint:    https://login.chinacloudapi.cn
		//     Graph Endpoint: 	https://microsoftgraph.chinacloudapi.cn
		stringValues["azure_ad_endpoint"] = "";
		// Support single-tenant applications that are not able to use the "common" multiplexer
		stringValues["azure_tenant_id"] = "";
		
		// Support synchronising files based on user desire
		// - default = whatever order these came in as, processed essentially FIFO
		// - size_asc = file size ascending
		// - size_dsc = file size descending
		// - name_asc = file name ascending
		// - name_dsc = file name descending
		stringValues["transfer_order"] = "default";
				
		// - Store how many times was --verbose added
		longValues["verbose"] = verbosityCount; 
		// - The amount of time (seconds) between monitor sync loops
		longValues["monitor_interval"] = 300;
		// - What size of file should be skipped?
		longValues["skip_size"] = 0;
		// - How many 'loops' when using --monitor, before we print out high frequency recurring items?
		longValues["monitor_log_frequency"] = 12;
		// - Number of N sync runs before performing a full local scan of sync_dir
		//   By default 12 which means every ~60 minutes a full disk scan of sync_dir will occur 
		//   'monitor_interval' * 'monitor_fullscan_frequency' = 3600 = 1 hour
		longValues["monitor_fullscan_frequency"] = 12;
		// - Number of children in a path that is locally removed which will be classified as a 'big data delete'
		longValues["classify_as_big_delete"] = 1000;
		// - Configure the default folder permission attributes for newly created folders
		longValues["sync_dir_permissions"] = defaultDirectoryPermissionMode;
		// - Configure the default file permission attributes for newly created file
		longValues["sync_file_permissions"] = defaultFilePermissionMode;
		// - Configure download / upload rate limits
		longValues["rate_limit"] = 0;
		// - To ensure we do not fill up the load disk, how much disk space should be reserved by default
		longValues["space_reservation"] = 50 * 2^^20; // 50 MB as Bytes
		
		// HTTPS & CURL Operation Settings
		// - Maximum time an operation is allowed to take
		//   This includes dns resolution, connecting, data transfer, etc - controls CURLOPT_TIMEOUT
		// CURLOPT_TIMEOUT: This option sets the maximum time in seconds that you allow the libcurl transfer operation to take. 
		// This is useful for controlling how long a specific transfer should take before it is considered too slow and aborted. However, it does not directly control the keep-alive time of a socket.
		longValues["operation_timeout"] = defaultOperationTimeout;
		// libcurl dns_cache_timeout timeout
		longValues["dns_timeout"] = defaultDnsTimeout;
		// Timeout for HTTPS connections - controls CURLOPT_CONNECTTIMEOUT
		// CURLOPT_CONNECTTIMEOUT: This option sets the timeout, in seconds, for the connection phase. It is the maximum time allowed for the connection to be established.
		longValues["connect_timeout"] = defaultConnectTimeout;
		// Timeout for activity on a HTTPS connection
		longValues["data_timeout"] = defaultDataTimeout;
		// What IP protocol version should be used when communicating with OneDrive
		longValues["ip_protocol_version"] = defaultIpProtocol; // 0 = IPv4 + IPv6, 1 = IPv4 Only, 2 = IPv6 Only
		// What is the default age that a curl engine should be left idle for, before being destroyed
		longValues["max_curl_idle"] = 120;
		
		// Number of concurrent threads
		longValues["threads"] = defaultConcurrentThreads; // Default is 8, user can increase to max of 16 or decrease
		
		// - Do we wish to upload only?
		boolValues["upload_only"] = false;
		// - Do we need to check for the .nomount file on the mount point?
		boolValues["check_nomount"] = false;
		// - Do we need to check for the .nosync file anywhere?
		boolValues["check_nosync"] = false;
		// - Do we wish to download only?
		boolValues["download_only"] = false;
		// - Do we disable notifications?
		boolValues["disable_notifications"] = false;
		// - Do we bypass all the download validation? 
		//   This is critically important not to disable, but because of SharePoint 'feature' can be highly desirable to enable
		boolValues["disable_download_validation"] = false;
		// - Do we bypass all the upload validation? 
		//   This is critically important not to disable, but because of SharePoint 'feature' can be highly desirable to enable
		boolValues["disable_upload_validation"] = false;
		// - Do we enable logging?
		boolValues["enable_logging"] = false;
		// - Do we force HTTP 1.1 for connections to the OneDrive API
		//   By default we use the curl library default, which should be HTTP2 for most operations governed by the OneDrive API
		boolValues["force_http_11"] = false;
		// - Do we treat the local file system as the source of truth for our data?
		boolValues["local_first"] = false;
		// - Do we ignore local file deletes, so that all files are retained online?
		boolValues["no_remote_delete"] = false;
		// - Do we skip symbolic links?
		boolValues["skip_symlinks"] = false;
		// - Do we enable debugging for all HTTPS flows. Critically important for debugging API issues.
		boolValues["debug_https"] = false;
		// - Do we skip .files and .folders?
		boolValues["skip_dotfiles"] = false;
		// - Do we perform a 'dry-run' with no local or remote changes actually being performed?
		boolValues["dry_run"] = false;
		// - Do we sync all the files in the 'sync_dir' root?
		boolValues["sync_root_files"] = false;
		// - Do we delete source after successful transfer?
		boolValues["remove_source_files"] = false;
		// - Do we perform strict matching for skip_dir?
		boolValues["skip_dir_strict_match"] = false;
		// - Do we perform a --resync?
		boolValues["resync"] = false;
		// - resync now needs to be acknowledged based on the 'risk' of using it
		boolValues["resync_auth"] = false;
		// - Ignore data safety checks and overwrite local data rather than preserve & rename
		//   This is a config file option ONLY
		boolValues["bypass_data_preservation"] = false;
		// - Allow enable / disable of the syncing of OneDrive Business Shared items (files & folders) via configuration file
		boolValues["sync_business_shared_items"] = false;
		// - Log to application output running configuration values
		boolValues["display_running_config"] = false;
		// - Configure read-only authentication scope
		boolValues["read_only_auth_scope"] = false;
		// - Flag to cleanup local files when using --download-only
		boolValues["cleanup_local_files"] = false;
		// - Perform a permanentDelete on deletion activities
		boolValues["permanent_delete"] = false;
		// - Controls how the application handles the Microsoft SharePoint 'feature' of modifying all PDF, MS Office & HTML files with added XML content post upload
		//   There are 2 ways to solve this:
		//   1. Download the modified file immediately after upload as per v2.4.x (default)
		//   2. Create a new online version of the file, which then contributes to the users 'quota'
		boolValues["create_new_file_version"] = false;
		
		// Webhook Feature Options
		boolValues["webhook_enabled"] = false;
		stringValues["webhook_public_url"] = "";
		stringValues["webhook_listening_host"] = "";
		longValues["webhook_listening_port"] = 8888;
		longValues["webhook_expiration_interval"] = 600;
		longValues["webhook_renewal_interval"] = 300;
		longValues["webhook_retry_interval"] = 60;
		
		// GUI File Transfer and Deletion Notifications
		boolValues["notify_file_actions"] = false;
		
		// Display file transfer metrics
		// - Enable the calculation of transfer metrics (duration,speed) for the transfer of a file
		boolValues["display_transfer_metrics"] = false;
		
		// Diable setting the permissions for directories and files, using the inherited permissions
		boolValues["disable_permission_set"] = false;
		
		// EXPAND USERS HOME DIRECTORY
		// Determine the users home directory.
		// Need to avoid using ~ here as expandTilde() below does not interpret correctly when running under init.d or systemd scripts
		// Check for HOME environment variable
		if (environment.get("HOME") != ""){
			// Use HOME environment variable
			if (debugLogging) {addLogEntry("runtime_environment: HOME environment variable detected, expansion of '~' should be possible", ["debug"]);}
			defaultHomePath = environment.get("HOME");
			shellEnvironmentSet = true;
		} else {
			if ((environment.get("SHELL") == "") && (environment.get("USER") == "")){
				// No shell is set or username - observed case when running as systemd service under CentOS 7.x
				if (debugLogging) {addLogEntry("runtime_environment: No HOME, SHELL or USER environment variable configuration detected. Expansion of '~' not possible", ["debug"]);}
				defaultHomePath = "/root";
				shellEnvironmentSet = false;
			} else {
				// A shell & valid user is set, but no HOME is set, use ~ which can be expanded
				if (debugLogging) {addLogEntry("runtime_environment: SHELL and USER environment variable detected, expansion of '~' should be possible", ["debug"]);}
				defaultHomePath = "~";
				shellEnvironmentSet = true;
			}
		}
		
		// outcome of setting defaultHomePath
		if (debugLogging) {addLogEntry("runtime_environment: Calculated defaultHomePath: " ~ defaultHomePath, ["debug"]);}
		
		// DEVELOPER OPTIONS
		// display_memory = true | false
		//  - It may be desirable to display the memory usage of the application to assist with diagnosing memory issues with the application
		//  - This is especially beneficial when debugging or performing memory tests with Valgrind
		boolValues["display_memory"] = false;
		// monitor_max_loop = long value
		//  - It may be desirable to, when running in monitor mode, force monitor mode to 'quit' after X number of loops
		//  - This is especially beneficial when debugging or performing memory tests with Valgrind
		longValues["monitor_max_loop"] = 0;
		// display_sync_options = true | false
		// - It may be desirable to see what options are being passed into performSync() without enabling the full verbose debug logging
		boolValues["display_sync_options"] = false;
		// force_children_scan = true | false
		// - Force client to use /children rather than /delta to query changes on OneDrive
		// - This option flags nationalCloudDeployment as true, forcing the client to act like it is using a National Cloud Deployment model
		boolValues["force_children_scan"] = false;
		// display_processing_time = true | false
		// - Enabling this option will add function processing times to the console output
		// - This then enables tracking of where the application is spending most amount of time when processing data when users have questions re performance
		boolValues["display_processing_time"] = false;
		
		// Function variables
		string configDirBase;
		string systemConfigDirBase = "/etc";
		bool configurationInitialised = false;
		
		// Initialise the application configuration, using the provided --confdir option was passed in
		if (!confdirOption.empty) {
			// A CLI 'confdir' was passed in
			// Clean up any stray " .. these should not be there for correct process handling of the configuration option
			confdirOption = strip(confdirOption,"\"");
			if (debugLogging) {addLogEntry("configDirName: CLI override to set configDirName to: " ~ confdirOption, ["debug"]);}
			
			// For the passed in --confdir option ..
			if (canFind(confdirOption,"~")) {
				// A ~ was found
				if (debugLogging) {addLogEntry("configDirName: A '~' was found in configDirName, using the calculated 'defaultHomePath' to replace '~'", ["debug"]);}
				configDirName = defaultHomePath ~ strip(confdirOption,"~","~");
			} else {
				configDirName = confdirOption;
			}
		} else {
			// Determine the base directory relative to which user specific configuration files should be stored
			if (environment.get("XDG_CONFIG_HOME") != ""){
				if (debugLogging) {addLogEntry("configDirBase: XDG_CONFIG_HOME environment variable set", ["debug"]);}
				configDirBase = environment.get("XDG_CONFIG_HOME");
			} else {
				// XDG_CONFIG_HOME does not exist on systems where X11 is not present - ie - headless systems / servers
				if (debugLogging) {addLogEntry("configDirBase: WARNING - no XDG_CONFIG_HOME environment variable set", ["debug"]);}
				configDirBase = buildNormalizedPath(buildPath(defaultHomePath, ".config"));
			}
			
			// Output configDirBase calculation
			if (debugLogging) {
				addLogEntry("configDirBase: " ~ configDirBase, ["debug"]);
				// Set the calculated application configuration directory
				addLogEntry("configDirName: Configuring application to use calculated config path", ["debug"]);
			}
			// configDirBase contains the correct path so we do not need to check for presence of '~'
			configDirName = buildNormalizedPath(buildPath(configDirBase, "onedrive"));
		}
		
		// systemConfigDirBase contains the correct path, build the correct path for the system config file
		systemConfigDirName = buildNormalizedPath(buildPath(systemConfigDirBase, "onedrive"));
		
		// Configuration directory should now have been correctly identified
		if (!exists(configDirName)) {
			// create the directory
			mkdirRecurse(configDirName);
			// Configure the applicable permissions for the folder
			configDirName.setAttributes(returnRequiredDirectoryPermissions());
		} else {
			// The config path exists
			// The path that exists must be a directory, not a file
			if (!isDir(configDirName)) {
				if (!confdirOption.empty) {
					// the configuration path was passed in by the user .. user error
					addLogEntry("ERROR: --confdir entered value is an existing file instead of an existing directory");
				} else {
					// other error
					addLogEntry("ERROR: " ~ confdirOption ~ " is a file rather than a directory");
				}
				// Must exit
				exit(EXIT_FAILURE);	
			}
		}
		
		// Update application set variables based on configDirName
		// - What is the full path for the 'refresh_token'
		refreshTokenFilePath = buildNormalizedPath(buildPath(configDirName, "refresh_token"));
		// - What is the full path for the 'delta_link'
		deltaLinkFilePath = buildNormalizedPath(buildPath(configDirName, "delta_link"));
		// - What is the full path for the 'items.sqlite3' - the database cache file
		databaseFilePath = buildNormalizedPath(buildPath(configDirName, "items.sqlite3"));
		// - What is the full path for the 'items-dryrun.sqlite3' - the dry-run database cache file
		databaseFilePathDryRun = buildNormalizedPath(buildPath(configDirName, "items-dryrun.sqlite3"));
		// - What is the full path for the 'resume_upload'
		uploadSessionFilePath = buildNormalizedPath(buildPath(configDirName, "session_upload"));
		// - What is the full path for the 'sync_list' file
		syncListFilePath = buildNormalizedPath(buildPath(configDirName, "sync_list"));
		// - What is the full path for the 'config' - the user file to configure the application
		userConfigFilePath = buildNormalizedPath(buildPath(configDirName, "config"));
		// - What is the full path for the system 'config' file if it is required
		systemConfigFilePath = buildNormalizedPath(buildPath(systemConfigDirName, "config"));
		
		// To determine if any configuration items has changed, where a --resync would be required, we need to have a hash file for the following items
		// - 'config.backup' file
		// - applicable 'config' file
		// - 'sync_list' file
		// - 'business_shared_items' file
		configBackupFile = buildNormalizedPath(buildPath(configDirName, ".config.backup"));
		configHashFile = buildNormalizedPath(buildPath(configDirName, ".config.hash"));
		syncListHashFile = buildNormalizedPath(buildPath(configDirName, ".sync_list.hash"));
						
		// Debug Output for application set variables based on configDirName
		if (debugLogging) {
			addLogEntry("refreshTokenFilePath =   " ~ refreshTokenFilePath, ["debug"]);
			addLogEntry("deltaLinkFilePath =      " ~ deltaLinkFilePath, ["debug"]);
			addLogEntry("databaseFilePath =       " ~ databaseFilePath, ["debug"]);
			addLogEntry("databaseFilePathDryRun = " ~ databaseFilePathDryRun, ["debug"]);
			addLogEntry("uploadSessionFilePath =  " ~ uploadSessionFilePath, ["debug"]);
			addLogEntry("userConfigFilePath =     " ~ userConfigFilePath, ["debug"]);
			addLogEntry("syncListFilePath =       " ~ syncListFilePath, ["debug"]);
			addLogEntry("systemConfigFilePath =   " ~ systemConfigFilePath, ["debug"]);
			addLogEntry("configBackupFile =       " ~ configBackupFile, ["debug"]);
			addLogEntry("configHashFile =         " ~ configHashFile, ["debug"]);
			addLogEntry("syncListHashFile =       " ~ syncListHashFile, ["debug"]);
		}
		
		// Configure the Hash and Backup File Permission Value
		string valueToConvert = to!string(defaultFilePermissionMode);
		auto convertedValue = parse!long(valueToConvert, 8);
		convertedPermissionValue = to!int(convertedValue);
		
		// Do not try and load any user configuration file if --help was used
		if (helpRequested) {
			return true;
		} else {
			// Initialise the application using the configuration file if it exists
			if (!exists(userConfigFilePath)) {
				// 'user' configuration file does not exist .. but did the user specify a custom configuration directory via --confdir ?
				if (confdirOption.empty) {
					// No --confdir entry
					// Is there a system configuration file?
					if (!exists(systemConfigFilePath)) {
						// 'system' configuration file does not exist
						if (verboseLogging) {addLogEntry("No user or system config file found, using application defaults", ["verbose"]);}
						applicableConfigFilePath = userConfigFilePath;
						configurationInitialised = true;
					} else {
						// 'system' configuration file exists
						// can we load the configuration file without error?
						if (loadConfigFile(systemConfigFilePath)) {
							// configuration file loaded without error
							addLogEntry("System configuration file successfully loaded");
							
							// Set 'applicableConfigFilePath' to equal the 'config' we loaded
							applicableConfigFilePath = systemConfigFilePath;
							// Update the configHashFile path value to ensure we are using the system 'config' file for the hash
							configHashFile = buildNormalizedPath(buildPath(systemConfigDirName, ".config.hash"));
							configurationInitialised = true;
						} else {
							// there was a problem loading the configuration file
							addLogEntry(); // used instead of an empty 'writeln();' to ensure the line break is correct in the buffered console output ordering
							addLogEntry("System configuration file has errors - please check your configuration");
						}
					}
				} else {
					// Set 'applicableConfigFilePath' to equal the 'config' path specified via --confdir
					applicableConfigFilePath = userConfigFilePath;
					configurationInitialised = true;
				}
			} else {
				// 'user' configuration file exists in the specified path
				// can we load the configuration file without error?
				if (loadConfigFile(userConfigFilePath)) {
					// configuration file loaded without error
					addLogEntry("Configuration file successfully loaded");
					
					// Set 'applicableConfigFilePath' to equal the 'config' we loaded
					applicableConfigFilePath = userConfigFilePath;
					configurationInitialised = true;
				} else {
					// there was a problem loading the configuration file
					addLogEntry(); // used instead of an empty 'writeln();' to ensure the line break is correct in the buffered console output ordering
					addLogEntry("Configuration file has errors - please check your configuration");
				}
			}
			
			// Advise the user path that we will use for the application state data
			if (canFind(applicableConfigFilePath, configDirName)) {
				if (verboseLogging) {addLogEntry("Using 'user' configuration path for application config and state data: " ~ configDirName, ["verbose"]);}
			} else {				
				if (canFind(applicableConfigFilePath, systemConfigDirName)) {
					if (verboseLogging) {
						addLogEntry("Using 'system' configuration path for application config data: " ~ systemConfigDirName, ["verbose"]);
						addLogEntry("Using 'user' configuration path for application state data:    " ~ configDirName, ["verbose"]);
					}
				}
			}
		}
		
		// If the 'user' did not specify any 'skip_file' configuration in any loaded configuration file, load the defaults for 'skip_file'
		if (configFileSkipFile.empty) {
			configFileSkipFile = defaultSkipFile;
		}
		
		// return if the configuration was initialised
		return configurationInitialised;
	}
	
	// Create a backup of the 'config' file if it does not exist
	void createBackupConfigFile() {
		if (!getValueBool("dry_run")) {
			// Is there a backup of the config file if the config file exists?
			if (exists(applicableConfigFilePath)) {
				if (debugLogging) {addLogEntry("Creating a backup of the applicable config file", ["debug"]);}
				// create backup copy of current config file
				try {
					std.file.copy(applicableConfigFilePath, configBackupFile);
					// File Copy should only be readable by the user who created it - 0600 permissions needed
					configBackupFile.setAttributes(convertedPermissionValue);
				} catch (FileException e) {
					// filesystem error
					displayFileSystemErrorMessage(e.msg, getFunctionName!({}));
				}
			}
		} else {
			// --dry-run scenario ... technically we should not be making any local file changes .......
			addLogEntry("DRY RUN: Not creating backup config file as --dry-run has been used");
		}
	}
	
	// Return a given string value based on the provided key
	string getValueString(string key) {
		auto p = key in stringValues;
		if (p) {
			return *p;
		} else {
			throw new Exception("Missing config value: " ~ key);
		}
	}

	// Return a given long value based on the provided key
	long getValueLong(string key) {
		auto p = key in longValues;
		if (p) {
			return *p;
		} else {
			throw new Exception("Missing config value: " ~ key);
		}
	}

	// Return a given bool value based on the provided key
	bool getValueBool(string key) {
		auto p = key in boolValues;
		if (p) {
			return *p;
		} else {
			throw new Exception("Missing config value: " ~ key);
		}
	}
	
	// Set a given string value based on the provided key
	void setValueString(string key, string value) {
		stringValues[key] = value;
	}

	// Set a given long value based on the provided key
	void setValueLong(string key, long value) {
		longValues[key] = value;
	}

	// Set a given long value based on the provided key
	void setValueBool(string key, bool value) {
		boolValues[key] = value;
	}
	
	// Configure the directory octal permission value
	void configureRequiredDirectoryPermissions() {
		// return the directory permission mode required
		// - return octal!defaultDirectoryPermissionMode; ... cant be used .. which is odd
		// Error: variable defaultDirectoryPermissionMode cannot be read at compile time
		if (getValueLong("sync_dir_permissions") != defaultDirectoryPermissionMode) {
			// return user configured permissions as octal integer
			string valueToConvert = to!string(getValueLong("sync_dir_permissions"));
			auto convertedValue = parse!long(valueToConvert, 8);
			configuredDirectoryPermissionMode = to!int(convertedValue);
		} else {
			// return default as octal integer
			string valueToConvert = to!string(defaultDirectoryPermissionMode);
			auto convertedValue = parse!long(valueToConvert, 8);
			configuredDirectoryPermissionMode = to!int(convertedValue);
		}
	}

	// Configure the file octal permission value
	void configureRequiredFilePermissions() {
		// return the file permission mode required
		// - return octal!defaultFilePermissionMode; ... cant be used .. which is odd
		// Error: variable defaultFilePermissionMode cannot be read at compile time
		if (getValueLong("sync_file_permissions") != defaultFilePermissionMode) {
			// return user configured permissions as octal integer
			string valueToConvert = to!string(getValueLong("sync_file_permissions"));
			auto convertedValue = parse!long(valueToConvert, 8);
			configuredFilePermissionMode = to!int(convertedValue);
		} else {
			// return default as octal integer
			string valueToConvert = to!string(defaultFilePermissionMode);
			auto convertedValue = parse!long(valueToConvert, 8);
			configuredFilePermissionMode = to!int(convertedValue);
		}
	}

	// Read the configuredDirectoryPermissionMode and return
	int returnRequiredDirectoryPermissions() {
		if (configuredDirectoryPermissionMode == 0) {
			// the configured value is zero, this means that directories would get
			// values of d---------
			configureRequiredDirectoryPermissions();
		}
		return configuredDirectoryPermissionMode;
	}

	// Read the configuredFilePermissionMode and return
	int returnRequiredFilePermissions() {
		if (configuredFilePermissionMode == 0) {
			// the configured value is zero
			configureRequiredFilePermissions();
		}
		return configuredFilePermissionMode;
	}
	
	// Load a configuration file from the provided filename
	private bool loadConfigFile(string filename) {
		try {
			addLogEntry("Reading configuration file: " ~ filename);
			readText(filename);
		} catch (std.file.FileException e) {
			addLogEntry("ERROR: Unable to access " ~ e.msg);
			return false;
		}
		
		auto file = File(filename, "r");
		string lineBuffer;
		
		scope(exit) {
			file.close();
			object.destroy(file);
			object.destroy(lineBuffer);
		}
		
		scope(failure) {
			file.close();
			object.destroy(file);
			object.destroy(lineBuffer);
		}
		
		foreach (line; file.byLine()) {
			lineBuffer = stripLeft(line).to!string;
			if (lineBuffer.empty || lineBuffer[0] == ';' || lineBuffer[0] == '#') continue;
			auto c = lineBuffer.matchFirst(configRegex);
			if (c.empty) {
				addLogEntry("Malformed config line: " ~ lineBuffer);
				addLogEntry();
				addLogEntry("Please review the documentation on how to correctly configure this application.");
				forceExit();
			}

			c.popFront(); // skip the whole match
			string key = c.front.dup;
			c.popFront();

			// Handle deprecated keys
			switch (key) {
				case "min_notify_changes":
				case "force_http_2":
					addLogEntry("The option '" ~ key ~ "' has been deprecated and will be ignored. Please read the updated documentation and update your client configuration to remove this option.");
					continue;
				case "sync_business_shared_folders":
					addLogEntry();
					addLogEntry("The option 'sync_business_shared_folders' has been deprecated and the process for synchronising Microsoft OneDrive Business Shared Folders has changed.");
					addLogEntry("Please review the revised documentation on how to correctly configure this application feature.");
					addLogEntry("You must update your client configuration and make changes to your local filesystem and online data to use this capability.");
					return false;
				default:
					break;
			}

			// Process other keys
			if (key in boolValues) {
				// Only accept "true" as true value.
				setValueBool(key, c.front.dup == "true" ? true : false);
				if (key == "skip_dotfiles") configFileSkipDotfiles = true;
				if (key == "skip_symlinks") configFileSkipSymbolicLinks = true;
				if (key == "sync_business_shared_items") configFileSyncBusinessSharedItems = true;
			} else if (key in stringValues) {
				string value = c.front.dup;
				setValueString(key, value);
				if (key == "sync_dir") {
					if (!strip(value).empty) {
						configFileSyncDir = value;
					} else {
						addLogEntry();
						addLogEntry("Invalid value for key in config file: " ~ key);
						addLogEntry("ERROR: sync_dir in config file cannot be empty - this is a fatal error and must be corrected");
						addLogEntry();
						forceExit();
					}
				} else if (key == "skip_file") {
					// Handle multiple 'config' file entries of skip_file
					if (configFileSkipFile.empty) {
						// currently no entry exists
						configFileSkipFile = c.front.dup;
					} else {
						// add to existing entry
						configFileSkipFile = configFileSkipFile ~ "|" ~ to!string(c.front.dup);
						setValueString("skip_file", configFileSkipFile);
					}
				} else if (key == "skip_dir") {
					// Handle multiple entries of skip_dir
					if (configFileSkipDir.empty) {
						// currently no entry exists
						configFileSkipDir = c.front.dup;
					} else {
						// add to existing entry
						configFileSkipDir = configFileSkipDir ~ "|" ~ to!string(c.front.dup);
						setValueString("skip_dir", configFileSkipDir);
					}
				} else if (key == "single_directory") {
					// --single-directory Strip quotation marks from path 
					// This is an issue when using ONEDRIVE_SINGLE_DIRECTORY with Docker
					string configFileSingleDirectory = strip(to!string(c.front.dup), "\"");
					setValueString("single_directory", configFileSingleDirectory);
				} else if (key == "azure_ad_endpoint") {
					switch (value) {
						case "":
							addLogEntry("Using default config option for Global Azure AD Endpoints");
							break;
						case "USL4":
							addLogEntry("Using config option for Azure AD for US Government Endpoints");
							break;
						case "USL5":
							addLogEntry("Using config option for Azure AD for US Government Endpoints (DOD)");
							break;
						case "DE":
							addLogEntry("Using config option for Azure AD Germany");
							break;
						case "CN":
							addLogEntry("Using config option for Azure AD China operated by VNET");
							break;
						default:
							addLogEntry("Unknown Azure AD Endpoint - using Global Azure AD Endpoints");
					}
				} else if (key == "transfer_order") {
					switch (value) {
						case "size_asc":
							addLogEntry("Files will be transferred sorted by ascending size (smallest first)");
							break;
						case "size_dsc":
							addLogEntry("Files will be transferred sorted by descending size (largest first)");
							break;
						case "name_asc":
							addLogEntry("Files will be transferred sorted by ascending name (A -> Z)");
							break;
						case "name_dsc":
							addLogEntry("Files will be transferred sorted by descending name (Z -> A)");
							break;
						default:
							addLogEntry("Files will be transferred in original order that they were received (FIFO)");
					}
				} else if (key == "application_id") {
					string tempApplicationId = strip(value);
					if (tempApplicationId.empty) {
						addLogEntry("Invalid value for key in config file - using default value: " ~ key);
						if (debugLogging) {addLogEntry("application_id in config file cannot be empty - using default application_id", ["debug"]);}
						setValueString("application_id", defaultApplicationId);
					}
				} else if (key == "drive_id") {
					string tempDriveId = strip(value);
					if (tempDriveId.empty) {
						addLogEntry();
						addLogEntry("Invalid value for key in config file: " ~ key);
						if (debugLogging) {addLogEntry("drive_id in config file cannot be empty - this is a fatal error and must be corrected by removing this entry from your config file.", ["debug"]);}
						addLogEntry();
						forceExit();
					} else {
						configFileDriveId = tempDriveId;
					}
				} else if (key == "log_dir") {
					string tempLogDir = strip(value);
					if (tempLogDir.empty) {
						addLogEntry("Invalid value for key in config file - using default value: " ~ key);
						if (debugLogging) {addLogEntry("log_dir in config file cannot be empty - using default log_dir", ["debug"]);}
						setValueString("log_dir", defaultLogFileDir);
					}
				}
			} else if (key in longValues) {
				ulong thisConfigValue;
				try {
					thisConfigValue = to!ulong(c.front.dup);
				} catch (std.conv.ConvException) {
					addLogEntry("Invalid value for key in config file: " ~ key);
					return false;
				}
				setValueLong(key, thisConfigValue);
				if (key == "monitor_interval") { // if key is 'monitor_interval' the value must be 300 or greater
					ulong tempValue = thisConfigValue;
					// the temp value needs to be 300 or greater
					if (tempValue < 300) {
						addLogEntry("Invalid value for key in config file - using default value: " ~ key);
						tempValue = 300;
					}
					setValueLong("monitor_interval", tempValue);
				} else if (key == "monitor_fullscan_frequency") { // if key is 'monitor_fullscan_frequency' the value must be 12 or greater
					ulong tempValue = thisConfigValue;
					// the temp value needs to be 12 or greater
					if (tempValue < 12) {
						// If this is not set to zero (0) then we are not disabling 'monitor_fullscan_frequency'
						if (tempValue != 0) {
							// invalid value
							addLogEntry("Invalid value for key in config file - using default value: " ~ key);
							tempValue = 12;
						}
					}
					setValueLong("monitor_fullscan_frequency", tempValue);
				} else if (key == "space_reservation") { // if key is 'space_reservation' we have to calculate MB -> bytes
					ulong tempValue = thisConfigValue;
					// a value of 0 needs to be made at least 1MB .. 
					if (tempValue == 0) {
						addLogEntry("Invalid value for key in config file - using 1MB: " ~ key);
						tempValue = 1;
					}
					setValueLong("space_reservation", tempValue * 2^^20);
				} else if (key == "ip_protocol_version") {
					ulong tempValue = thisConfigValue;
					if (tempValue > 2) {
						addLogEntry("Invalid value for key in config file - using default value: " ~ key);
						tempValue = defaultIpProtocol;
					}
					setValueLong("ip_protocol_version", tempValue);
				} else if (key == "threads") {
					ulong tempValue = thisConfigValue;
					if (tempValue > 16) {
						addLogEntry("Invalid value for key in config file - using default value: " ~ key);
						tempValue = defaultConcurrentThreads;
					}
					setValueLong("threads", tempValue);
				}
			} else {
				addLogEntry("Unknown key in config file: " ~ key);
				return false;
			}
		}
		// Return that we were able to read in the config file and parse the options without issue
		return true;
	}

	// Update the application configuration based on CLI passed in parameters
	void updateFromArgs(string[] cliArgs) {
		// Add additional CLI options that are NOT configurable via config file
		stringValues["create_directory"] = "";
		stringValues["create_share_link"] = "";
		stringValues["destination_directory"] = "";
		stringValues["get_file_link"] = "";
		stringValues["modified_by"] = "";
		stringValues["sharepoint_library_name"] = "";
		stringValues["remove_directory"] = "";
		stringValues["single_directory"] = "";
		stringValues["source_directory"] = "";
		stringValues["auth_files"] = "";
		stringValues["auth_response"] = "";
		boolValues["display_config"] = false;
		boolValues["display_sync_status"] = false;
		boolValues["display_quota"] = false;
		boolValues["print_token"] = false;
		boolValues["logout"] = false;
		boolValues["reauth"] = false;
		boolValues["monitor"] = false;
		boolValues["synchronize"] = false;
		boolValues["force"] = false;
		boolValues["list_business_shared_items"] = false;
		boolValues["sync_business_shared_files"] = false;
		boolValues["force_sync"] = false;
		boolValues["with_editing_perms"] = false;
		
		// Specific options for CLI input handling
		stringValues["sync_dir_cli"] = "";
		
		// Application Startup option validation
		try {
			string tmpStr;
			bool tmpBol;
			long tmpVerb;
			// duplicated from main.d to get full help output!
			auto opt = getopt(

				cliArgs,
				std.getopt.config.bundling,
				std.getopt.config.caseSensitive,
				"auth-files",
					"Perform authentication not via interactive dialog but via files read/writes to these files.",
					&stringValues["auth_files"],
				"auth-response",
					"Perform authentication not via interactive dialog but via providing the response url directly.",
					&stringValues["auth_response"],
				"check-for-nomount",
					"Check for the presence of .nosync in the syncdir root. If found, do not perform sync.",
					&boolValues["check_nomount"],
				"check-for-nosync",
					"Check for the presence of .nosync in each directory. If found, skip directory from sync.",
					&boolValues["check_nosync"],
				"classify-as-big-delete",
					"Number of children in a path that is locally removed which will be classified as a 'big data delete'",
					&longValues["classify_as_big_delete"],
				"cleanup-local-files",
					"Cleanup additional local files when using --download-only. This will remove local data.",
					&boolValues["cleanup_local_files"],	
				"create-directory",
					"Create a directory on OneDrive - no sync will be performed.",
					&stringValues["create_directory"],
				"create-share-link",
					"Create a shareable link for an existing file on OneDrive",
					&stringValues["create_share_link"],
				"debug-https",
					"Debug OneDrive HTTPS communication.",
					&boolValues["debug_https"],
				"destination-directory",
					"Destination directory for renamed or move on OneDrive - no sync will be performed.",
					&stringValues["destination_directory"],
				"disable-notifications",
					"Do not use desktop notifications in monitor mode.",
					&boolValues["disable_notifications"],
				"disable-download-validation",
					"Disable download validation when downloading from OneDrive",
					&boolValues["disable_download_validation"],
				"disable-upload-validation",
					"Disable upload validation when uploading to OneDrive",
					&boolValues["disable_upload_validation"],
				"display-config",
					"Display what options the client will use as currently configured - no sync will be performed.",
					&boolValues["display_config"],
				"display-running-config",
					"Display what options the client has been configured to use on application startup.",
					&boolValues["display_running_config"],
				"display-sync-status",
					"Display the sync status of the client - no sync will be performed.",
					&boolValues["display_sync_status"],
				"display-quota",
					"Display the quota status of the client - no sync will be performed.",
					&boolValues["display_quota"],
				"download-only",
					"Replicate the OneDrive online state locally, by only downloading changes from OneDrive. Do not upload local changes to OneDrive.",
					&boolValues["download_only"],
				"dry-run",
					"Perform a trial sync with no changes made",
					&boolValues["dry_run"],
				"enable-logging",
					"Enable client activity to a separate log file",
					&boolValues["enable_logging"],
				"force-http-11",
					"Force the use of HTTP 1.1 for all operations",
					&boolValues["force_http_11"],
				"force",
					"Force the deletion of data when a 'big delete' is detected",
					&boolValues["force"],
				"force-sync",
					"Force a synchronization of a specific folder, only when using --sync --single-directory and ignore all non-default skip_dir and skip_file rules",
					&boolValues["force_sync"],
				"get-file-link",
					"Display the file link of a synced file",
					&stringValues["get_file_link"],
				"get-sharepoint-drive-id",
					"Query and return the Office 365 Drive ID for a given Office 365 SharePoint Shared Library",
					&stringValues["sharepoint_library_name"],
				"get-O365-drive-id",
					"Query and return the Office 365 Drive ID for a given Office 365 SharePoint Shared Library (DEPRECATED)",
					&stringValues["sharepoint_library_name"],
				"list-shared-items",
					"List OneDrive Business Shared Items",
					&boolValues["list_business_shared_items"],
				"sync-shared-files",
					"Sync OneDrive Business Shared Files to the local filesystem",
					&boolValues["sync_business_shared_files"],
				"local-first",
					"Synchronize from the local directory source first, before downloading changes from OneDrive.",
					&boolValues["local_first"],
				"log-dir",
					"Directory where logging output is saved to, needs to end with a slash.",
					&stringValues["log_dir"],
				"logout",
					"Logout the current user",
					&boolValues["logout"],
				"modified-by",
					"Display the last modified by details of a given path",
					&stringValues["modified_by"],
				"monitor|m",
					"Keep monitoring for local and remote changes",
					&boolValues["monitor"],
				"monitor-interval",
					"Number of seconds by which each sync operation is undertaken when idle under monitor mode.",
					&longValues["monitor_interval"],
				"monitor-fullscan-frequency",
					"Number of sync runs before performing a full local scan of the synced directory",
					&longValues["monitor_fullscan_frequency"],
				"monitor-log-frequency",
					"Frequency of logging in monitor mode",
					&longValues["monitor_log_frequency"],
				"no-remote-delete",
					"Do not delete local file 'deletes' from OneDrive when using --upload-only",
					&boolValues["no_remote_delete"],
				"print-access-token",
					"Print the access token, useful for debugging",
					&boolValues["print_token"],
				"reauth",
					"Reauthenticate the client with OneDrive",
					&boolValues["reauth"],
				"resync",
					"Forget the last saved state, perform a full sync",
					&boolValues["resync"],
				"resync-auth",
					"Approve the use of performing a --resync action",
					&boolValues["resync_auth"],
				"remove-directory",
					"Remove a directory on OneDrive - no sync will be performed.",
					&stringValues["remove_directory"],
				"remove-source-files",
					"Remove source file after successful transfer to OneDrive when using --upload-only",
					&boolValues["remove_source_files"],
				"single-directory",
					"Specify a single local directory within the OneDrive root to sync.",
					&stringValues["single_directory"],
				"skip-dot-files",
					"Skip dot files and folders from syncing",
					&boolValues["skip_dotfiles"],
				"skip-file",
					"Skip any files that match this pattern from syncing",
					&stringValues["skip_file"],
				"skip-dir",
					"Skip any directories that match this pattern from syncing",
					&stringValues["skip_dir"],
				"skip-size",
					"Skip new files larger than this size (in MB)",
					&longValues["skip_size"],
				"skip-dir-strict-match",
					"When matching skip_dir directories, only match explicit matches",
					&boolValues["skip_dir_strict_match"],
				"skip-symlinks",
					"Skip syncing of symlinks",
					&boolValues["skip_symlinks"],
				"source-directory",
					"Source directory to rename or move on OneDrive - no sync will be performed.",
					&stringValues["source_directory"],
				"space-reservation",
					"The amount of disk space to reserve (in MB) to avoid 100% disk space utilisation",
					&longValues["space_reservation"],
				"syncdir",
					"Specify the local directory used for synchronisation to OneDrive",
					&stringValues["sync_dir_cli"],
				"sync|s",
					"Perform a synchronisation with Microsoft OneDrive",
					&boolValues["synchronize"],
				"synchronize",
					"Perform a synchronisation with Microsoft OneDrive (DEPRECATED)",
					&boolValues["synchronize"],
				"sync-root-files",
					"Sync all files in sync_dir root when using sync_list.",
					&boolValues["sync_root_files"],
				"upload-only",
					"Replicate the locally configured sync_dir state to OneDrive, by only uploading local changes to OneDrive. Do not download changes from OneDrive.",
					&boolValues["upload_only"],
				"confdir",
					"Set the directory used to store the configuration files",
					&tmpStr,
				"verbose|v+",
					"Print more details, useful for debugging (repeat for extra debugging)",
					&tmpVerb,
				"version",
					"Print the version and exit",
					&tmpBol,
				"with-editing-perms",
					"Create a read-write shareable link for an existing file on OneDrive when used with --create-share-link <file>",
					&boolValues["with_editing_perms"]
			);
			
			// Was --syncdir used?
			if (!getValueString("sync_dir_cli").empty) {
				// Build the line we need to update and/or write out
				string newConfigOptionSyncDirLine = "sync_dir = \"" ~ getValueString("sync_dir_cli") ~ "\"";
				
				// Does a 'config' file exist?
				if (!exists(applicableConfigFilePath)) {
					// No existing 'config' file exists, create it, and write the 'sync_dir' configuration to it
					if (!getValueBool("dry_run")) {
						std.file.write(applicableConfigFilePath, newConfigOptionSyncDirLine);
						// Config file should only be readable by the user who created it - 0600 permissions needed
						applicableConfigFilePath.setAttributes(convertedPermissionValue);
					}
				} else {
					// an existing config file exists .. so this now becomes tricky
					// string replace 'sync_dir' if it exists, in the existing 'config' file, but only if 'sync_dir' (already read in) is different from 'sync_dir_cli'
					if ( (getValueString("sync_dir")) != (getValueString("sync_dir_cli")) ) {
						// values are different
						File applicableConfigFilePathFileHandle = File(applicableConfigFilePath, "r");
						string lineBuffer;
						string[] newConfigFileEntries;
						
						// read applicableConfigFilePath line by line
						auto range = applicableConfigFilePathFileHandle.byLine();
						
						// for each 'config' file line
						foreach (line; range) {
							lineBuffer = stripLeft(line).to!string;
							if (lineBuffer.length == 0 || lineBuffer[0] == ';' || lineBuffer[0] == '#') {
								newConfigFileEntries ~= [lineBuffer];
							} else {
								auto c = lineBuffer.matchFirst(configRegex);
								if (!c.empty) {
									c.popFront(); // skip the whole match
									string key = c.front.dup;
									if (key == "sync_dir") {
										// lineBuffer is the line we want to keep
										newConfigFileEntries ~= [newConfigOptionSyncDirLine];
									} else {
										newConfigFileEntries ~= [lineBuffer];
									}
								}
							}
						}
						
						// close original 'config' file if still open
						if (applicableConfigFilePathFileHandle.isOpen()) {
							// close open file
							applicableConfigFilePathFileHandle.close();
						}
						
						// free memory from file open
						object.destroy(applicableConfigFilePathFileHandle);
						
						// Update the existing item in the file line array
						if (!getValueBool("dry_run")) {
							// Open the file with write access using 'w' mode to overwrite existing content
							File applicableConfigFilePathFileHandleWrite = File(applicableConfigFilePath, "w");

							// Write each line from the 'newConfigFileEntries' array to the file
							foreach (line; newConfigFileEntries) {
								applicableConfigFilePathFileHandleWrite.writeln(line);
							}
							
							// Is this a running as a container
							if (entrypointExists) {
								// write this to the config file so that when config options are checked again, this matches on next run
								applicableConfigFilePathFileHandleWrite.writeln(newConfigOptionSyncDirLine);
							}

							// Flush and close the file handle to ensure all data is written
							if (applicableConfigFilePathFileHandleWrite.isOpen()) {
							applicableConfigFilePathFileHandleWrite.flush();
								applicableConfigFilePathFileHandleWrite.close();
							}

							// free memory from file open
							object.destroy(applicableConfigFilePathFileHandleWrite);
						}
					}
				}
				
				// Final - configure sync_dir with the value of sync_dir_cli so that it can be used as part of the application configuration and detect change
				setValueString("sync_dir", getValueString("sync_dir_cli"));
			}
			
			// was --monitor-interval used and now set to a value below minimum requirement?
			if (getValueLong("monitor_interval") < 300 ) {
				addLogEntry("Invalid value for --monitor-interval - using default value: 300");
				setValueLong("monitor_interval", 300);
			}
			
			// Was --auth-files used?
			if (!getValueString("auth_files").empty) {
				// --auth-files used, need to validate that '~' was not used as a path identifier, and if yes, perform the correct expansion
				string[] tempAuthFiles = getValueString("auth_files").split(":");
				string tempAuthUrl = tempAuthFiles[0];
				string tempResponseUrl = tempAuthFiles[1];
				string newAuthFilesString;
				
				// shell expansion if required
				if (!shellEnvironmentSet){
					// No shell environment is set, no automatic expansion of '~' if present is possible
					// Does the 'currently configured' tempAuthUrl include a ~
					if (canFind(tempAuthUrl, "~")) {	
						// A ~ was found in auth_files(authURL)
						if (debugLogging) {addLogEntry("auth_files: A '~' was found in 'auth_files(authURL)', using the calculated 'homePath' to replace '~' as no SHELL or USER environment variable set", ["debug"]);}
						tempAuthUrl = buildNormalizedPath(buildPath(defaultHomePath, strip(tempAuthUrl, "~")));
					}
					
					// Does the 'currently configured' tempAuthUrl include a ~
					if (canFind(tempResponseUrl, "~")) {
						// A ~ was found in auth_files(authURL)
						if (debugLogging) {addLogEntry("auth_files: A '~' was found in 'auth_files(tempResponseUrl)', using the calculated 'homePath' to replace '~' as no SHELL or USER environment variable set", ["debug"]);}
						tempResponseUrl = buildNormalizedPath(buildPath(defaultHomePath, strip(tempResponseUrl, "~")));
					}
				} else {
					// Shell environment is set, automatic expansion of '~' if present is possible
					// Does the 'currently configured' tempAuthUrl include a ~
					if (canFind(tempAuthUrl, "~")) {
						// A ~ was found in auth_files(authURL)
						if (debugLogging) {addLogEntry("auth_files: A '~' was found in the configured 'auth_files(authURL)', automatically expanding as SHELL and USER environment variable is set", ["debug"]);}
						tempAuthUrl = expandTilde(tempAuthUrl);
					}
					
					// Does the 'currently configured' tempAuthUrl include a ~
					if (canFind(tempResponseUrl, "~")) {
						// A ~ was found in auth_files(authURL)
						if (debugLogging) {addLogEntry("auth_files: A '~' was found in the configured 'auth_files(tempResponseUrl)', automatically expanding as SHELL and USER environment variable is set", ["debug"]);}
						tempResponseUrl = expandTilde(tempResponseUrl);
					}
				}
				
				// Build new string
				newAuthFilesString = tempAuthUrl ~ ":" ~ tempResponseUrl;
				if (debugLogging) {addLogEntry("auth_files - updated value: " ~ newAuthFilesString, ["debug"]);}
				setValueString("auth_files", newAuthFilesString);
			}
			
			if (opt.helpWanted) {
				outputLongHelp(opt.options);
				// Shutdown logging, which also flushes all logging buffers
				shutdownLogging();
				// Exit as successful
				exit(EXIT_SUCCESS);
			}
		} catch (GetOptException e) {
			// getOpt error - must use writeln() here
			writeln(e.msg);
			writeln("Try 'onedrive -h' for more information");
			// Shutdown logging, which also flushes all logging buffers
			shutdownLogging();
			// Exit as failure
			exit(EXIT_FAILURE);
		} catch (Exception e) {
			// general error - must use writeln() here
			writeln(e.msg);
			writeln("Try 'onedrive -h' for more information");
			// Shutdown logging, which also flushes all logging buffers
			shutdownLogging();
			// Exit as failure
			exit(EXIT_FAILURE);
		}
	}
	
	// Check the arguments passed in for any that will be deprecated
	void checkDeprecatedOptions(string[] cliArgs) {
	
		bool deprecatedCommandsFound = false;
	
		foreach (cliArg; cliArgs) {
			// Check each CLI arg for items that have been deprecated
			
			// --synchronize deprecated in v2.5.0, will be removed in future version
			if (cliArg == "--synchronize") {
				addLogEntry(); // used instead of an empty 'writeln();' to ensure the line break is correct in the buffered console output ordering
				addLogEntry("DEPRECIATION WARNING: --synchronize has been deprecated in favour of --sync or -s");
				deprecatedCommandsFound = true;
			}
			
			// --get-O365-drive-id deprecated in v2.5.0, will be removed in future version
			if (cliArg == "--get-O365-drive-id") {
				addLogEntry(); // used instead of an empty 'writeln();' to ensure the line break is correct in the buffered console output ordering
				addLogEntry("DEPRECIATION WARNING: --get-O365-drive-id has been deprecated in favour of --get-sharepoint-drive-id");
				deprecatedCommandsFound = true;
			}
		}
	
		if (deprecatedCommandsFound) {
			addLogEntry("DEPRECIATION WARNING: Deprecated commands will be removed in a future release.");
			addLogEntry(); // used instead of an empty 'writeln();' to ensure the line break is correct in the buffered console output ordering
		}
	}
	
	// Display the applicable application configuration
	void displayApplicationConfiguration() {
		if (getValueBool("display_running_config")) {
			addLogEntry("--------------- Application Runtime Configuration ---------------");
		}
		
		// Display application version
		addLogEntry("Application version                          = " ~ applicationVersion);
		addLogEntry("Compiled with                                = " ~ compilerDetails());
		addLogEntry("Curl version                                 = " ~ getCurlVersionString());
		
		// Display all of the pertinent configuration options
		addLogEntry("User Application Config path                 = " ~ configDirName);
		addLogEntry("System Application Config path               = " ~ systemConfigDirName);
		
		// Does a config file exist or are we using application defaults
		addLogEntry("Applicable Application 'config' location     = " ~ applicableConfigFilePath);
		
		string configFileStatusMessage;
		if (exists(applicableConfigFilePath)) {
			configFileStatusMessage = "true - using 'config' file values to override application defaults";
		} else {
			configFileStatusMessage = "false - using application defaults";
		}
		addLogEntry("Configuration file found in config location  = " ~ configFileStatusMessage);
		
		// Display where various files should live
		// - items.sqlite3
		// - sync_list
		// If using the 'system' directory, (/etc/onedrive) for the config file, these should always live in the 'users' home directory
		addLogEntry("Applicable 'sync_list' location              = " ~ syncListFilePath);
		addLogEntry("Applicable 'items.sqlite3' location          = " ~ databaseFilePath);
		
		// Is config option drive_id configured?
		addLogEntry("Config option 'drive_id'                     = " ~ getValueString("drive_id"));
		
		// Config Options as per 'config' file
		addLogEntry("Config option 'sync_dir'                     = " ~ getValueString("sync_dir"));
		
		// logging and notifications
		addLogEntry("Config option 'enable_logging'               = " ~ to!string(getValueBool("enable_logging")));
		addLogEntry("Config option 'log_dir'                      = " ~ getValueString("log_dir"));
		addLogEntry("Config option 'disable_notifications'        = " ~ to!string(getValueBool("disable_notifications")));
		
		// skip files and directory and 'matching' policy
		addLogEntry("Config option 'skip_dir'                     = " ~ getValueString("skip_dir"));
		addLogEntry("Config option 'skip_dir_strict_match'        = " ~ to!string(getValueBool("skip_dir_strict_match")));
		addLogEntry("Config option 'skip_file'                    = " ~ getValueString("skip_file"));
		addLogEntry("Config option 'skip_dotfiles'                = " ~ to!string(getValueBool("skip_dotfiles")));
		addLogEntry("Config option 'skip_symlinks'                = " ~ to!string(getValueBool("skip_symlinks")));
		
		// --monitor sync process options
		addLogEntry("Config option 'monitor_interval'             = " ~ to!string(getValueLong("monitor_interval")));
		addLogEntry("Config option 'monitor_log_frequency'        = " ~ to!string(getValueLong("monitor_log_frequency")));
		addLogEntry("Config option 'monitor_fullscan_frequency'   = " ~ to!string(getValueLong("monitor_fullscan_frequency")));
		
		// sync process and method
		addLogEntry("Config option 'read_only_auth_scope'         = " ~ to!string(getValueBool("read_only_auth_scope")));
		addLogEntry("Config option 'dry_run'                      = " ~ to!string(getValueBool("dry_run")));
		addLogEntry("Config option 'upload_only'                  = " ~ to!string(getValueBool("upload_only")));
		addLogEntry("Config option 'download_only'                = " ~ to!string(getValueBool("download_only")));
		addLogEntry("Config option 'local_first'                  = " ~ to!string(getValueBool("local_first")));
		addLogEntry("Config option 'check_nosync'                 = " ~ to!string(getValueBool("check_nosync")));
		addLogEntry("Config option 'check_nomount'                = " ~ to!string(getValueBool("check_nomount")));
		addLogEntry("Config option 'resync'                       = " ~ to!string(getValueBool("resync")));
		addLogEntry("Config option 'resync_auth'                  = " ~ to!string(getValueBool("resync_auth")));
		addLogEntry("Config option 'cleanup_local_files'          = " ~ to!string(getValueBool("cleanup_local_files")));
<<<<<<< HEAD
		addLogEntry("Config option 'disable_permission_set'       = " ~ to!string(getValueBool("disable_permission_set")));
=======
		addLogEntry("Config option 'transfer_order'               = " ~ getValueString("transfer_order"));
>>>>>>> 0e7d3f15

		// data integrity
		addLogEntry("Config option 'classify_as_big_delete'       = " ~ to!string(getValueLong("classify_as_big_delete")));
		addLogEntry("Config option 'disable_upload_validation'    = " ~ to!string(getValueBool("disable_upload_validation")));
		addLogEntry("Config option 'disable_download_validation'  = " ~ to!string(getValueBool("disable_download_validation")));
		addLogEntry("Config option 'bypass_data_preservation'     = " ~ to!string(getValueBool("bypass_data_preservation")));
		addLogEntry("Config option 'no_remote_delete'             = " ~ to!string(getValueBool("no_remote_delete")));
		addLogEntry("Config option 'remove_source_files'          = " ~ to!string(getValueBool("remove_source_files")));
		addLogEntry("Config option 'sync_dir_permissions'         = " ~ to!string(getValueLong("sync_dir_permissions")));
		addLogEntry("Config option 'sync_file_permissions'        = " ~ to!string(getValueLong("sync_file_permissions")));
		addLogEntry("Config option 'space_reservation'            = " ~ to!string(getValueLong("space_reservation")));
		addLogEntry("Config option 'permanent_delete'             = " ~ to!string(getValueBool("permanent_delete")));
		
		// curl operations
		addLogEntry("Config option 'application_id'               = " ~ getValueString("application_id"));
		addLogEntry("Config option 'azure_ad_endpoint'            = " ~ getValueString("azure_ad_endpoint"));
		addLogEntry("Config option 'azure_tenant_id'              = " ~ getValueString("azure_tenant_id"));
		addLogEntry("Config option 'user_agent'                   = " ~ getValueString("user_agent"));
		addLogEntry("Config option 'force_http_11'                = " ~ to!string(getValueBool("force_http_11")));
		addLogEntry("Config option 'debug_https'                  = " ~ to!string(getValueBool("debug_https")));
		addLogEntry("Config option 'rate_limit'                   = " ~ to!string(getValueLong("rate_limit")));
		addLogEntry("Config option 'operation_timeout'            = " ~ to!string(getValueLong("operation_timeout")));
		addLogEntry("Config option 'dns_timeout'                  = " ~ to!string(getValueLong("dns_timeout")));
		addLogEntry("Config option 'connect_timeout'              = " ~ to!string(getValueLong("connect_timeout")));
		addLogEntry("Config option 'data_timeout'                 = " ~ to!string(getValueLong("data_timeout")));
		addLogEntry("Config option 'ip_protocol_version'          = " ~ to!string(getValueLong("ip_protocol_version")));
		addLogEntry("Config option 'threads'                      = " ~ to!string(getValueLong("threads")));
		addLogEntry("Config option 'max_curl_idle'                = " ~ to!string(getValueLong("max_curl_idle")));
		
		// GUI notifications
		version(Notifications) {
			addLogEntry("Environment var 'XDG_RUNTIME_DIR'            = " ~ to!string(xdg_exists));
			addLogEntry("Environment var 'DBUS_SESSION_BUS_ADDRESS'   = " ~ to!string(dbus_exists));
			addLogEntry("Config option 'notify_file_actions'          = " ~ to!string(getValueBool("notify_file_actions")));
		} else {
			addLogEntry("Compile time option --enable-notifications   = false");
		}
		
		// Is sync_list configured and contains entries?
		if (exists(syncListFilePath) && getSize(syncListFilePath) > 0) {
			addLogEntry(); // used instead of an empty 'writeln();' to ensure the line break is correct in the buffered console output ordering
			addLogEntry("Selective sync 'sync_list' configured        = true");
			addLogEntry("sync_list config option 'sync_root_files'    = " ~ to!string(getValueBool("sync_root_files")));
			addLogEntry("sync_list contents:");
			// Output the sync_list contents
			auto syncListFile = File(syncListFilePath, "r");
			auto range = syncListFile.byLine();
			addLogEntry("------------------------------'sync_list'------------------------------");
			foreach (line; range) {
				addLogEntry(to!string(line));
			}
			addLogEntry("-----------------------------------------------------------------------");
			
			// Close reading the 'sync_list' file
			syncListFile.close();
		} else {
			// file does not exist or file size is not greater than 0
			addLogEntry(); // used instead of an empty 'writeln();' to ensure the line break is correct in the buffered console output ordering
			if (exists(syncListFilePath) && getSize(syncListFilePath) == 0) {
				// 'sync_list' file exists, no entries
				addLogEntry("Selective sync 'sync_list' configured        = file exists but contains zero data");
			} else {
				// no 'sync_list' file
				addLogEntry("Selective sync 'sync_list' configured        = false");
			}
		}
		
		// Is sync_business_shared_items enabled and configured ?
		addLogEntry(); // used instead of an empty 'writeln();' to ensure the line break is correct in the buffered console output ordering
		addLogEntry("Config option 'sync_business_shared_items'   = " ~ to!string(getValueBool("sync_business_shared_items")));
		if (getValueBool("sync_business_shared_items")) {
			// display what the shared files directory will be
			addLogEntry("Config option 'Shared Files Directory'       = " ~ configuredBusinessSharedFilesDirectoryName);
		}
		
		// Are webhooks enabled?
		addLogEntry(); // used instead of an empty 'writeln();' to ensure the line break is correct in the buffered console output ordering
		addLogEntry("Config option 'webhook_enabled'              = " ~ to!string(getValueBool("webhook_enabled")));
		if (getValueBool("webhook_enabled")) {
			addLogEntry("Config option 'webhook_public_url'           = " ~ getValueString("webhook_public_url"));
			addLogEntry("Config option 'webhook_listening_host'       = " ~ getValueString("webhook_listening_host"));
			addLogEntry("Config option 'webhook_listening_port'       = " ~ to!string(getValueLong("webhook_listening_port")));
			addLogEntry("Config option 'webhook_expiration_interval'  = " ~ to!string(getValueLong("webhook_expiration_interval")));
			addLogEntry("Config option 'webhook_renewal_interval'     = " ~ to!string(getValueLong("webhook_renewal_interval")));
			addLogEntry("Config option 'webhook_retry_interval'       = " ~ to!string(getValueLong("webhook_retry_interval")));
		}
		
		if (getValueBool("display_running_config")) {
			addLogEntry();
			addLogEntry("--------------------DEVELOPER_OPTIONS----------------------------");
			addLogEntry("Config option 'force_children_scan'          = " ~ to!string(getValueBool("force_children_scan")));
			addLogEntry();
		}
		
		if (getValueBool("display_running_config")) {
			addLogEntry("-----------------------------------------------------------------");
		}
	}
	
	// Prompt the user to accept the risk of using --resync
	bool displayResyncRiskForAcceptance() {
		// what is the user risk acceptance?
		bool userRiskAcceptance = false;
		
		// Did the user use --resync-auth or 'resync_auth' in the config file to negate presenting this message?
		if (!getValueBool("resync_auth")) {
			// need to prompt user
			char response;
			
			// --resync warning message
			addLogEntry("", ["consoleOnly"]); // new line, console only
			addLogEntry("The usage of --resync will delete your local 'onedrive' client state, thus no record of your current 'sync status' will exist.", ["consoleOnly"]);
			addLogEntry("This has the potential to overwrite local versions of files with perhaps older versions of documents downloaded from OneDrive, resulting in local data loss.", ["consoleOnly"]);
			addLogEntry("If in doubt, backup your local data before using --resync", ["consoleOnly"]);
			addLogEntry("", ["consoleOnly"]); // new line, console only
			addLogEntry("Are you sure you wish to proceed with --resync? [Y/N] ", ["consoleOnlyNoNewLine"]);
						
			try {
				// Attempt to read user response
				string input = readln().strip;
				if (input.length > 0) {
					response = std.ascii.toUpper(input[0]);
				}
			} catch (std.format.FormatException e) {
				userRiskAcceptance = false;
				// Caught an error
				return EXIT_FAILURE;
			}
			
			// What did the user enter?
			if (debugLogging) {addLogEntry("--resync warning User Response Entered: " ~ to!string(response), ["debug"]);}
			
			// Evaluate user response
			if ((to!string(response) == "y") || (to!string(response) == "Y")) {
				// User has accepted --resync risk to proceed
				userRiskAcceptance = true;
				// Are you sure you wish .. does not use writeln();
				write("\n");
			}
		} else {
			// resync_auth is true
			userRiskAcceptance = true;
		}
		
		// Return the --resync acceptance or not
		return userRiskAcceptance;
	}
	
	// Prompt the user to accept the risk of using --force-sync
	bool displayForceSyncRiskForAcceptance() {
		// what is the user risk acceptance?
		bool userRiskAcceptance = false;
		
		// need to prompt user
		char response;
		
		// --force-sync warning message
		addLogEntry("", ["consoleOnly"]); // new line, console only
		addLogEntry("The use of --force-sync will reconfigure the application to use defaults. This may have untold and unknown future impacts.", ["consoleOnly"]);
		addLogEntry("By proceeding in using this option you accept any impacts including any data loss that may occur as a result of using --force-sync.", ["consoleOnly"]);
		addLogEntry("", ["consoleOnly"]); // new line, console only
		addLogEntry("Are you sure you wish to proceed with --force-sync [Y/N] ", ["consoleOnlyNoNewLine"]);
				
		try {
			// Attempt to read user response
			string input = readln().strip;
			if (input.length > 0) {
				response = std.ascii.toUpper(input[0]);
			}
		} catch (std.format.FormatException e) {
			userRiskAcceptance = false;
			// Caught an error
			return EXIT_FAILURE;
		}
		
		// What did the user enter?
		if (debugLogging) {addLogEntry("--force-sync warning User Response Entered: " ~ to!string(response), ["debug"]);}
		
		// Evaluate user response
		if ((to!string(response) == "y") || (to!string(response) == "Y")) {
			// User has accepted --force-sync risk to proceed
			userRiskAcceptance = true;
			// Are you sure you wish .. does not use writeln();
			write("\n");
		}
		
		// Return the --resync acceptance or not
		return userRiskAcceptance;
	}
	
	// Check the application configuration for any changes that need to trigger a --resync
	// This function is only called if --resync is not present
	bool applicationChangeWhereResyncRequired() {
		// Default is that no resync is required
		bool resyncRequired = false;

		// Consolidate the flags for different configuration changes
		bool[9] configOptionsDifferent;

		// Handle multiple entries of skip_file
		string backupConfigFileSkipFile;
		
		// Handle multiple entries of skip_dir
		string backupConfigFileSkipDir;
		
		// Create and read the required initial hash files
		createRequiredInitialConfigurationHashFiles();
		
		// Read in the existing hash file values
		readExistingConfigurationHashFiles();
		
		// can we read the backup config file
		bool failedToReadBackupConfig = false;

		// Helper lambda for logging and setting the difference flag
		auto logAndSetDifference = (string message, size_t index) {
			if (debugLogging) {addLogEntry(message, ["debug"]);}
			configOptionsDifferent[index] = true;
		};

		// Check for changes in the sync_list and business_shared_items files
		if (currentSyncListHash != previousSyncListHash)
			logAndSetDifference("sync_list file has been updated, --resync needed", 0);

		// Check for updates in the config file
		if (currentConfigHash != previousConfigHash) {
			addLogEntry("Application configuration file has been updated, checking if --resync needed");
			if (debugLogging) {addLogEntry("Using this configBackupFile: " ~ configBackupFile, ["debug"]);}

			if (exists(configBackupFile)) {
				string[string] backupConfigStringValues;
				backupConfigStringValues["drive_id"] = "";
				backupConfigStringValues["sync_dir"] = "";
				backupConfigStringValues["skip_file"] = "";
				backupConfigStringValues["skip_dir"] = "";
				backupConfigStringValues["skip_dotfiles"] = "";
				backupConfigStringValues["skip_symlinks"] = "";
				backupConfigStringValues["sync_business_shared_items"] = "";

				bool drive_id_present = false;
				bool sync_dir_present = false;
				bool skip_file_present = false;
				bool skip_dir_present = false;
				bool skip_dotfiles_present = false;
				bool skip_symlinks_present = false;
				bool sync_business_shared_items_present = false;

				string configOptionModifiedMessage = " was modified since the last time the application was successfully run, --resync required";
				File configBackupFileHandle;
				
				try {
					configBackupFileHandle = File(configBackupFile, "r");
				} catch (FileException e) {
					// filesystem error
					failedToReadBackupConfig = true;
					displayFileSystemErrorMessage(e.msg, getFunctionName!({}));
				} catch (std.exception.ErrnoException e) {
					// filesystem error
					failedToReadBackupConfig = true;
					displayFileSystemErrorMessage(e.msg, getFunctionName!({}));
				}
				
				scope(exit) {
					if (configBackupFileHandle.isOpen()) {
						configBackupFileHandle.close();
					}
				}
				
				if (!failedToReadBackupConfig) {
					// backup config file was able to be read
					string lineBuffer;
					auto range = configBackupFileHandle.byLine();
					foreach (line; range) {
						lineBuffer = stripLeft(line).to!string;
						if (lineBuffer.length == 0 || lineBuffer[0] == ';' || lineBuffer[0] == '#') continue;
						auto c = lineBuffer.matchFirst(configRegex);
						if (!c.empty) {
							c.popFront(); // skip the whole match
							string key = c.front.dup;
							if (debugLogging) {addLogEntry("Backup Config Key: " ~ key, ["debug"]);}

							auto p = key in backupConfigStringValues;
							if (p) {
								c.popFront();
								string value = c.front.dup;
								// Compare each key value with current config
								if (key == "drive_id") {
									drive_id_present = true;
									if (value != getValueString("drive_id")) {
										logAndSetDifference(key ~ configOptionModifiedMessage, 2);
									}
								}
								if (key == "sync_dir") {
									sync_dir_present = true;
									if (value != getValueString("sync_dir")) {
										logAndSetDifference(key ~ configOptionModifiedMessage, 3);
									}
								}
								
								// skip_file handling
								if (key == "skip_file") {
									skip_file_present = true;
									// Handle multiple entries of skip_file
									if (backupConfigFileSkipFile.empty) {
										// currently no entry exists, include 'defaultSkipFile' entries
										backupConfigFileSkipFile = defaultSkipFile ~ "|" ~ to!string(c.front.dup);
									} else {
										// add to existing backupConfigFileSkipFile entry
										backupConfigFileSkipFile = backupConfigFileSkipFile ~ "|" ~ to!string(c.front.dup);
									}
								}
								
								// skip_dir handling
								if (key == "skip_dir") {
									skip_dir_present = true;
									// Handle multiple entries of skip_dir
									if (backupConfigFileSkipDir.empty) {
										// currently no entry exists
										backupConfigFileSkipDir = c.front.dup;
									} else {
										// add to existing backupConfigFileSkipDir entry
										backupConfigFileSkipDir = backupConfigFileSkipDir ~ "|" ~ to!string(c.front.dup);
									}
								}
								
								if (key == "skip_dotfiles") {
									skip_dotfiles_present = true;
									if (value != to!string(getValueBool("skip_dotfiles"))) {
										logAndSetDifference(key ~ configOptionModifiedMessage, 6);
									}
								}
								if (key == "skip_symlinks") {
									skip_symlinks_present = true;
									if (value != to!string(getValueBool("skip_symlinks"))) {
										logAndSetDifference(key ~ configOptionModifiedMessage, 7);
									}
								}
								if (key == "sync_business_shared_items") {
									sync_business_shared_items_present = true;
									if (value != to!string(getValueBool("sync_business_shared_items"))) {
										logAndSetDifference(key ~ configOptionModifiedMessage, 8);
									}
								}
							}
						}
					}
				
					// skip_file can be specified multiple times
					if (skip_file_present && backupConfigFileSkipFile != configFileSkipFile) logAndSetDifference("skip_file" ~ configOptionModifiedMessage, 4);
					
					// skip_dir can be specified multiple times
					if (skip_dir_present && backupConfigFileSkipDir != configFileSkipDir) logAndSetDifference("skip_dir" ~ configOptionModifiedMessage, 5);
					
					// Check for newly added configuration options
					if (!drive_id_present && configFileDriveId != "") logAndSetDifference("drive_id newly added ... --resync needed", 2);
					if (!sync_dir_present && configFileSyncDir != defaultSyncDir) logAndSetDifference("sync_dir newly added ... --resync needed", 3);
					if (!skip_file_present && configFileSkipFile != defaultSkipFile) logAndSetDifference("skip_file newly added ... --resync needed", 4);
					if (!skip_dir_present && configFileSkipDir != "") logAndSetDifference("skip_dir newly added ... --resync needed", 5);
					if (!skip_dotfiles_present && configFileSkipDotfiles) logAndSetDifference("skip_dotfiles newly added ... --resync needed", 6);
					if (!skip_symlinks_present && configFileSkipSymbolicLinks) logAndSetDifference("skip_symlinks newly added ... --resync needed", 7);
					if (!sync_business_shared_items_present && configFileSyncBusinessSharedItems) logAndSetDifference("sync_business_shared_items newly added ... --resync needed", 8);
				} else {
					// failed to read backup config file
					addLogEntry("WARNING: unable to read backup config, unable to validate if any changes made");
				}
			} else {
				addLogEntry("WARNING: no backup config file was found, unable to validate if any changes made");
			}
		}
		
		// config file set options can be changed via CLI input, specifically these will impact sync and a --resync will be needed:
		//  --syncdir ARG
		//  --skip-file ARG
		//  --skip-dir ARG
		//  --skip-dot-files
		//  --skip-symlinks

		// Check CLI options
		if (exists(applicableConfigFilePath)) {
			if (configFileSyncDir != "" && configFileSyncDir != getValueString("sync_dir")) {
				// config file was set and CLI input changed this
				// Is this potentially running as a Docker container?
				if (entrypointExists) {
					// entrypoint.sh exists
					if (debugLogging) {addLogEntry("sync_dir: CLI override of config file option, however entrypoint.sh exists, thus most likely running as a container", ["debug"]);}
				} else {
					// Not a Docker container, raise that --resync needed due to configuration change
					logAndSetDifference("sync_dir: CLI override of config file option, --resync needed", 3);
				}
			}
			
			if (configFileSkipFile != "" && configFileSkipFile != getValueString("skip_file")) logAndSetDifference("skip_file: CLI override of config file option, --resync needed", 4);
			if (configFileSkipDir != "" && configFileSkipDir != getValueString("skip_dir")) logAndSetDifference("skip_dir: CLI override of config file option, --resync needed", 5);
			if (!configFileSkipDotfiles && getValueBool("skip_dotfiles")) logAndSetDifference("skip_dotfiles: CLI override of config file option, --resync needed", 6);
			if (!configFileSkipSymbolicLinks && getValueBool("skip_symlinks")) logAndSetDifference("skip_symlinks: CLI override of config file option, --resync needed", 7);
		}

		// Aggregate the result to determine if a resync is required
		if (!failedToReadBackupConfig) {
			foreach (optionDifferent; configOptionsDifferent) {
				if (optionDifferent) {
					resyncRequired = true;
					break;
				}
			}
		}
		
		// Final override
		// In certain situations, regardless of config 'resync' needed status, ignore this so that the application can display 'non-syncable' information
		// Options that should now be looked at are:
		// --list-shared-items
		if (getValueBool("list_business_shared_items")) resyncRequired = false;
		
		// Return the calculated boolean
		return resyncRequired;
	}
	
	// Cleanup hash files that require to be cleaned up when a --resync is issued
	void cleanupHashFilesDueToResync() {
		if (!getValueBool("dry_run")) {
			// cleanup hash files
			if (debugLogging) {addLogEntry("Cleaning up configuration hash files", ["debug"]);}
			safeRemove(configHashFile);
			safeRemove(syncListHashFile);
		} else {
			// --dry-run scenario ... technically we should not be making any local file changes .......
			addLogEntry("DRY RUN: Not removing hash files as --dry-run has been used");
		}
	}
	
	// For each of the config files, update the hash data in the hash files
	void updateHashContentsForConfigFiles() {
		// Are we in a --dry-run scenario?
		if (!getValueBool("dry_run")) {
			// Not a dry-run scenario, update the applicable files
			// Update applicable 'config' files
			if (exists(applicableConfigFilePath)) {
				// Update the hash of the applicable config file
				if (debugLogging) {addLogEntry("Updating applicable config file hash", ["debug"]);}
				try {
					std.file.write(configHashFile, computeQuickXorHash(applicableConfigFilePath));
					// Hash file should only be readable by the user who created it - 0600 permissions needed
					configHashFile.setAttributes(convertedPermissionValue);
				} catch (FileException e) {
					// filesystem error
					displayFileSystemErrorMessage(e.msg, getFunctionName!({}));
				}
			}
			// Update 'sync_list' files
			if (exists(syncListFilePath)) {
				// update sync_list hash
				if (debugLogging) {addLogEntry("Updating sync_list hash", ["debug"]);}
				try {
					std.file.write(syncListHashFile, computeQuickXorHash(syncListFilePath));
					// Hash file should only be readable by the user who created it - 0600 permissions needed
					syncListHashFile.setAttributes(convertedPermissionValue);
				} catch (FileException e) {
					// filesystem error
					displayFileSystemErrorMessage(e.msg, getFunctionName!({}));
				}
			}
		} else {
			// --dry-run scenario ... technically we should not be making any local file changes .......
			addLogEntry("DRY RUN: Not updating hash files as --dry-run has been used");
		}
	}
	
	// Create any required hash files for files that help us determine if the configuration has changed since last run
	void createRequiredInitialConfigurationHashFiles() {
		// Does a 'config' file exist with a valid hash file
		if (exists(applicableConfigFilePath)) {
			if (!exists(configHashFile)) {
				// no existing hash file exists
				try {
					std.file.write(configHashFile, "initial-hash");
					// Hash file should only be readable by the user who created it - 0600 permissions needed
					configHashFile.setAttributes(convertedPermissionValue);
				} catch (FileException e) {
					// filesystem error
					displayFileSystemErrorMessage(e.msg, getFunctionName!({}));
				}
			}
			// Generate the runtime hash for the 'config' file
			currentConfigHash = computeQuickXorHash(applicableConfigFilePath);
		}
		
		// Does a 'sync_list' file exist with a valid hash file
		if (exists(syncListFilePath)) {
			if (!exists(syncListHashFile)) {
				// no existing hash file exists
				try {
					std.file.write(syncListHashFile, "initial-hash");
					// Hash file should only be readable by the user who created it - 0600 permissions needed
					syncListHashFile.setAttributes(convertedPermissionValue);
				} catch (FileException e) {
					// filesystem error
					displayFileSystemErrorMessage(e.msg, getFunctionName!({}));
				}
			}
			// Generate the runtime hash for the 'sync_list' file
			currentSyncListHash = computeQuickXorHash(syncListFilePath);
		}
	}
	
	// Read in the text values of the previous configurations
	int readExistingConfigurationHashFiles() {
		if (exists(configHashFile)) {
			try {
				previousConfigHash = readText(configHashFile);
			} catch (std.file.FileException e) {
				// Unable to access required hash file
				addLogEntry("ERROR: Unable to access " ~ e.msg);
				// Use exit scopes to shutdown API
				return EXIT_FAILURE;
			}
		}
		
		if (exists(syncListHashFile)) {
			try {
				previousSyncListHash = readText(syncListHashFile);
			} catch (std.file.FileException e) {
				// Unable to access required hash file
				addLogEntry("ERROR: Unable to access " ~ e.msg);
				// Use exit scopes to shutdown API
				return EXIT_FAILURE;
			}
		}
		
		return 0;
	}
	
	// Check for basic option conflicts - flags that should not be used together and/or flag combinations that conflict with each other
	bool checkForBasicOptionConflicts() {
	
		bool operationalConflictDetected = false;
		
		// What are the permission that have been set for the application?
		// These are relevant for:
		// - The ~/OneDrive parent folder or 'sync_dir' configured item
		// - Any new folder created under ~/OneDrive or 'sync_dir'
		// - Any new file created under ~/OneDrive or 'sync_dir'
		// valid permissions are 000 -> 777 - anything else is invalid
		long syncDirPermissions = getValueLong("sync_dir_permissions");
		long syncFilePermissions = getValueLong("sync_file_permissions");
		bool invalidPermissions = false;
		
		// Check 'sync_dir_permissions'
		if (syncDirPermissions < 0 || syncDirPermissions > 777) {
			addLogEntry("ERROR: Invalid 'User|Group|Other' permissions set for 'sync_dir_permissions' within your config file. Please check your configuration");
			invalidPermissions = true;
		}
		
		// Check 'sync_file_permissions'
		if (syncFilePermissions < 0 || syncFilePermissions > 777) {
			addLogEntry("ERROR: Invalid 'User|Group|Other' permissions set for 'sync_file_permissions' within your config file. Please check your configuration");
			invalidPermissions = true;
		}
		
		// Invalid permissions detected?
		if (invalidPermissions) {
			operationalConflictDetected = true;
		} else {
			// Debug log output what permissions are being set to
			if (debugLogging) {addLogEntry("Configuring default new folder permissions as: " ~ to!string(getValueLong("sync_dir_permissions")), ["debug"]);}
			configureRequiredDirectoryPermissions();
			if (debugLogging) {addLogEntry("Configuring default new file permissions as: " ~ to!string(getValueLong("sync_file_permissions")), ["debug"]);}
			configureRequiredFilePermissions();
		}
		
		// --upload-only and --download-only cannot be used together
		if ((getValueBool("upload_only")) && (getValueBool("download_only"))) {
			addLogEntry("ERROR: --upload-only and --download-only cannot be used together. Use one, not both at the same time");
			operationalConflictDetected = true;
		}
		
		// --sync and --monitor cannot be used together
		if ((getValueBool("synchronize")) && (getValueBool("monitor"))) {
			addLogEntry("ERROR: --sync and --monitor cannot be used together. Only use one of these options, not both at the same time");
			operationalConflictDetected = true;
		}
		
		// --no-remote-delete can ONLY be enabled when --upload-only is used
		if ((getValueBool("no_remote_delete")) && (!getValueBool("upload_only"))) {
			addLogEntry("ERROR: --no-remote-delete can only be used with --upload-only");
			operationalConflictDetected = true;
		}
		
		// --remove-source-files can ONLY be enabled when --upload-only is used
		if ((getValueBool("remove_source_files")) && (!getValueBool("upload_only"))) {
			addLogEntry("ERROR: --remove-source-files can only be used with --upload-only");
			operationalConflictDetected = true;
		}
		
		// --cleanup-local-files can ONLY be enabled when --download-only is used
		if ((getValueBool("cleanup_local_files")) && (!getValueBool("download_only"))) {
			addLogEntry("ERROR: --cleanup-local-files can only be used with --download-only");
			operationalConflictDetected = true;
		}
		
		// --list-shared-folders cannot be used with --resync and/or --resync-auth
		if ((getValueBool("list_business_shared_items")) && ((getValueBool("resync")) || (getValueBool("resync_auth")))) {
			addLogEntry("ERROR: --list-shared-items cannot be used with --resync or --resync-auth");
			operationalConflictDetected = true;
		}
		
		// --list-shared-folders cannot be used with --sync or --monitor
		if ((getValueBool("list_business_shared_items")) && ((getValueBool("synchronize")) || (getValueBool("monitor")))) {
			addLogEntry("ERROR: --list-shared-items cannot be used with --sync or --monitor");
			operationalConflictDetected = true;
		}
		
		// --sync-shared-files can ONLY be used with sync_business_shared_items
		if ((getValueBool("sync_business_shared_files")) && (!getValueBool("sync_business_shared_items"))) {
			addLogEntry("ERROR: The --sync-shared-files option can only be utilised if the 'sync_business_shared_items' configuration setting is enabled.");
			operationalConflictDetected = true;
		}
				
		// --display-sync-status cannot be used with --resync and/or --resync-auth
		if ((getValueBool("display_sync_status")) && ((getValueBool("resync")) || (getValueBool("resync_auth")))) {
			addLogEntry("ERROR: --display-sync-status cannot be used with --resync or --resync-auth");
			operationalConflictDetected = true;
		}
		
		// --modified-by cannot be used with --resync and/or --resync-auth
		if ((!getValueString("modified_by").empty) && ((getValueBool("resync")) || (getValueBool("resync_auth")))) {
			addLogEntry("ERROR: --modified-by cannot be used with --resync or --resync-auth");
			operationalConflictDetected = true;
		}
		
		// --get-file-link cannot be used with --resync and/or --resync-auth
		if ((!getValueString("get_file_link").empty) && ((getValueBool("resync")) || (getValueBool("resync_auth")))) {
			addLogEntry("ERROR: --get-file-link cannot be used with --resync or --resync-auth");
			operationalConflictDetected = true;
		}
		
		// --create-share-link cannot be used with --resync and/or --resync-auth
		if ((!getValueString("create_share_link").empty) && ((getValueBool("resync")) || (getValueBool("resync_auth")))) {
			addLogEntry("ERROR: --create-share-link cannot be used with --resync or --resync-auth");
			operationalConflictDetected = true;
		}
		
		// --get-sharepoint-drive-id cannot be used with --resync and/or --resync-auth
		if ((!getValueString("sharepoint_library_name").empty) && ((getValueBool("resync")) || (getValueBool("resync_auth")))) {
			addLogEntry("ERROR: --get-sharepoint-drive-id cannot be used with --resync or --resync-auth");
			operationalConflictDetected = true;
		}
		
		// --monitor and --display-sync-status cannot be used together
		if ((getValueBool("monitor")) && (getValueBool("display_sync_status"))) {
			addLogEntry("ERROR: --monitor and --display-sync-status cannot be used together");
			operationalConflictDetected = true;
		}
		
		// --sync and --display-sync-status cannot be used together
		if ((getValueBool("synchronize")) && (getValueBool("display_sync_status"))) {
			addLogEntry("ERROR: --sync and --display-sync-status cannot be used together");
			operationalConflictDetected = true;
		}
		
		// --monitor and --display-quota cannot be used together
		if ((getValueBool("monitor")) && (getValueBool("display_quota"))) {
			addLogEntry("ERROR: --monitor and --display-quota cannot be used together");
			operationalConflictDetected = true;
		}
		
		// --sync and --display-quota cannot be used together
		if ((getValueBool("synchronize")) && (getValueBool("display_quota"))) {
			addLogEntry("ERROR: --sync and --display-quota cannot be used together");
			operationalConflictDetected = true;
		}
				
		// --force-sync can only be used when using --sync and --single-directory
		if (getValueBool("force_sync")) {
		
			bool conflict = false;
			// Should not be used with --monitor
			if (getValueBool("monitor")) conflict = true;
			// single_directory must not be empty
			if (getValueString("single_directory").empty) conflict = true;
			if (conflict) {
				addLogEntry("ERROR: --force-sync can only be used with --sync --single-directory");
				operationalConflictDetected = true;
			}
		}
		
		// When using 'azure_ad_endpoint', 'azure_tenant_id' cannot be empty
		if ((!getValueString("azure_ad_endpoint").empty) && (getValueString("azure_tenant_id").empty)) {
			addLogEntry("ERROR: config option 'azure_tenant_id' cannot be empty when 'azure_ad_endpoint' is configured");
			operationalConflictDetected = true;
		}
		
		// When using --enable-logging the 'log_dir' cannot be empty
		if ((getValueBool("enable_logging")) && (getValueString("log_dir").empty)) {
			addLogEntry("ERROR: config option 'log_dir' cannot be empty when 'enable_logging' is configured");
			operationalConflictDetected = true;
		}
		
		// When using --syncdir, the value cannot be empty.
		if (strip(getValueString("sync_dir")).empty) {
			addLogEntry("ERROR: --syncdir value cannot be empty");
			operationalConflictDetected = true;
		}
		
		// --monitor and --create-directory cannot be used together
		if ((getValueBool("monitor")) && (!getValueString("create_directory").empty)) {
			addLogEntry("ERROR: --monitor and --create-directory cannot be used together");
			operationalConflictDetected = true;
		}
		
		// --sync and --create-directory cannot be used together
		if ((getValueBool("synchronize")) && (!getValueString("create_directory").empty)) {
			addLogEntry("ERROR: --sync and --create-directory cannot be used together");
			operationalConflictDetected = true;
		}
		
		// --monitor and --remove-directory cannot be used together
		if ((getValueBool("monitor")) && (!getValueString("remove_directory").empty)) {
			addLogEntry("ERROR: --monitor and --remove-directory cannot be used together");
			operationalConflictDetected = true;
		}
		
		// --sync and --remove-directory cannot be used together
		if ((getValueBool("synchronize")) && (!getValueString("remove_directory").empty)) {
			addLogEntry("ERROR: --sync and --remove-directory cannot be used together");
			operationalConflictDetected = true;
		}
		
		// --monitor and --source-directory cannot be used together
		if ((getValueBool("monitor")) && (!getValueString("source_directory").empty)) {
			addLogEntry("ERROR: --monitor and --source-directory cannot be used together");
			operationalConflictDetected = true;
		}
		
		// --sync and --source-directory cannot be used together
		if ((getValueBool("synchronize")) && (!getValueString("source_directory").empty)) {
			addLogEntry("ERROR: --sync and --source-directory cannot be used together");
			operationalConflictDetected = true;
		}
		
		// --monitor and --destination-directory cannot be used together
		if ((getValueBool("monitor")) && (!getValueString("destination_directory").empty)) {
			addLogEntry("ERROR: --monitor and --destination-directory cannot be used together");
			operationalConflictDetected = true;
		}
		
		// --sync and --destination-directory cannot be used together
		if ((getValueBool("synchronize")) && (!getValueString("destination_directory").empty)) {
			addLogEntry("ERROR: --sync and --destination-directory cannot be used together");
			operationalConflictDetected = true;
		}
		
		// --download-only and --local-first cannot be used together
		if ((getValueBool("download_only")) && (getValueBool("local_first"))) {
			addLogEntry("ERROR: --download-only cannot be used with --local-first");
			operationalConflictDetected = true;
		}
		
		// Test that '--modified-by <arg>' has a valid argument and not another directive
		if (getValueString("modified_by") != "") {
			// Does the string start with '--' ?
			if (getValueString("modified_by").startsWith("--")) {
				addLogEntry("ERROR: --modified-by missing a valid entry");
				operationalConflictDetected = true;
			}
		}
		
		// Test that '--get-file-link <arg>' has a valid argument and not another directive
		if (getValueString("get_file_link") != "") {
			// Does the string start with '--' ?
			if (getValueString("get_file_link").startsWith("--")) {
				addLogEntry("ERROR: --get-file-link missing a valid entry");
				operationalConflictDetected = true;
			}
		}
		
		// Test that '--create-share-link <arg>' has a valid argument and not another directive
		if (getValueString("create_share_link") != "") {
			// Does the string start with '--' ?
			if (getValueString("create_share_link").startsWith("--")) {
				addLogEntry("ERROR: --create-share-link missing a valid entry");
				operationalConflictDetected = true;
			}
		}
		
		// Test that '--create-directory <arg>' has a valid argument and not another directive
		if (getValueString("create_directory") != "") {
			// Does the string start with '--' ?
			if (getValueString("create_directory").startsWith("--")) {
				addLogEntry("ERROR: --create-directory missing a valid entry");
				operationalConflictDetected = true;
			}
		}
		
		// Test that '--remove-directory <arg>' has a valid argument and not another directive
		if (getValueString("remove_directory") != "") {
			// Does the string start with '--' ?
			if (getValueString("remove_directory").startsWith("--")) {
				addLogEntry("ERROR: --remove-directory missing a valid entry");
				operationalConflictDetected = true;
			}
		}
		
		// Test that '--source-directory <arg>' has a valid argument and not another directive
		if (getValueString("source_directory") != "") {
			// Does the string start with '--' ?
			if (getValueString("source_directory").startsWith("--")) {
				addLogEntry("ERROR: --source-directory missing a valid entry");
				operationalConflictDetected = true;
			}
		}
		
		// Test that '--destination-directory <arg>' has a valid argument and not another directive
		if (getValueString("destination_directory") != "") {
			// Does the string start with '--' ?
			if (getValueString("destination_directory").startsWith("--")) {
				addLogEntry("ERROR: --destination-directory missing a valid entry");
				operationalConflictDetected = true;
			}
		}
		
		// Return bool value indicating if we have an operational conflict
		return operationalConflictDetected;
	}
	
	// Reset skip_file and skip_dir to application defaults when --force-sync is used
	void resetSkipToDefaults() {
		// skip_file
		if (debugLogging) {
			addLogEntry("original skip_file: " ~ getValueString("skip_file"), ["debug"]);
			addLogEntry("resetting skip_file to application defaults", ["debug"]);
		}
		setValueString("skip_file", defaultSkipFile);
		if (debugLogging) {addLogEntry("reset skip_file: " ~ getValueString("skip_file"), ["debug"]);}
		
		// skip_dir
		if (debugLogging) {
			addLogEntry("original skip_dir: " ~ getValueString("skip_dir"), ["debug"]);
			addLogEntry("resetting skip_dir to application defaults", ["debug"]);
		}
		setValueString("skip_dir", defaultSkipDir);
		if (debugLogging) {addLogEntry("reset skip_dir: " ~ getValueString("skip_dir"), ["debug"]);}
	}
	
	// Initialise the correct 'sync_dir' expanding any '~' if present
	string initialiseRuntimeSyncDirectory() {
	
		string runtimeSyncDirectory;
		
		if (debugLogging) {addLogEntry("sync_dir: Setting runtimeSyncDirectory from config value 'sync_dir'", ["debug"]);}
		
		if (!shellEnvironmentSet){
			if (debugLogging) {addLogEntry("sync_dir: No SHELL or USER environment variable configuration detected", ["debug"]);}
			
			// No shell or user set, so expandTilde() will fail - usually headless system running under init.d / systemd or potentially Docker
			// Does the 'currently configured' sync_dir include a ~
			if (canFind(getValueString("sync_dir"), "~")) {
				// A ~ was found in sync_dir
				if (debugLogging) {addLogEntry("sync_dir: A '~' was found in 'sync_dir', using the calculated 'homePath' to replace '~' as no SHELL or USER environment variable set", ["debug"]);}
				runtimeSyncDirectory = buildNormalizedPath(buildPath(defaultHomePath, strip(getValueString("sync_dir"), "~")));
			} else {
				// No ~ found in sync_dir, use as is
				if (debugLogging) {addLogEntry("sync_dir: Using configured 'sync_dir' path as-is as no SHELL or USER environment variable configuration detected", ["debug"]);}
				runtimeSyncDirectory = getValueString("sync_dir");
			}
		} else {
			// A shell and user environment variable is set, expand any ~ as this will be expanded correctly if present
			if (canFind(getValueString("sync_dir"), "~")) {
				if (debugLogging) {addLogEntry("sync_dir: A '~' was found in the configured 'sync_dir', automatically expanding as SHELL and USER environment variable is set", ["debug"]);}
				runtimeSyncDirectory = expandTilde(getValueString("sync_dir"));
			} else {
				// No ~ found in sync_dir, does the path begin with a '/' ?
				if (debugLogging) {addLogEntry("sync_dir: Using configured 'sync_dir' path as-is as however SHELL or USER environment variable configuration detected - should be placed in USER home directory", ["debug"]);}
				if (!startsWith(getValueString("sync_dir"), "/")) {
					if (debugLogging) {addLogEntry("Configured 'sync_dir' does not start with a '/' or '~/' - adjusting configured 'sync_dir' to use User Home Directory as base for 'sync_dir' path", ["debug"]);}
					string updatedPathWithHome = "~/" ~ getValueString("sync_dir");
					runtimeSyncDirectory = expandTilde(updatedPathWithHome);
				} else {
					if (debugLogging) {addLogEntry("use 'sync_dir' as is - no touch", ["debug"]);}
					runtimeSyncDirectory = getValueString("sync_dir");
				}
			}
		}
		
		// What will runtimeSyncDirectory be actually set to?
		if (debugLogging) {addLogEntry("sync_dir: runtimeSyncDirectory set to: " ~ runtimeSyncDirectory, ["debug"]);}
		
		// Configure configuredBusinessSharedFilesDirectoryName
		configuredBusinessSharedFilesDirectoryName = buildNormalizedPath(buildPath(runtimeSyncDirectory, defaultBusinessSharedFilesDirectoryName));
		
		return runtimeSyncDirectory;
	}
	
	// Initialise the correct 'log_dir' when application logging to a separate file is enabled with 'enable_logging' and expanding any '~' if present
	string calculateLogDirectory() {
		
		string configuredLogDirPath;
		
		if (debugLogging) {addLogEntry("log_dir: Setting runtime application log from config value 'log_dir'", ["debug"]);}
				
		if (getValueString("log_dir") != defaultLogFileDir) {
			// User modified 'log_dir' to be used with 'enable_logging'
			// if 'log_dir' contains a '~' this needs to be expanded correctly
			if (canFind(getValueString("log_dir"), "~")) {
				// ~ needs to be expanded correctly
				if (!shellEnvironmentSet) {
					// No shell or user environment variable set, so expandTilde() will fail - usually headless system running under init.d / systemd or potentially Docker
					if (debugLogging) {addLogEntry("log_dir: A '~' was found in log_dir, using the calculated 'homePath' to replace '~' as no SHELL or USER environment variable set", ["debug"]);}
					configuredLogDirPath = buildNormalizedPath(buildPath(defaultHomePath, strip(getValueString("log_dir"), "~")));
				} else {
					// A shell and user environment variable is set, expand any ~ as this will be expanded correctly if present
					if (debugLogging) {addLogEntry("log_dir: A '~' was found in the configured 'log_dir', automatically expanding as SHELL and USER environment variable is set", ["debug"]);}
					configuredLogDirPath = expandTilde(getValueString("log_dir"));
				}		
			} else {
				// '~' not found in log_dir entry, use as is
				configuredLogDirPath = getValueString("log_dir");
			}
		} else {
			// Default 'log_dir' to be used with 'enable_logging'
			configuredLogDirPath = defaultLogFileDir;
		}
		
		// Attempt to create 'configuredLogDirPath' otherwise we need to fall back to the users home directory
		if (!exists(configuredLogDirPath)) {
			// 'configuredLogDirPath' path does not exist - try and create it
			try {
				mkdirRecurse(configuredLogDirPath);
			} catch (std.file.FileException e) {
				// We got an error when attempting to create the directory ..
				addLogEntry();
				addLogEntry("ERROR: Unable to create " ~ configuredLogDirPath);
				addLogEntry("ERROR: Please manually create '" ~ configuredLogDirPath ~ "' and set appropriate permissions to allow write access for your user to this location.");
				addLogEntry("ERROR: The requested client activity log will instead be located in your users home directory");
				addLogEntry();
				
				// Reconfigure 'configuredLogDirPath' to use environment.get("HOME") value, which we have already calculated
				configuredLogDirPath = defaultHomePath;
			}
		}
		
		// Return the initialised application log path
		return configuredLogDirPath;
	}
	
	// What IP protocol is going to be used to access Microsoft OneDrive
	void displayIPProtocol() {
		if (getValueLong("ip_protocol_version") == 0) addLogEntry("Using IPv4 and IPv6 (if configured) for all network operations");
		if (getValueLong("ip_protocol_version") == 1) addLogEntry("Forcing client to use IPv4 connections only");
		if (getValueLong("ip_protocol_version") == 2) addLogEntry("Forcing client to use IPv6 connections only");
	}
	
	// Has a 'no-sync' task been requested?
	bool hasNoSyncOperationBeenRequested() {
		// Are we performing some sort of 'no-sync' task?
		// - Are we performing a logout?
		// - Are we performing a reauth?
		// - Are we obtaining the Office 365 Drive ID for a given Office 365 SharePoint Shared Library?
		// - Are we displaying the sync status?
		// - Are we getting the URL for a file online?
		// - Are we listing who modified a file last online?
		// - Are we listing OneDrive Business Shared Items?
		// - Are we creating a shareable link for an existing file on OneDrive?
		// - Are we just creating a directory online, without any sync being performed?
		// - Are we just deleting a directory online, without any sync being performed?
		// - Are we renaming or moving a directory?
		// - Are we displaying the quota information?
		bool noSyncOperation = false;
		
		// Return a true|false if any of these have been set, so that we use the 'dry-run' DB copy, to execute these tasks, in case the client is currently operational
		
		// --logout
		if (getValueBool("logout")) {
			// flag that a no sync operation has been requested
			noSyncOperation = true;
		}
		
		// --reauth
		if (getValueBool("reauth")) {
			// flag that a no sync operation has been requested
			noSyncOperation = true;
		}
		
		// --get-sharepoint-drive-id - Get the SharePoint Library drive_id
		if (getValueString("sharepoint_library_name") != "") {
			// flag that a no sync operation has been requested
			noSyncOperation = true;
		}
		
		// --display-sync-status - Query the sync status
		if (getValueBool("display_sync_status")) {
			// flag that a no sync operation has been requested
			noSyncOperation = true;
		}
		
		// --get-file-link - Get the URL path for a synced file?
		if (getValueString("get_file_link") != "") {
			// flag that a no sync operation has been requested
			noSyncOperation = true;
		}
		
		// --modified-by - Are we listing the modified-by details of a provided path?
		if (getValueString("modified_by") != "") {
			// flag that a no sync operation has been requested
			noSyncOperation = true;
		}
		
		// --list-shared-items - Are we listing OneDrive Business Shared Items
		if (getValueBool("list_business_shared_items")) {
			// flag that a no sync operation has been requested
			noSyncOperation = true;
		}
		
		// --create-share-link - Are we creating a shareable link for an existing file on OneDrive?
		if (getValueString("create_share_link") != "") {
			// flag that a no sync operation has been requested
			noSyncOperation = true;
		}
		
		// --create-directory - Are we just creating a directory online, without any sync being performed?
		if ((getValueString("create_directory") != "")) {
			// flag that a no sync operation has been requested
			noSyncOperation = true;
		}
		
		// --remove-directory - Are we just deleting a directory online, without any sync being performed?
		if ((getValueString("remove_directory") != "")) {
			// flag that a no sync operation has been requested
			noSyncOperation = true;
		}
		
		// Are we renaming or moving a directory online?
		// 	onedrive --source-directory 'path/as/source/' --destination-directory 'path/as/destination'
		if ((getValueString("source_directory") != "") && (getValueString("destination_directory") != "")) {
			// flag that a no sync operation has been requested
			noSyncOperation = true;
		}
		
		// Are we displaying the quota information?
		if (getValueBool("display_quota")) {
			// flag that a no sync operation has been requested
			noSyncOperation = true;
		}
		
		// Return result
		return noSyncOperation;
	}
	
	// Are the required GUI logging environment variables for this user available?
	// Specifically these must be available:
	// - XDG_RUNTIME_DIR
	// - DBUS_SESSION_BUS_ADDRESS
	bool validateGUINotificationEnvironmentVariables() {
	
		bool variablesAvailable = false;
		string xdg_value;
		string dbus_value;
		
		version(Notifications) {
			// Check XDG_RUNTIME_DIR environment variable
			try {
				xdg_value = environment["XDG_RUNTIME_DIR"];
				xdg_exists = true;
			} catch (Exception e) {
				xdg_exists = false;
			}
			
			// Check DBUS_SESSION_BUS_ADDRESS environment variable
			try {
				dbus_value = environment["DBUS_SESSION_BUS_ADDRESS"];
				dbus_exists = true;
			} catch (Exception e) {
				dbus_exists = false;
			}
			
			// Output the result
			if (xdg_exists) {
				if (debugLogging) {addLogEntry("runtime_environment: XDG_RUNTIME_DIR exists with value: " ~ xdg_value , ["debug"]);}
			} else {
				if (debugLogging) {addLogEntry("runtime_environment: XDG_RUNTIME_DIR missing from runtime user environment", ["debug"]);}
			}
			
			if (dbus_exists) {
				if (debugLogging) {addLogEntry("runtime_environment: DBUS_SESSION_BUS_ADDRESS exists with value: " ~ dbus_value, ["debug"]);}
			} else {
				if (debugLogging) {addLogEntry("runtime_environment: DBUS_SESSION_BUS_ADDRESS missing from runtime user environment", ["debug"]);}
			}

			// Determine result
			if (xdg_exists && dbus_exists) {
				variablesAvailable = true;
			} else {
				addLogEntry("WARNING: Required environment variables required to enable GUI Notifications are not present");
				variablesAvailable = false;
			}	
		}

		// Return result
		return variablesAvailable;
	}
}

// Output the full application help when --help is passed in
void outputLongHelp(Option[] opt) {
		auto argsNeedingOptions = [
			"--auth-files",
			"--auth-response",
			"--confdir",
			"--create-directory",
			"--classify-as-big-delete",
			"--create-share-link",
			"--destination-directory",
			"--get-file-link",
			"--get-O365-drive-id",
			"--get-sharepoint-drive-id",
			"--log-dir",
			"--min-notify-changes",
			"--modified-by",
			"--monitor-interval",
			"--monitor-log-frequency",
			"--monitor-fullscan-frequency",
			"--remove-directory",
			"--single-directory",
			"--skip-dir",
			"--skip-file",
			"--skip-size",
			"--source-directory",
			"--space-reservation",
			"--syncdir",
			"--user-agent" ];
		writeln(`onedrive - A client for the Microsoft OneDrive Cloud Service

  Usage:
    onedrive [options] --sync
      Do a one time synchronization
    onedrive [options] --monitor
      Monitor filesystem and sync regularly
    onedrive [options] --display-config
      Display the currently used configuration
    onedrive [options] --display-sync-status
      Query OneDrive service and report on pending changes
    onedrive -h | --help
      Show this help screen
    onedrive --version
      Show version

  Options:
	`);
		foreach (it; opt.sort!("a.optLong < b.optLong")) {
			writefln("  %s%s%s%s\n      %s",
					it.optLong,
					it.optShort == "" ? "" : " " ~ it.optShort,
					argsNeedingOptions.canFind(it.optLong) ? " ARG" : "",
					it.required ? " (required)" : "", it.help);
		}
}<|MERGE_RESOLUTION|>--- conflicted
+++ resolved
@@ -1439,11 +1439,8 @@
 		addLogEntry("Config option 'resync'                       = " ~ to!string(getValueBool("resync")));
 		addLogEntry("Config option 'resync_auth'                  = " ~ to!string(getValueBool("resync_auth")));
 		addLogEntry("Config option 'cleanup_local_files'          = " ~ to!string(getValueBool("cleanup_local_files")));
-<<<<<<< HEAD
 		addLogEntry("Config option 'disable_permission_set'       = " ~ to!string(getValueBool("disable_permission_set")));
-=======
 		addLogEntry("Config option 'transfer_order'               = " ~ getValueString("transfer_order"));
->>>>>>> 0e7d3f15
 
 		// data integrity
 		addLogEntry("Config option 'classify_as_big_delete'       = " ~ to!string(getValueLong("classify_as_big_delete")));
