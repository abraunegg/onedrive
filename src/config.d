import core.stdc.stdlib: EXIT_SUCCESS, EXIT_FAILURE, exit;
import std.file, std.string, std.regex, std.stdio, std.process, std.algorithm.searching, std.getopt, std.conv, std.path;
import std.algorithm.sorting: sort;
import selective;
static import log;

final class Config
{
	// application defaults
	public string defaultSyncDir = "~/OneDrive";
	public string defaultSkipFile = "~*|.~*|*.tmp";
	public string defaultSkipDir = "";
	// application set items
	public string refreshTokenFilePath = "";
	public string deltaLinkFilePath = "";
	public string databaseFilePath = "";
	public string databaseFilePathDryRun = "";
	public string uploadStateFilePath = "";
	public string syncListFilePath = "";
	public string homePath = "";
	public string configDirName = "";
	public string systemConfigDirName = "";
	public string configFileSyncDir = "";
	public string configFileSkipFile = "";
	public string configFileSkipDir = "";
	private string userConfigFilePath = "";
	private string systemConfigFilePath = "";
	// was the application just authorised - paste of response uri
	public bool applicationAuthorizeResponseUri = false;
	// hashmap for the values found in the user config file
	// ARGGGG D is stupid and cannot make hashmap initializations!!!
	// private string[string] foobar = [ "aa": "bb" ] does NOT work!!!
	private string[string] stringValues;
	private bool[string] boolValues;
	private long[string] longValues;
<<<<<<< HEAD
	public string businessSharedFolderFilePath;
=======
	public auto configRegex = ctRegex!(`^(\w+)\s*=\s*"(.*)"\s*$`);
>>>>>>> 7275b2fe

	this(string confdirOption)
	{
		// default configuration - entries in config file ~/.config/onedrive/config
		// an entry here means it can be set via the config file if there is a coresponding read and set in update_from_args()
		stringValues["sync_dir"] = defaultSyncDir;
		stringValues["skip_file"] = defaultSkipFile;
		stringValues["skip_dir"] = defaultSkipDir;
		stringValues["log_dir"] = "/var/log/onedrive/";
		stringValues["drive_id"] = "";
		stringValues["user_agent"] = "";
		boolValues["upload_only"] = false;
		boolValues["check_nomount"] = false;
		boolValues["check_nosync"] = false;
		boolValues["download_only"] = false;
		boolValues["disable_notifications"] = false;
		boolValues["disable_upload_validation"] = false;
		boolValues["enable_logging"] = false;
		boolValues["force_http_11"] = false;
		boolValues["force_http_2"] = false;
		boolValues["local_first"] = false;
		boolValues["no_remote_delete"] = false;
		boolValues["skip_symlinks"] = false;
		boolValues["debug_https"] = false;
		boolValues["skip_dotfiles"] = false;
		boolValues["dry_run"] = false;
		boolValues["sync_root_files"] = false;
		longValues["verbose"] = log.verbose; // might be initialized by the first getopt call!
		// The amount of time (seconds) between monitor sync loops
		longValues["monitor_interval"] = 300;
		longValues["skip_size"] = 0;
		longValues["min_notify_changes"] = 5;
		longValues["monitor_log_frequency"] = 5;
		// Number of n sync runs before performing a full local scan of sync_dir
		// By default 10 which means every ~7.5 minutes a full disk scan of sync_dir will occur
		longValues["monitor_fullscan_frequency"] = 10;
		// Number of children in a path that is locally removed which will be classified as a 'big data delete'
		longValues["classify_as_big_delete"] = 1000;
		// Delete source after successful transfer
		boolValues["remove_source_files"] = false;
		// Strict matching for skip_dir
		boolValues["skip_dir_strict_match"] = false;
		// Allow for a custom Client ID / Application ID to be used to replace the inbuilt default
		// This is a config file option ONLY
		stringValues["application_id"] = "";
		// allow for resync to be set via config file
		boolValues["resync"] = false;
		// Ignore data safety checks and overwrite local data rather than preserve & rename
		// This is a config file option ONLY
		boolValues["bypass_data_preservation"] = false;
		
		// DEVELOPER OPTIONS 
		// display_memory = true | false
		//  - It may be desirable to display the memory usage of the application to assist with diagnosing memory issues with the application
		//  - This is especially beneficial when debugging or performing memory tests with Valgrind
		boolValues["display_memory"] = false;
		// monitor_max_loop = long value
		//  - It may be desirable to, when running in monitor mode, force monitor mode to 'quit' after X number of loops
		//  - This is especially beneficial when debugging or performing memory tests with Valgrind
		longValues["monitor_max_loop"] = 0;
		// display_sync_options = true | false
		// - It may be desirable to see what options are being passed in to performSync() without enabling the full verbose debug logging
		boolValues["display_sync_options"] = false;

		// Determine the users home directory. 
		// Need to avoid using ~ here as expandTilde() below does not interpret correctly when running under init.d or systemd scripts
		// Check for HOME environment variable
		if (environment.get("HOME") != ""){
			// Use HOME environment variable
			log.vdebug("homePath: HOME environment variable set");
			homePath = environment.get("HOME");
		} else {
			if ((environment.get("SHELL") == "") && (environment.get("USER") == "")){
				// No shell is set or username - observed case when running as systemd service under CentOS 7.x
				log.vdebug("homePath: WARNING - no HOME environment variable set");
				log.vdebug("homePath: WARNING - no SHELL environment variable set");
				log.vdebug("homePath: WARNING - no USER environment variable set");
				homePath = "/root";
			} else {
				// A shell & valid user is set, but no HOME is set, use ~ which can be expanded
				log.vdebug("homePath: WARNING - no HOME environment variable set");
				homePath = "~";
			}
		}
	
		// Output homePath calculation
		log.vdebug("homePath: ", homePath);
		
		// Determine the correct configuration directory to use
		string configDirBase;
		string systemConfigDirBase;
		if (confdirOption != "") {
			// A CLI 'confdir' was passed in
			log.vdebug("configDirName: CLI override to set configDirName to: ", confdirOption);
			if (canFind(confdirOption,"~")) {
				// A ~ was found
				log.vdebug("configDirName: A '~' was found in configDirName, using the calculated 'homePath' to replace '~'");
				configDirName = homePath ~ strip(confdirOption,"~","~");
			} else {
				configDirName = confdirOption;
			}
		} else {
			// Determine the base directory relative to which user specific configuration files should be stored.
			if (environment.get("XDG_CONFIG_HOME") != ""){
				log.vdebug("configDirBase: XDG_CONFIG_HOME environment variable set");
				configDirBase = environment.get("XDG_CONFIG_HOME");
			} else {
				// XDG_CONFIG_HOME does not exist on systems where X11 is not present - ie - headless systems / servers
				log.vdebug("configDirBase: WARNING - no XDG_CONFIG_HOME environment variable set");
				configDirBase = homePath ~ "/.config";
				// Also set up a path to pre-shipped shared configs (which can be overridden by supplying a config file in userspace)
				systemConfigDirBase = "/etc";
			}
	
			// Output configDirBase calculation
			log.vdebug("configDirBase: ", configDirBase);
			// Set the default application configuration directory
			log.vdebug("configDirName: Configuring application to use default config path");
			// configDirBase contains the correct path so we do not need to check for presence of '~'
			configDirName = configDirBase ~ "/onedrive";
			// systemConfigDirBase contains the correct path so we do not need to check for presence of '~'
			systemConfigDirName = systemConfigDirBase ~ "/onedrive";
		}
		
		// Config directory options all determined
		if (!exists(configDirName)) mkdirRecurse(configDirName);
<<<<<<< HEAD

		refreshTokenFilePath = configDirName ~ "/refresh_token";
		deltaLinkFilePath = configDirName ~ "/delta_link";
		databaseFilePath = configDirName ~ "/items.sqlite3";
		databaseFilePathDryRun = configDirName ~ "/items-dryrun.sqlite3";
		uploadStateFilePath = configDirName ~ "/resume_upload";
		userConfigFilePath = configDirName ~ "/config";
		syncListFilePath = configDirName ~ "/sync_list";
		businessSharedFolderFilePath = configDirName ~ "/business_shared_folders";
		
=======
		// configDirName has a trailing /
		log.vlog("Using 'user' Config Dir: ", configDirName);
		log.vlog("Using 'system' Config Dir: ", systemConfigDirName);
		
		// Update application set variables based on configDirName
		refreshTokenFilePath = buildNormalizedPath(configDirName ~ "/refresh_token");
		deltaLinkFilePath = buildNormalizedPath(configDirName ~ "/delta_link");
		databaseFilePath = buildNormalizedPath(configDirName ~ "/items.sqlite3");
		databaseFilePathDryRun = buildNormalizedPath(configDirName ~ "/items-dryrun.sqlite3");
		uploadStateFilePath = buildNormalizedPath(configDirName ~ "/resume_upload");
		userConfigFilePath = buildNormalizedPath(configDirName ~ "/config");
		syncListFilePath = buildNormalizedPath(configDirName ~ "/sync_list");
		systemConfigFilePath = buildNormalizedPath(systemConfigDirName ~ "/config");
		
		// Debug Output for application set variables based on configDirName
		log.vdebug("refreshTokenFilePath = ", refreshTokenFilePath);
		log.vdebug("deltaLinkFilePath = ", deltaLinkFilePath);
		log.vdebug("databaseFilePath = ", databaseFilePath);
		log.vdebug("databaseFilePathDryRun = ", databaseFilePathDryRun);
		log.vdebug("uploadStateFilePath = ", uploadStateFilePath);
		log.vdebug("userConfigFilePath = ", userConfigFilePath);
		log.vdebug("syncListFilePath = ", syncListFilePath);
		log.vdebug("systemConfigFilePath = ", systemConfigFilePath);
>>>>>>> 7275b2fe
	}

	bool initialize()
	{
		// Initialise the application
		if (!exists(userConfigFilePath)) {
			// 'user' configuration file does not exist
			// Is there a system configuration file?
			if (!exists(systemConfigFilePath)) {
				// 'system' configuration file does not exist
				log.vlog("No user or system config file found, using application defaults");
				return true;
			} else {
				// 'system' configuration file exists
				// can we load the configuration file without error?
				if (load(systemConfigFilePath)) {
					// configuration file loaded without error
					log.log("System configuration file successfully loaded");
					return true;
				} else {
					// there was a problem loading the configuration file
					log.log("System configuration file has errors - please check your configuration");
					return false;
				}
			}
		} else {
			// 'user' configuration file exists
			// can we load the configuration file without error?
			if (load(userConfigFilePath)) {
				// configuration file loaded without error
				log.log("Configuration file successfully loaded");
				return true;
			} else {
				// there was a problem loading the configuration file
				log.log("Configuration file has errors - please check your configuration");
				return false;
			}
		}
	}

	void update_from_args(string[] args)
	{
		// Add additional options that are NOT configurable via config file
		stringValues["create_directory"]  = "";
		stringValues["destination_directory"] = "";
		stringValues["get_file_link"]     = "";
		stringValues["get_o365_drive_id"] = "";
		stringValues["remove_directory"]  = "";
		stringValues["single_directory"]  = "";
		stringValues["source_directory"]  = "";
		stringValues["auth_files"]        = "";
		boolValues["display_config"]      = false;
		boolValues["display_sync_status"] = false;
		boolValues["print_token"]         = false;
		boolValues["logout"]              = false;
		boolValues["monitor"]             = false;
		boolValues["synchronize"]         = false;
		boolValues["force"]               = false;
		boolValues["remove_source_files"] = false;
		boolValues["skip_dir_strict_match"] = false;
		boolValues["list_business_shared_folders"] = false;
		boolValues["sync_business_shared_folders"] = false;

		// Application Startup option validation
		try {
			string tmpStr;
			bool tmpBol;
			long tmpVerb;
			// duplicated from main.d to get full help output!
			auto opt = getopt(
				
				args,
				std.getopt.config.bundling,
				std.getopt.config.caseSensitive,
				"auth-files",
					"Perform authentication not via interactive dialog but via files read/writes to these files.",
					&stringValues["auth_files"],
				"check-for-nomount",
					"Check for the presence of .nosync in the syncdir root. If found, do not perform sync.", 
					&boolValues["check_nomount"],
				"check-for-nosync",
					"Check for the presence of .nosync in each directory. If found, skip directory from sync.",
					&boolValues["check_nosync"],
				"classify-as-big-delete",
					"Number of children in a path that is locally removed which will be classified as a 'big data delete'",
					&longValues["classify_as_big_delete"],
				"create-directory",
					"Create a directory on OneDrive - no sync will be performed.",
					&stringValues["create_directory"],
				"debug-https", 
					"Debug OneDrive HTTPS communication.", 
					&boolValues["debug_https"],
				"destination-directory",
					"Destination directory for renamed or move on OneDrive - no sync will be performed.",
					&stringValues["destination_directory"],
				"disable-notifications",
					"Do not use desktop notifications in monitor mode.",
					&boolValues["disable_notifications"],
				"disable-upload-validation",
					"Disable upload validation when uploading to OneDrive",
					&boolValues["disable_upload_validation"],
				"display-config",
					"Display what options the client will use as currently configured - no sync will be performed.",
					&boolValues["display_config"],
				"display-sync-status",
					"Display the sync status of the client - no sync will be performed.",
					&boolValues["display_sync_status"],
				"download-only",
					"Only download remote changes",
					&boolValues["download_only"],
				"dry-run",
					"Perform a trial sync with no changes made",
					&boolValues["dry_run"],
				"enable-logging",
					"Enable client activity to a separate log file",
					&boolValues["enable_logging"],
				"force-http-1.1",
					"Force the use of HTTP/1.1 for all operations (DEPRECIATED)",
					&boolValues["force_http_11"],
				"force-http-2",
					"Force the use of HTTP/2 for all operations where applicable",
					&boolValues["force_http_2"],
				"force",
					"Force the deletion of data when a 'big delete' is detected",
					&boolValues["force"],
				"get-file-link",
					"Display the file link of a synced file",
					&stringValues["get_file_link"],
				"get-O365-drive-id",
					"Query and return the Office 365 Drive ID for a given Office 365 SharePoint Shared Library",
					&stringValues["get_o365_drive_id"],
				"local-first",
					"Synchronize from the local directory source first, before downloading changes from OneDrive.",
					&boolValues["local_first"],
				"log-dir",
					"Directory where logging output is saved to, needs to end with a slash.",
					&stringValues["log_dir"],
				"logout",
					"Logout the current user",
					&boolValues["logout"],
				"min-notify-changes",
					"Minimum number of pending incoming changes necessary to trigger a desktop notification",
					&longValues["min_notify_changes"],
				"monitor|m",
					"Keep monitoring for local and remote changes",
					&boolValues["monitor"],
				"monitor-interval",
					"Number of seconds by which each sync operation is undertaken when idle under monitor mode.",
					&longValues["monitor_interval"],
				"monitor-fullscan-frequency",
					"Number of sync runs before performing a full local scan of the synced directory",
					&longValues["monitor_fullscan_frequency"],
				"monitor-log-frequency",
					"Frequency of logging in monitor mode",
					&longValues["monitor_log_frequency"],
				"no-remote-delete",
					"Do not delete local file 'deletes' from OneDrive when using --upload-only",
					&boolValues["no_remote_delete"],
				"print-token",
					"Print the access token, useful for debugging",
					&boolValues["print_token"],
				"resync",
					"Forget the last saved state, perform a full sync",
					&boolValues["resync"],
				"remove-directory",
					"Remove a directory on OneDrive - no sync will be performed.",
					&stringValues["remove_directory"],
				"remove-source-files",
					"Remove source file after successful transfer to OneDrive when using --upload-only",
					&boolValues["remove_source_files"],
				"single-directory",
					"Specify a single local directory within the OneDrive root to sync.",
					&stringValues["single_directory"],
				"skip-dot-files",
					"Skip dot files and folders from syncing",
					&boolValues["skip_dotfiles"],
				"skip-file",
					"Skip any files that match this pattern from syncing",
					&stringValues["skip_file"],
				"skip-dir",
					"Skip any directories that match this pattern from syncing",
					&stringValues["skip_dir"],
				"skip-size",
					"Skip new files larger than this size (in MB)",
					&longValues["skip_size"],
				"skip-dir-strict-match",
					"When matching skip_dir directories, only match explicit matches",
					&boolValues["skip_dir_strict_match"],
				"skip-symlinks",
					"Skip syncing of symlinks",
					&boolValues["skip_symlinks"],
				"source-directory",
					"Source directory to rename or move on OneDrive - no sync will be performed.",
					&stringValues["source_directory"],
				"syncdir",
					"Specify the local directory used for synchronization to OneDrive",
					&stringValues["sync_dir"],
				"synchronize",
					"Perform a synchronization",
					&boolValues["synchronize"],
				"sync-root-files",
					"Sync all files in sync_dir root when using sync_list.",
					&boolValues["sync_root_files"],
				"upload-only",
					"Only upload to OneDrive, do not sync changes from OneDrive locally",
					&boolValues["upload_only"],
				"user-agent",
					"Specify a User Agent string to the http client",
					&stringValues["user_agent"],
				"confdir",
					"Set the directory used to store the configuration files",
					&tmpStr,
				"verbose|v+",
					"Print more details, useful for debugging (repeat for extra debugging)",
					&tmpVerb,
				"version",
					"Print the version and exit",
					&tmpBol,
				"list-shared-folders",
					"List OneDrive Business Shared Folders",
					&boolValues["list_business_shared_folders"],
				"sync-shared-folders",
					"Sync OneDrive Business Shared Folders",
					&boolValues["sync_business_shared_folders"]
			);
			if (opt.helpWanted) {
				outputLongHelp(opt.options);
				exit(EXIT_SUCCESS);
			}
		} catch (GetOptException e) {
			log.error(e.msg);
			log.error("Try 'onedrive -h' for more information");
			exit(EXIT_FAILURE);
		} catch (Exception e) {
			// error
			log.error(e.msg);
			log.error("Try 'onedrive -h' for more information");
			exit(EXIT_FAILURE);
		}
	}

	string getValueString(string key)
	{
		auto p = key in stringValues;
		if (p) {
			return *p;
		} else {
			throw new Exception("Missing config value: " ~ key);
		}
	}

	long getValueLong(string key)
	{
		auto p = key in longValues;
		if (p) {
			return *p;
		} else {
			throw new Exception("Missing config value: " ~ key);
		}
	}

	bool getValueBool(string key)
	{
		auto p = key in boolValues;
		if (p) {
			return *p;
		} else {
			throw new Exception("Missing config value: " ~ key);
		}
	}

	void setValueBool(string key, bool value)
	{
		boolValues[key] = value;
	}

	void setValueString(string key, string value)
	{
		stringValues[key] = value;
	}

	void setValueLong(string key, long value)
	{
		longValues[key] = value;
	}

	// load a configuration file
	private bool load(string filename)
	{
		// configure function variables
		auto file = File(filename, "r");
		string lineBuffer;
		
		// configure scopes
		// - failure
		scope(failure) {
			// close file if open
			if (file.isOpen()){
				// close open file
				file.close();
			}
			return false;
		}
		// - exit
		scope(exit) {
			// close file if open
			if (file.isOpen()){
				// close open file
				file.close();
			}
		}
	
		// read file line by line
		auto range = file.byLine();
		foreach (line; range) {
			lineBuffer = stripLeft(line).to!string;
			if (lineBuffer.length == 0 || lineBuffer[0] == ';' || lineBuffer[0] == '#') continue;
			auto c = lineBuffer.matchFirst(configRegex);
			if (!c.empty) {
				c.popFront(); // skip the whole match
				string key = c.front.dup;
				auto p = key in boolValues;
				if (p) {
					c.popFront();
					// only accept "true" as true value. TODO Should we support other formats?
					setValueBool(key, c.front.dup == "true" ? true : false);
				} else {
					auto pp = key in stringValues;
					if (pp) {
						c.popFront();
						setValueString(key, c.front.dup);
						// detect need for --resync for these:
						//  --syncdir ARG
						//  --skip-file ARG
						//  --skip-dir ARG
						if (key == "sync_dir") configFileSyncDir = c.front.dup;
						if (key == "skip_file") configFileSkipFile = c.front.dup;
						if (key == "skip_dir") configFileSkipDir = c.front.dup;
					} else {
						auto ppp = key in longValues;
						if (ppp) {
							c.popFront();
							setValueLong(key, to!long(c.front.dup));
						} else {
							log.log("Unknown key in config file: ", key);
							return false;
						}
					}
				}
			} else {
				log.log("Malformed config line: ", lineBuffer);
				return false;
			}
		}
		return true;
	}
}

void outputLongHelp(Option[] opt)
{
	auto argsNeedingOptions = [
		"--confdir",
		"--create-directory",
		"--destination-directory",
		"--get-O365-drive-id",
		"--log-dir",
		"--min-notify-changes",
		"--monitor-interval",
		"--monitor-log-frequency",
		"--monitor-fullscan-frequency",
		"--remove-directory",
		"--single-directory",
		"--skip-file",
		"--source-directory",
		"--syncdir",
		"--user-agent" ];
	writeln(`OneDrive - a client for OneDrive Cloud Services

Usage:
  onedrive [options] --synchronize
      Do a one time synchronization
  onedrive [options] --monitor
      Monitor filesystem and sync regularly
  onedrive [options] --display-config
      Display the currently used configuration
  onedrive [options] --display-sync-status
      Query OneDrive service and report on pending changes
  onedrive -h | --help
      Show this help screen
  onedrive --version
      Show version

Options:
`);
	foreach (it; opt.sort!("a.optLong < b.optLong")) {
		writefln("  %s%s%s%s\n      %s",
				it.optLong,
				it.optShort == "" ? "" : " " ~ it.optShort,
				argsNeedingOptions.canFind(it.optLong) ? " ARG" : "",
				it.required ? " (required)" : "", it.help);
	}
}

unittest
{
	auto cfg = new Config("");
	cfg.load("config");
	assert(cfg.getValueString("sync_dir") == "~/OneDrive");
}<|MERGE_RESOLUTION|>--- conflicted
+++ resolved
@@ -23,6 +23,7 @@
 	public string configFileSyncDir = "";
 	public string configFileSkipFile = "";
 	public string configFileSkipDir = "";
+	public string businessSharedFolderFilePath = "";
 	private string userConfigFilePath = "";
 	private string systemConfigFilePath = "";
 	// was the application just authorised - paste of response uri
@@ -33,12 +34,9 @@
 	private string[string] stringValues;
 	private bool[string] boolValues;
 	private long[string] longValues;
-<<<<<<< HEAD
-	public string businessSharedFolderFilePath;
-=======
+	// Compile time regex - this does not change
 	public auto configRegex = ctRegex!(`^(\w+)\s*=\s*"(.*)"\s*$`);
->>>>>>> 7275b2fe
-
+	
 	this(string confdirOption)
 	{
 		// default configuration - entries in config file ~/.config/onedrive/config
@@ -164,18 +162,6 @@
 		
 		// Config directory options all determined
 		if (!exists(configDirName)) mkdirRecurse(configDirName);
-<<<<<<< HEAD
-
-		refreshTokenFilePath = configDirName ~ "/refresh_token";
-		deltaLinkFilePath = configDirName ~ "/delta_link";
-		databaseFilePath = configDirName ~ "/items.sqlite3";
-		databaseFilePathDryRun = configDirName ~ "/items-dryrun.sqlite3";
-		uploadStateFilePath = configDirName ~ "/resume_upload";
-		userConfigFilePath = configDirName ~ "/config";
-		syncListFilePath = configDirName ~ "/sync_list";
-		businessSharedFolderFilePath = configDirName ~ "/business_shared_folders";
-		
-=======
 		// configDirName has a trailing /
 		log.vlog("Using 'user' Config Dir: ", configDirName);
 		log.vlog("Using 'system' Config Dir: ", systemConfigDirName);
@@ -189,6 +175,7 @@
 		userConfigFilePath = buildNormalizedPath(configDirName ~ "/config");
 		syncListFilePath = buildNormalizedPath(configDirName ~ "/sync_list");
 		systemConfigFilePath = buildNormalizedPath(systemConfigDirName ~ "/config");
+		businessSharedFolderFilePath = buildNormalizedPath(configDirName ~ "/business_shared_folders");
 		
 		// Debug Output for application set variables based on configDirName
 		log.vdebug("refreshTokenFilePath = ", refreshTokenFilePath);
@@ -199,7 +186,7 @@
 		log.vdebug("userConfigFilePath = ", userConfigFilePath);
 		log.vdebug("syncListFilePath = ", syncListFilePath);
 		log.vdebug("systemConfigFilePath = ", systemConfigFilePath);
->>>>>>> 7275b2fe
+		log.vdebug("businessSharedFolderFilePath = ", businessSharedFolderFilePath);
 	}
 
 	bool initialize()
