import core.stdc.stdlib: EXIT_SUCCESS, EXIT_FAILURE, exit;
import std.file, std.string, std.regex, std.stdio, std.process, std.algorithm.searching, std.getopt, std.conv;
import std.algorithm.sorting: sort;
import selective;
static import log;

final class Config
{
	public string refreshTokenFilePath;
	public string deltaLinkFilePath;
	public string databaseFilePath;
	public string uploadStateFilePath;
	public string syncListFilePath;
	public string homePath;

	private string userConfigFilePath;
	// hashmap for the values found in the user config file
	// ARGGGG D is stupid and cannot make hashmap initializations!!!
	// private string[string] foobar = [ "aa": "bb" ] does NOT work!!!
	private string[string] stringValues;
	private bool[string] boolValues;
	private long[string] longValues;


	this(string configDirName)
	{
		// default configuration
		stringValues["single_directory"] = "";
		stringValues["sync_dir"]         = "~/OneDrive";
		stringValues["skip_file"]        = "~*";
		stringValues["log_dir"]          = "/var/log/onedrive/";
		stringValues["drive_id"]         = "";
		boolValues["upload_only"]        = false;
		boolValues["check_for_nomount"]  = false;
		boolValues["download_only"]      = false;
		boolValues["disable_notifications"] = false;
		boolValues["disable_upload_validation"] = false;
		boolValues["enable_logging"]     = false;
		boolValues["force_http_11"]      = false;
		boolValues["local_first"]        = false;
		boolValues["no_remote_delete"]   = false;
		boolValues["skip_symlinks"]      = false;
		boolValues["debug_https"]        = false;
		boolValues["skip_dotfiles"]        = false;
		longValues["verbose"]            = 0;
		longValues["monitor_interval"]   = 45,
		longValues["min_notif_changes"]  = 5;

		// Determine the users home directory. 
		// Need to avoid using ~ here as expandTilde() below does not interpret correctly when running under init.d or systemd scripts
		// Check for HOME environment variable
		if (environment.get("HOME") != ""){
			// Use HOME environment variable
			log.vdebug("homePath: HOME environment variable set");
			homePath = environment.get("HOME");
		} else {
			if ((environment.get("SHELL") == "") && (environment.get("USER") == "")){
				// No shell is set or username - observed case when running as systemd service under CentOS 7.x
				log.vdebug("homePath: WARNING - no HOME environment variable set");
				log.vdebug("homePath: WARNING - no SHELL environment variable set");
				log.vdebug("homePath: WARNING - no USER environment variable set");
				homePath = "/root";
			} else {
				// A shell & valid user is set, but no HOME is set, use ~ which can be expanded
				log.vdebug("homePath: WARNING - no HOME environment variable set");
				homePath = "~";
			}
		}
	
		// Output homePath calculation
		log.vdebug("homePath: ", homePath);

	
		// Determine the correct configuration directory to use
		string configDirBase;
		if (configDirName != "") {
			// A CLI 'confdir' was passed in
			log.vdebug("configDirName: CLI override to set configDirName to: ", configDirName);
			if (canFind(configDirName,"~")) {
				// A ~ was found
				log.vdebug("configDirName: A '~' was found in configDirName, using the calculated 'homePath' to replace '~'");
				configDirName = homePath ~ strip(configDirName,"~","~");
			}
		} else {
			// Determine the base directory relative to which user specific configuration files should be stored.
			if (environment.get("XDG_CONFIG_HOME") != ""){
				log.vdebug("configDirBase: XDG_CONFIG_HOME environment variable set");
				configDirBase = environment.get("XDG_CONFIG_HOME");
			} else {
				// XDG_CONFIG_HOME does not exist on systems where X11 is not present - ie - headless systems / servers
				log.vdebug("configDirBase: WARNING - no XDG_CONFIG_HOME environment variable set");
				configDirBase = homePath ~ "/.config";
			}
	
			// Output configDirBase calculation
			log.vdebug("configDirBase: ", configDirBase);
			// Set the default application configuration directory
			log.vdebug("configDirName: Configuring application to use default config path");
			// configDirBase contains the correct path so we do not need to check for presence of '~'
			configDirName = configDirBase ~ "/onedrive";
		}
	

		log.vlog("Using Config Dir: ", configDirName);
		if (!exists(configDirName)) mkdirRecurse(configDirName);

		refreshTokenFilePath = configDirName ~ "/refresh_token";
		deltaLinkFilePath = configDirName ~ "/delta_link";
		databaseFilePath = configDirName ~ "/items.sqlite3";
		uploadStateFilePath = configDirName ~ "/resume_upload";
		userConfigFilePath = configDirName ~ "/config";
		syncListFilePath = configDirName ~ "/sync_list";
	}

	bool initialize()
	{
<<<<<<< HEAD
=======
		// Default configuration directory
		setValue("sync_dir", "~/OneDrive");
		// Configure to skip ONLY temp files (~*.doc etc) by default
		// Prior configuration was: .*|~*
		setValue("skip_file", "~*");
		// By default skip dot files & folders are not skipped 
		setValue("skip_dotfiles", "false");
		// By default symlinks are not skipped (using string type
		// instead of boolean because hashmap only stores string types)
		setValue("skip_symlinks", "false");
		// Configure the monitor mode loop - the number of seconds by which
		// each sync operation is undertaken when idle under monitor mode
		setValue("monitor_interval", "45");
		// Configure the default logging directory to be /var/log/onedrive/
		setValue("log_dir", "/var/log/onedrive/");
		// Configure a default empty value for drive_id
		setValue("drive_id", "");
		// Minimal changes that trigger a log and notification on sync
		setValue("min_notif_changes", "5");
		// Frequency of log messages in monitor, ie after n sync runs ship out a log message
		setValue("monitor_log_frequency", "5");
		
>>>>>>> 09f328e6
		if (!load(userConfigFilePath)) {
			// What was the reason for failure?
			if (!exists(userConfigFilePath)) {
				log.vlog("No config file found, using application defaults");
				return true;
			} else {
				log.log("Configuration file has errors - please check your configuration");
				return false;
			}
		}
		return true;
	}


	void update_from_args(string[] args)
	{

		// Add additional options that are NOT configurable via config file
		stringValues["create_directory"]  = "";
		stringValues["destination_directory"] = "";
		stringValues["get_o365_drive_id"] = "";
		stringValues["remove_directory"]  = "";
		stringValues["single_directory"]  = "";
		stringValues["source_directory"]  = "";
		boolValues["display_config"]      = false;
		boolValues["display_sync_status"] = false;
		boolValues["resync"]              = false;
		boolValues["print_token"]         = false;
		boolValues["logout"]              = false;
		boolValues["monitor"]             = false;
		boolValues["synchronize"]         = false;


		// Application Startup option validation
		try {
			string tmpStr;
			bool tmpBol;
			auto opt = getopt(
				args,
				std.getopt.config.bundling,
				std.getopt.config.caseSensitive,
				"check-for-nomount", 
					"Check for the presence of .nosync in the syncdir root. If found, do not perform sync.", 
					&boolValues["check_for_nomount"],
				"create-directory",
					"Create a directory on OneDrive - no sync will be performed.",
					&stringValues["create_directory"],
				"debug-https", 
					"Debug OneDrive HTTPS communication.", 
					&boolValues["debug_https"],
				"destination-directory",
					"Destination directory for renamed or move on OneDrive - no sync will be performed.",
					&stringValues["destination_directory"],
				"disable-notifications",
					"Do not use desktop notifications in monitor mode.",
					&boolValues["disable_notifications"],
				"disable-upload-validation",
					"Disable upload validation when uploading to OneDrive",
					&boolValues["disable_upload_validation"],
				"display-config",
					"Display what options the client will use as currently configured - no sync will be performed.",
					&boolValues["display_config"],
				"display-sync-status",
					"Display the sync status of the client - no sync will be performed.",
					&boolValues["display_sync_status"],
				"download-only|d",
					"Only download remote changes",
					&boolValues["download_only"],
				"enable-logging",
					"Enable client activity to a separate log file",
					&boolValues["enable_logging"],
				"force-http-1.1",
					"Force the use of HTTP 1.1 for all operations",
					&boolValues["force_http_11"],
				"get-O365-drive-id",
					"Query and return the Office 365 Drive ID for a given Office 365 SharePoint Shared Library",
					&stringValues["get_o365_drive_id"],
				"local-first",
					"Synchronize from the local directory source first, before downloading changes from OneDrive.",
					&boolValues["local_first"],
				"logout",
					"Logout the current user",
					&boolValues["logout"],
				"monitor|m",
					"Keep monitoring for local and remote changes",
					&boolValues["monitor"],
				"no-remote-delete",
					"Do not delete local file 'deletes' from OneDrive when using --upload-only",
					&boolValues["no_remote_delete"],
				"print-token",
					"Print the access token, useful for debugging",
					&boolValues["print_token"],
				"resync",
					"Forget the last saved state, perform a full sync",
					&boolValues["resync"],
				"remove-directory",
					"Remove a directory on OneDrive - no sync will be performed.",
					&stringValues["remove_directory"],
				"skip-dot-files",
					"Skip dot files and folders from syncing",
					&boolValues["skip_dotfiles"],
				"single-directory",
					"Specify a single local directory within the OneDrive root to sync.",
					&stringValues["single_directory"],
				"skip-symlinks",
					"Skip syncing of symlinks",
					&boolValues["skip_symlinks"],
				"source-directory",
					"Source directory to rename or move on OneDrive - no sync will be performed.",
					&stringValues["source_directory"],
				"syncdir",
					"Specify the local directory used for synchronization to OneDrive",
					&stringValues["sync_dir"],
				"synchronize",
					"Perform a synchronization",
					&boolValues["synchronize"],
				"upload-only",
					"Only upload to OneDrive, do not sync changes from OneDrive locally",
					&boolValues["upload_only"],
				"verbose|v+",
					"Print more details, useful for debugging (repeat for extra debugging)",
					&longValues["verbose"],
				// duplicated from main.d to get full help output!
				"confdir",
					"Set the directory used to store the configuration files",
					&tmpStr,
				"version",
					"Print the version and exit",
					&tmpBol

			);
			if (opt.helpWanted) {
				outputLongHelp(opt.options);
				exit(EXIT_SUCCESS);
			}
			// update verbosity setting
			log.verbose = longValues["verbose"];
		} catch (GetOptException e) {
			log.error(e.msg);
			log.error("Try 'onedrive -h' for more information");
			exit(EXIT_FAILURE);
		} catch (Exception e) {
			// error
			log.error(e.msg);
			log.error("Try 'onedrive -h' for more information");
			exit(EXIT_FAILURE);
		}
	}


	string getValueString(string key)
	{
		auto p = key in stringValues;
		if (p) {
			return *p;
		} else {
			throw new Exception("Missing config value: " ~ key);
		}
	}

	long getValueLong(string key)
	{
		auto p = key in longValues;
		if (p) {
			return *p;
		} else {
			throw new Exception("Missing config value: " ~ key);
		}
	}

	bool getValueBool(string key)
	{
		auto p = key in boolValues;
		if (p) {
			return *p;
		} else {
			throw new Exception("Missing config value: " ~ key);
		}
	}

	void setValueBool(string key, bool value)
	{
		boolValues[key] = value;
	}

	void setValueString(string key, string value)
	{
		stringValues[key] = value;
	}

	void setValueLong(string key, long value)
	{
		longValues[key] = value;
	}

	private bool load(string filename)
	{
		scope(failure) return false;
		auto file = File(filename, "r");
		auto r = regex(`^(\w+)\s*=\s*"(.*)"\s*$`);
		foreach (line; file.byLine()) {
			line = stripLeft(line);
			if (line.length == 0 || line[0] == ';' || line[0] == '#') continue;
			auto c = line.matchFirst(r);
			if (!c.empty) {
				c.popFront(); // skip the whole match
				string key = c.front.dup;
				auto p = key in boolValues;
				if (p) {
					c.popFront();
					// only accept "true" as true value. TODO Should we support other formats?
					setValueBool(key, c.front.dup == "true" ? true : false);
				} else {
					auto pp = key in stringValues;
					if (pp) {
						c.popFront();
						setValueString(key, c.front.dup);
					} else {
						auto ppp = key in longValues;
						if (ppp) {
							c.popFront();
							setValueLong(key, to!long(c.front.dup));
						} else {
							log.log("Unknown key in config file: ", key);
							return false;
						}
					}
				}
			} else {
				log.log("Malformed config line: ", line);
				return false;
			}
		}
		return true;
	}
}


void outputLongHelp(Option[] opt)
{
	auto argsNeedingOptions = [
		"--confdir",
		"--create-directory",
		"--destination-directory",
		"--get-O365-drive-id",
		"--remove-directory",
		"--single-directory",
		"--source-directory",
		"--syncdir" ];
	writeln(`OneDrive - a client for OneDrive Cloud Services

Usage:
  onedrive [options] --synchronize
      Do a one time synchronization
  onedrive [options] --monitor
      Monitor filesystem and sync regularly
  onedrive [options] --display-config
      Display the currently used configuration
  onedrive [options] --display-sync-status
      Query OneDrive service and report on pending changes
  onedrive -h | --help
      Show this help screen
  onedrive --version
      Show version

Options:
`);
	foreach (it; opt.sort!("a.optLong < b.optLong")) {
		writefln("  %s%s%s%s\n      %s",
				it.optLong,
				it.optShort == "" ? "" : " " ~ it.optShort,
				argsNeedingOptions.canFind(it.optLong) ? " ARG" : "",
				it.required ? " (required)" : "", it.help);
	}
}

unittest
{
	auto cfg = new Config("");
	cfg.load("config");
	assert(cfg.getValueString("sync_dir") == "~/OneDrive");
}
<|MERGE_RESOLUTION|>--- conflicted
+++ resolved
@@ -45,6 +45,8 @@
 		longValues["verbose"]            = 0;
 		longValues["monitor_interval"]   = 45,
 		longValues["min_notif_changes"]  = 5;
+		longValues["min_notif_changes"]  = 5;
+		longValues["monitor_log_frequency"] = 5;
 
 		// Determine the users home directory. 
 		// Need to avoid using ~ here as expandTilde() below does not interpret correctly when running under init.d or systemd scripts
@@ -114,31 +116,6 @@
 
 	bool initialize()
 	{
-<<<<<<< HEAD
-=======
-		// Default configuration directory
-		setValue("sync_dir", "~/OneDrive");
-		// Configure to skip ONLY temp files (~*.doc etc) by default
-		// Prior configuration was: .*|~*
-		setValue("skip_file", "~*");
-		// By default skip dot files & folders are not skipped 
-		setValue("skip_dotfiles", "false");
-		// By default symlinks are not skipped (using string type
-		// instead of boolean because hashmap only stores string types)
-		setValue("skip_symlinks", "false");
-		// Configure the monitor mode loop - the number of seconds by which
-		// each sync operation is undertaken when idle under monitor mode
-		setValue("monitor_interval", "45");
-		// Configure the default logging directory to be /var/log/onedrive/
-		setValue("log_dir", "/var/log/onedrive/");
-		// Configure a default empty value for drive_id
-		setValue("drive_id", "");
-		// Minimal changes that trigger a log and notification on sync
-		setValue("min_notif_changes", "5");
-		// Frequency of log messages in monitor, ie after n sync runs ship out a log message
-		setValue("monitor_log_frequency", "5");
-		
->>>>>>> 09f328e6
 		if (!load(userConfigFilePath)) {
 			// What was the reason for failure?
 			if (!exists(userConfigFilePath)) {
@@ -225,6 +202,9 @@
 				"monitor|m",
 					"Keep monitoring for local and remote changes",
 					&boolValues["monitor"],
+				"monitor-log-frequency",
+					"Frequency of logging in monitor mode",
+					&longValues["monitor_log_frequency"],
 				"no-remote-delete",
 					"Do not delete local file 'deletes' from OneDrive when using --upload-only",
 					&boolValues["no_remote_delete"],
