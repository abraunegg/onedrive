import core.stdc.stdlib: EXIT_SUCCESS, EXIT_FAILURE, exit;
import std.file, std.string, std.regex, std.stdio, std.process, std.algorithm.searching, std.getopt, std.conv, std.path;
import std.algorithm.sorting: sort;
import selective;
import translations;
static import log;

final class Config
{
	// application defaults
	public string defaultSyncDir = "~/OneDrive";
	public string defaultSkipFile = "~*|.~*|*.tmp";
	public string defaultSkipDir = "";
	public string defaultLogFileDir = "/var/log/onedrive/";
	// application set items
	public string refreshTokenFilePath = "";
	public string deltaLinkFilePath = "";
	public string databaseFilePath = "";
	public string databaseFilePathDryRun = "";
	public string uploadStateFilePath = "";
	public string syncListFilePath = "";
	public string homePath = "";
	public string configDirName = "";
	public string systemConfigDirName = "";
	public string configFileSyncDir = "";
	public string configFileSkipFile = "";
	public string configFileSkipDir = "";
	public string businessSharedFolderFilePath = "";
	private string userConfigFilePath = "";
	private string systemConfigFilePath = "";
	// was the application just authorised - paste of response uri
	public bool applicationAuthorizeResponseUri = false;
	// hashmap for the values found in the user config file
	// ARGGGG D is stupid and cannot make hashmap initializations!!!
	// private string[string] foobar = [ "aa": "bb" ] does NOT work!!!
	private string[string] stringValues;
	private bool[string] boolValues;
	private long[string] longValues;
	// Compile time regex - this does not change
	public auto configRegex = ctRegex!(`^(\w+)\s*=\s*"(.*)"\s*$`);
	// Default directory permission mode
	public long defaultDirectoryPermissionMode = 700;
	public int configuredDirectoryPermissionMode;
	// Default file permission mode
	public long defaultFilePermissionMode = 600;
	public int configuredFilePermissionMode;

	this(string confdirOption)
	{
		// default configuration - entries in config file ~/.config/onedrive/config
		// an entry here means it can be set via the config file if there is a coresponding entry, read from config and set via update_from_args()
		stringValues["sync_dir"] = defaultSyncDir;
		stringValues["skip_file"] = defaultSkipFile;
		stringValues["skip_dir"] = defaultSkipDir;
		stringValues["log_dir"] = defaultLogFileDir;
		stringValues["drive_id"] = "";
		stringValues["user_agent"] = "";
		boolValues["upload_only"] = false;
		boolValues["check_nomount"] = false;
		boolValues["check_nosync"] = false;
		boolValues["download_only"] = false;
		boolValues["disable_notifications"] = false;
		boolValues["disable_download_validation"] = false;
		boolValues["disable_upload_validation"] = false;
		boolValues["enable_logging"] = false;
		boolValues["force_http_2"] = false;
		boolValues["local_first"] = false;
		boolValues["no_remote_delete"] = false;
		boolValues["skip_symlinks"] = false;
		boolValues["debug_https"] = false;
		boolValues["skip_dotfiles"] = false;
		boolValues["dry_run"] = false;
		boolValues["sync_root_files"] = false;
		longValues["verbose"] = log.verbose; // might be initialized by the first getopt call!
		// The amount of time (seconds) between monitor sync loops
		longValues["monitor_interval"] = 300;
		longValues["skip_size"] = 0;
		longValues["min_notify_changes"] = 5;
		longValues["monitor_log_frequency"] = 5;
		// Number of n sync runs before performing a full local scan of sync_dir
		// By default 10 which means every ~7.5 minutes a full disk scan of sync_dir will occur
		longValues["monitor_fullscan_frequency"] = 10;
		// Number of children in a path that is locally removed which will be classified as a 'big data delete'
		longValues["classify_as_big_delete"] = 1000;
		// Delete source after successful transfer
		boolValues["remove_source_files"] = false;
		// Strict matching for skip_dir
		boolValues["skip_dir_strict_match"] = false;
		// Allow for a custom Client ID / Application ID to be used to replace the inbuilt default
		// This is a config file option ONLY
		stringValues["application_id"] = "";
		// allow for resync to be set via config file
		boolValues["resync"] = false;
		// resync now needs to be acknowledged based on the 'risk' of using it
		boolValues["resync_auth"] = false;
		// Ignore data safety checks and overwrite local data rather than preserve & rename
		// This is a config file option ONLY
		boolValues["bypass_data_preservation"] = false;
		// Support National Azure AD endpoints as per https://docs.microsoft.com/en-us/graph/deployments
		// By default, if empty, use standard Azure AD URL's
		// Will support the following options:
		// - USL4
		//     AD Endpoint:    https://login.microsoftonline.us
		//     Graph Endpoint: https://graph.microsoft.us
		// - USL5
		//     AD Endpoint:    https://login.microsoftonline.us
		//     Graph Endpoint: https://dod-graph.microsoft.us
		// - DE
		//     AD Endpoint:    https://portal.microsoftazure.de
		//     Graph Endpoint: 	https://graph.microsoft.de
		// - CN
		//     AD Endpoint:    https://login.chinacloudapi.cn
		//     Graph Endpoint: 	https://microsoftgraph.chinacloudapi.cn
		stringValues["azure_ad_endpoint"] = "";
		// Support single-tenant applications that are not able to use the "common" multiplexer
		stringValues["azure_tenant_id"] = "common";
		// Allow enable / disable of the syncing of OneDrive Business Shared Folders via configuration file
		boolValues["sync_business_shared_folders"] = false;
		// Configure the default folder permission attributes for newly created folders
		longValues["sync_dir_permissions"] = defaultDirectoryPermissionMode;
		// Configure the default file permission attributes for newly created file
		longValues["sync_file_permissions"] = defaultFilePermissionMode;
		// Configure download / upload rate limits
		longValues["rate_limit"] = 0;
<<<<<<< HEAD
		// What language will be used for application output messaging - default EN-AU
		stringValues["language_identifier"] = "EN-AU";
		
=======
		// maximum time an operation is allowed to take
		// This includes dns resolution, connecting, data transfer, etc.
		longValues["operation_timeout"] = 3600;		

		// Webhook options
		boolValues["webhook_enabled"] = false;
		stringValues["webhook_public_url"] = "";
		stringValues["webhook_listening_host"] = "";
		longValues["webhook_listening_port"] = 8888;
		longValues["webhook_expiration_interval"] = 3600 * 24;
		longValues["webhook_renewal_interval"] = 3600 * 12;

>>>>>>> 1ac5d87d
		// DEVELOPER OPTIONS
		// display_memory = true | false
		//  - It may be desirable to display the memory usage of the application to assist with diagnosing memory issues with the application
		//  - This is especially beneficial when debugging or performing memory tests with Valgrind
		boolValues["display_memory"] = false;
		// monitor_max_loop = long value
		//  - It may be desirable to, when running in monitor mode, force monitor mode to 'quit' after X number of loops
		//  - This is especially beneficial when debugging or performing memory tests with Valgrind
		longValues["monitor_max_loop"] = 0;
		// display_sync_options = true | false
		// - It may be desirable to see what options are being passed in to performSync() without enabling the full verbose debug logging
		boolValues["display_sync_options"] = false;
<<<<<<< HEAD
		
		// Determine the users home directory. 
=======

		// Determine the users home directory.
>>>>>>> 1ac5d87d
		// Need to avoid using ~ here as expandTilde() below does not interpret correctly when running under init.d or systemd scripts
		// Check for HOME environment variable
		if (environment.get("HOME") != ""){
			// Use HOME environment variable
			log.vdebug("homePath: HOME environment variable set");
			homePath = environment.get("HOME");
		} else {
			if ((environment.get("SHELL") == "") && (environment.get("USER") == "")){
				// No shell is set or username - observed case when running as systemd service under CentOS 7.x
				log.vdebug("homePath: WARNING - no HOME environment variable set");
				log.vdebug("homePath: WARNING - no SHELL environment variable set");
				log.vdebug("homePath: WARNING - no USER environment variable set");
				homePath = "/root";
			} else {
				// A shell & valid user is set, but no HOME is set, use ~ which can be expanded
				log.vdebug("homePath: WARNING - no HOME environment variable set");
				homePath = "~";
			}
		}

		// Output homePath calculation
		log.vdebug("homePath: ", homePath);

		// Determine the correct configuration directory to use
		string configDirBase;
		string systemConfigDirBase;
		if (confdirOption != "") {
			// A CLI 'confdir' was passed in
			log.vdebug("configDirName: CLI override to set configDirName to: ", confdirOption);
			if (canFind(confdirOption,"~")) {
				// A ~ was found
				log.vdebug("configDirName: A '~' was found in configDirName, using the calculated 'homePath' to replace '~'");
				configDirName = homePath ~ strip(confdirOption,"~","~");
			} else {
				configDirName = confdirOption;
			}
		} else {
			// Determine the base directory relative to which user specific configuration files should be stored.
			if (environment.get("XDG_CONFIG_HOME") != ""){
				log.vdebug("configDirBase: XDG_CONFIG_HOME environment variable set");
				configDirBase = environment.get("XDG_CONFIG_HOME");
			} else {
				// XDG_CONFIG_HOME does not exist on systems where X11 is not present - ie - headless systems / servers
				log.vdebug("configDirBase: WARNING - no XDG_CONFIG_HOME environment variable set");
				configDirBase = homePath ~ "/.config";
				// Also set up a path to pre-shipped shared configs (which can be overridden by supplying a config file in userspace)
				systemConfigDirBase = "/etc";
			}

			// Output configDirBase calculation
			log.vdebug("configDirBase: ", configDirBase);
			// Set the default application configuration directory
			log.vdebug("configDirName: Configuring application to use default config path");
			// configDirBase contains the correct path so we do not need to check for presence of '~'
			configDirName = configDirBase ~ "/onedrive";
			// systemConfigDirBase contains the correct path so we do not need to check for presence of '~'
			systemConfigDirName = systemConfigDirBase ~ "/onedrive";
		}

		// Config directory options all determined
		if (!exists(configDirName)) {
			// create the directory
			mkdirRecurse(configDirName);
			// Configure the applicable permissions for the folder
			configDirName.setAttributes(returnRequiredDirectoryPermisions());
		}
<<<<<<< HEAD
		
		// Initialise the default language output as early as possible
		translations.initialize();
		
		// What has been determined as the 'user' and 'system' config directories?
		log.vdebug("Using this 'user' Config Dir: ", configDirName);
		log.vdebug("Using this 'system' Config Dir: ", systemConfigDirName);
		
=======

		// configDirName has a trailing /
		if (!configDirName.empty) log.vlog("Using 'user' Config Dir: ", configDirName);
		if (!systemConfigDirName.empty) log.vlog("Using 'system' Config Dir: ", systemConfigDirName);

>>>>>>> 1ac5d87d
		// Update application set variables based on configDirName
		refreshTokenFilePath = buildNormalizedPath(configDirName ~ "/refresh_token");
		deltaLinkFilePath = buildNormalizedPath(configDirName ~ "/delta_link");
		databaseFilePath = buildNormalizedPath(configDirName ~ "/items.sqlite3");
		databaseFilePathDryRun = buildNormalizedPath(configDirName ~ "/items-dryrun.sqlite3");
		uploadStateFilePath = buildNormalizedPath(configDirName ~ "/resume_upload");
		userConfigFilePath = buildNormalizedPath(configDirName ~ "/config");
		syncListFilePath = buildNormalizedPath(configDirName ~ "/sync_list");
		systemConfigFilePath = buildNormalizedPath(systemConfigDirName ~ "/config");
		businessSharedFolderFilePath = buildNormalizedPath(configDirName ~ "/business_shared_folders");

		// Debug Output for application set variables based on configDirName
		log.vdebug("refreshTokenFilePath = ", refreshTokenFilePath);
		log.vdebug("deltaLinkFilePath = ", deltaLinkFilePath);
		log.vdebug("databaseFilePath = ", databaseFilePath);
		log.vdebug("databaseFilePathDryRun = ", databaseFilePathDryRun);
		log.vdebug("uploadStateFilePath = ", uploadStateFilePath);
		log.vdebug("userConfigFilePath = ", userConfigFilePath);
		log.vdebug("syncListFilePath = ", syncListFilePath);
		log.vdebug("systemConfigFilePath = ", systemConfigFilePath);
		log.vdebug("businessSharedFolderFilePath = ", businessSharedFolderFilePath);
	}

	bool initialize()
	{
		// Initialise the application
		if (!exists(userConfigFilePath)) {
			// 'user' configuration file does not exist
			// Is there a system configuration file?
			if (!exists(systemConfigFilePath)) {
				// 'system' configuration file does not exist
				// "No user or system config file found, using application defaults"
				log.vlog(provideLanguageTranslation(getValueString("language_identifier"),1));
				return true;
			} else {
				// 'system' configuration file exists
				// can we load the configuration file without error?
				if (load(systemConfigFilePath)) {
					// configuration file loaded without error
					// Load the User Language File if this was updated from the default
					if (getValueString("language_identifier") != "EN-AU") {
						translations.initializeUserConfiguredLanguageTranslations(getValueString("language_identifier"));
					}
					// "System configuration file successfully loaded"
					log.log(provideLanguageTranslation(getValueString("language_identifier"),2));
					return true;
				} else {
					// there was a problem loading the configuration file
					// "System configuration file has errors - please check your configuration"
					log.log(provideLanguageTranslation(getValueString("language_identifier"),3));
					return false;
				}
			}
		} else {
			// 'user' configuration file exists
			// can we load the configuration file without error?
			if (load(userConfigFilePath)) {
				// configuration file loaded without error
				// Load the User Language File if this was updated from the default
				if (getValueString("language_identifier") != "EN-AU") {
					translations.initializeUserConfiguredLanguageTranslations(getValueString("language_identifier"));
				}
				// "Configuration file successfully loaded"
				log.log(provideLanguageTranslation(getValueString("language_identifier"),4));
				return true;
			} else {
				// there was a problem loading the configuration file
				// "Configuration file has errors - please check your configuration",
				log.log(provideLanguageTranslation(getValueString("language_identifier"),5));
				return false;
			}
		}
	}

	void update_from_args(string[] args)
	{
		// Add additional options that are NOT configurable via config file
		stringValues["create_directory"]  = "";
		stringValues["create_share_link"] = "";
		stringValues["destination_directory"] = "";
		stringValues["get_file_link"]     = "";
		stringValues["get_o365_drive_id"] = "";
		stringValues["remove_directory"]  = "";
		stringValues["single_directory"]  = "";
		stringValues["source_directory"]  = "";
		stringValues["auth_files"]        = "";
		stringValues["auth_response"]     = "";
		boolValues["display_config"]      = false;
		boolValues["display_sync_status"] = false;
		boolValues["print_token"]         = false;
		boolValues["logout"]              = false;
		boolValues["monitor"]             = false;
		boolValues["synchronize"]         = false;
		boolValues["force"]               = false;
		boolValues["list_business_shared_folders"] = false;
<<<<<<< HEAD
				
=======

>>>>>>> 1ac5d87d
		// Application Startup option validation
		try {
			string tmpStr;
			bool tmpBol;
			long tmpVerb;
			// duplicated from main.d to get full help output!
			auto opt = getopt(

				args,
				std.getopt.config.bundling,
				std.getopt.config.caseSensitive,
				"auth-files",
					"Perform authentication not via interactive dialog but via files read/writes to these files.",
					&stringValues["auth_files"],
				"auth-response",
					"Perform authentication not via interactive dialog but via providing the reponse url directly.",
					&stringValues["auth_response"],
				"check-for-nomount",
					"Check for the presence of .nosync in the syncdir root. If found, do not perform sync.",
					&boolValues["check_nomount"],
				"check-for-nosync",
					"Check for the presence of .nosync in each directory. If found, skip directory from sync.",
					&boolValues["check_nosync"],
				"classify-as-big-delete",
					"Number of children in a path that is locally removed which will be classified as a 'big data delete'",
					&longValues["classify_as_big_delete"],
				"create-directory",
					"Create a directory on OneDrive - no sync will be performed.",
					&stringValues["create_directory"],
				"create-share-link",
					"Create a shareable link for an existing file on OneDrive",
					&stringValues["create_share_link"],
				"debug-https",
					"Debug OneDrive HTTPS communication.",
					&boolValues["debug_https"],
				"destination-directory",
					"Destination directory for renamed or move on OneDrive - no sync will be performed.",
					&stringValues["destination_directory"],
				"disable-notifications",
					"Do not use desktop notifications in monitor mode.",
					&boolValues["disable_notifications"],
				"disable-download-validation",
					"Disable download validation when downloading from OneDrive",
					&boolValues["disable_download_validation"],
				"disable-upload-validation",
					"Disable upload validation when uploading to OneDrive",
					&boolValues["disable_upload_validation"],
				"display-config",
					"Display what options the client will use as currently configured - no sync will be performed.",
					&boolValues["display_config"],
				"display-sync-status",
					"Display the sync status of the client - no sync will be performed.",
					&boolValues["display_sync_status"],
				"download-only",
					"Replicate the OneDrive online state locally, by only downloading changes from OneDrive. Do not upload local changes to OneDrive.",
					&boolValues["download_only"],
				"dry-run",
					"Perform a trial sync with no changes made",
					&boolValues["dry_run"],
				"enable-logging",
					"Enable client activity to a separate log file",
					&boolValues["enable_logging"],
				"force-http-2",
					"Force the use of HTTP/2 for all operations where applicable",
					&boolValues["force_http_2"],
				"force",
					"Force the deletion of data when a 'big delete' is detected",
					&boolValues["force"],
				"get-file-link",
					"Display the file link of a synced file",
					&stringValues["get_file_link"],
				"get-O365-drive-id",
					"Query and return the Office 365 Drive ID for a given Office 365 SharePoint Shared Library",
					&stringValues["get_o365_drive_id"],
				"local-first",
					"Synchronize from the local directory source first, before downloading changes from OneDrive.",
					&boolValues["local_first"],
				"log-dir",
					"Directory where logging output is saved to, needs to end with a slash.",
					&stringValues["log_dir"],
				"logout",
					"Logout the current user",
					&boolValues["logout"],
				"min-notify-changes",
					"Minimum number of pending incoming changes necessary to trigger a desktop notification",
					&longValues["min_notify_changes"],
				"monitor|m",
					"Keep monitoring for local and remote changes",
					&boolValues["monitor"],
				"monitor-interval",
					"Number of seconds by which each sync operation is undertaken when idle under monitor mode.",
					&longValues["monitor_interval"],
				"monitor-fullscan-frequency",
					"Number of sync runs before performing a full local scan of the synced directory",
					&longValues["monitor_fullscan_frequency"],
				"monitor-log-frequency",
					"Frequency of logging in monitor mode",
					&longValues["monitor_log_frequency"],
				"no-remote-delete",
					"Do not delete local file 'deletes' from OneDrive when using --upload-only",
					&boolValues["no_remote_delete"],
				"operation-timeout",
					"Maximum amount of time (in seconds) an operation is allowed to take",
					&longValues["operation_timeout"],
				"print-token",
					"Print the access token, useful for debugging",
					&boolValues["print_token"],
				"resync",
					"Forget the last saved state, perform a full sync",
					&boolValues["resync"],
				"resync-auth",
					"Approve the use of performing a --resync action",
					&boolValues["resync_auth"],
				"remove-directory",
					"Remove a directory on OneDrive - no sync will be performed.",
					&stringValues["remove_directory"],
				"remove-source-files",
					"Remove source file after successful transfer to OneDrive when using --upload-only",
					&boolValues["remove_source_files"],
				"single-directory",
					"Specify a single local directory within the OneDrive root to sync.",
					&stringValues["single_directory"],
				"skip-dot-files",
					"Skip dot files and folders from syncing",
					&boolValues["skip_dotfiles"],
				"skip-file",
					"Skip any files that match this pattern from syncing",
					&stringValues["skip_file"],
				"skip-dir",
					"Skip any directories that match this pattern from syncing",
					&stringValues["skip_dir"],
				"skip-size",
					"Skip new files larger than this size (in MB)",
					&longValues["skip_size"],
				"skip-dir-strict-match",
					"When matching skip_dir directories, only match explicit matches",
					&boolValues["skip_dir_strict_match"],
				"skip-symlinks",
					"Skip syncing of symlinks",
					&boolValues["skip_symlinks"],
				"source-directory",
					"Source directory to rename or move on OneDrive - no sync will be performed.",
					&stringValues["source_directory"],
				"syncdir",
					"Specify the local directory used for synchronization to OneDrive",
					&stringValues["sync_dir"],
				"synchronize",
					"Perform a synchronization",
					&boolValues["synchronize"],
				"sync-root-files",
					"Sync all files in sync_dir root when using sync_list.",
					&boolValues["sync_root_files"],
				"upload-only",
					"Replicate the locally configured sync_dir state to OneDrive, by only uploading local changes to OneDrive. Do not download changes from OneDrive.",
					&boolValues["upload_only"],
				"user-agent",
					"Specify a User Agent string to the http client",
					&stringValues["user_agent"],
				"confdir",
					"Set the directory used to store the configuration files",
					&tmpStr,
				"verbose|v+",
					"Print more details, useful for debugging (repeat for extra debugging)",
					&tmpVerb,
				"version",
					"Print the version and exit",
					&tmpBol,
				"list-shared-folders",
					"List OneDrive Business Shared Folders",
					&boolValues["list_business_shared_folders"],
				"sync-shared-folders",
					"Sync OneDrive Business Shared Folders",
					&boolValues["sync_business_shared_folders"],
				"export-translations",
					"Export existing default application messages in JSON format",
					&tmpBol
					
			);
			if (opt.helpWanted) {
				outputLongHelp(opt.options);
				exit(EXIT_SUCCESS);
			}
		} catch (GetOptException e) {
			log.error(e.msg);
			// "Please use 'onedrive --help' for further assistance in regards to running this application"
			log.error(provideLanguageTranslation(getValueString("language_identifier"),27));
			exit(EXIT_FAILURE);
		} catch (Exception e) {
			// error
			log.error(e.msg);
			// "Please use 'onedrive --help' for further assistance in regards to running this application"
			log.error(provideLanguageTranslation(getValueString("language_identifier"),27));
			exit(EXIT_FAILURE);
		}
	}

	string getValueString(string key)
	{
		auto p = key in stringValues;
		if (p) {
			return *p;
		} else {
			throw new Exception("Missing config value: " ~ key);
		}
	}

	long getValueLong(string key)
	{
		auto p = key in longValues;
		if (p) {
			return *p;
		} else {
			throw new Exception("Missing config value: " ~ key);
		}
	}

	bool getValueBool(string key)
	{
		auto p = key in boolValues;
		if (p) {
			return *p;
		} else {
			throw new Exception("Missing config value: " ~ key);
		}
	}

	void setValueBool(string key, bool value)
	{
		boolValues[key] = value;
	}

	void setValueString(string key, string value)
	{
		stringValues[key] = value;
	}

	void setValueLong(string key, long value)
	{
		longValues[key] = value;
	}

	// load a configuration file
	private bool load(string filename)
	{
		// configure function variables
		auto file = File(filename, "r");
		string lineBuffer;

		// configure scopes
		// - failure
		scope(failure) {
			// close file if open
			if (file.isOpen()){
				// close open file
				file.close();
			}
			return false;
		}
		// - exit
		scope(exit) {
			// close file if open
			if (file.isOpen()){
				// close open file
				file.close();
			}
		}

		// read file line by line
		auto range = file.byLine();
		foreach (line; range) {
			lineBuffer = stripLeft(line).to!string;
			if (lineBuffer.length == 0 || lineBuffer[0] == ';' || lineBuffer[0] == '#') continue;
			auto c = lineBuffer.matchFirst(configRegex);
			if (!c.empty) {
				c.popFront(); // skip the whole match
				string key = c.front.dup;
				auto p = key in boolValues;
				if (p) {
					c.popFront();
					// only accept "true" as true value. TODO Should we support other formats?
					setValueBool(key, c.front.dup == "true" ? true : false);
				} else {
					auto pp = key in stringValues;
					if (pp) {
						c.popFront();
						setValueString(key, c.front.dup);
						// detect need for --resync for these:
						//  --syncdir ARG
						//  --skip-file ARG
						//  --skip-dir ARG
						if (key == "sync_dir") configFileSyncDir = c.front.dup;
						if (key == "skip_file") {
							// Handle multiple entries of skip_file
							if (configFileSkipFile.empty) {
								// currently no entry exists
								configFileSkipFile = c.front.dup;
							} else {
								// add to existing entry
								configFileSkipFile = configFileSkipFile ~ "|" ~ to!string(c.front.dup);
								setValueString("skip_file", configFileSkipFile);
							}
						}
						if (key == "skip_dir") {
							// Handle multiple entries of skip_dir
							if (configFileSkipDir.empty) {
								// currently no entry exists
								configFileSkipDir = c.front.dup;
							} else {
								// add to existing entry
								configFileSkipDir = configFileSkipDir ~ "|" ~ to!string(c.front.dup);
								setValueString("skip_dir", configFileSkipDir);
							}
						}

						// Azure AD Configuration
						if (key == "azure_ad_endpoint") {
							string azureConfigValue = c.front.dup;
							switch(azureConfigValue) {
								case "":
									// "Using config option for Global Azure AD Endpoints"
									log.log(provideLanguageTranslation(getValueString("language_identifier"),6));
									break;
								case "USL4":
									// "Using config option for Azure AD for US Government Endpoints"
									log.log(provideLanguageTranslation(getValueString("language_identifier"),7));
									break;
								case "USL5":
									// "Using config option for Azure AD for US Government Endpoints (DOD)"
									log.log(provideLanguageTranslation(getValueString("language_identifier"),8));
									break;
								case "DE":
									// "Using config option for Azure AD Germany"
									log.log(provideLanguageTranslation(getValueString("language_identifier"),9));
									break;
								case "CN":
									// "Using config option for Azure AD China operated by 21Vianet"
									log.log(provideLanguageTranslation(getValueString("language_identifier"),10));
									break;
								// Default - all other entries
								default:
									// "Unknown Azure AD Endpoint - using Global Azure AD Endpoints"
									log.log(provideLanguageTranslation(getValueString("language_identifier"),11));
							}
						}
					} else {
						auto ppp = key in longValues;
						if (ppp) {
							c.popFront();
							setValueLong(key, to!long(c.front.dup));
						} else {
							// "Unknown key in config file: "
							log.log(provideLanguageTranslation(getValueString("language_identifier"),12), key);
							return false;
						}
					}
				}
			} else {
				// "Malformed config line: "
				log.log(provideLanguageTranslation(getValueString("language_identifier"),13), lineBuffer);
				return false;
			}
		}
		return true;
	}

	void configureRequiredDirectoryPermisions() {
		// return the directory permission mode required
		// - return octal!defaultDirectoryPermissionMode; ... cant be used .. which is odd
		// Error: variable defaultDirectoryPermissionMode cannot be read at compile time
		if (getValueLong("sync_dir_permissions") != defaultDirectoryPermissionMode) {
			// return user configured permissions as octal integer
			string valueToConvert = to!string(getValueLong("sync_dir_permissions"));
			auto convertedValue = parse!long(valueToConvert, 8);
			configuredDirectoryPermissionMode = to!int(convertedValue);
		} else {
			// return default as octal integer
			string valueToConvert = to!string(defaultDirectoryPermissionMode);
			auto convertedValue = parse!long(valueToConvert, 8);
			configuredDirectoryPermissionMode = to!int(convertedValue);
		}
	}

	void configureRequiredFilePermisions() {
		// return the file permission mode required
		// - return octal!defaultFilePermissionMode; ... cant be used .. which is odd
		// Error: variable defaultFilePermissionMode cannot be read at compile time
		if (getValueLong("sync_file_permissions") != defaultFilePermissionMode) {
			// return user configured permissions as octal integer
			string valueToConvert = to!string(getValueLong("sync_file_permissions"));
			auto convertedValue = parse!long(valueToConvert, 8);
			configuredFilePermissionMode = to!int(convertedValue);
		} else {
			// return default as octal integer
			string valueToConvert = to!string(defaultFilePermissionMode);
			auto convertedValue = parse!long(valueToConvert, 8);
			configuredFilePermissionMode = to!int(convertedValue);
		}
	}

	int returnRequiredDirectoryPermisions() {
		// read the configuredDirectoryPermissionMode and return
		if (configuredDirectoryPermissionMode == 0) {
			// the configured value is zero, this means that directories would get
			// values of d---------
			configureRequiredDirectoryPermisions();
		}
		return configuredDirectoryPermissionMode;
	}

	int returnRequiredFilePermisions() {
		// read the configuredFilePermissionMode and return
		if (configuredFilePermissionMode == 0) {
			// the configured value is zero
			configureRequiredFilePermisions();
		}
		return configuredFilePermissionMode;
	}
}

void outputLongHelp(Option[] opt)
{
	auto argsNeedingOptions = [
		"--confdir",
		"--create-directory",
		"--create-share-link",
		"--destination-directory",
		"--get-file-link",
		"--get-O365-drive-id",
		"--log-dir",
		"--min-notify-changes",
		"--monitor-interval",
		"--monitor-log-frequency",
		"--monitor-fullscan-frequency",
		"--remove-directory",
		"--single-directory",
		"--skip-file",
		"--source-directory",
		"--syncdir",
		"--user-agent" ];
	writeln(`OneDrive - a client for OneDrive Cloud Services

Usage:
  onedrive [options] --synchronize
      Do a one time synchronization
  onedrive [options] --monitor
      Monitor filesystem and sync regularly
  onedrive [options] --display-config
      Display the currently used configuration
  onedrive [options] --display-sync-status
      Query OneDrive service and report on pending changes
  onedrive -h | --help
      Show this help screen
  onedrive --version
      Show version

Options:
`);
	foreach (it; opt.sort!("a.optLong < b.optLong")) {
		writefln("  %s%s%s%s\n      %s",
				it.optLong,
				it.optShort == "" ? "" : " " ~ it.optShort,
				argsNeedingOptions.canFind(it.optLong) ? " ARG" : "",
				it.required ? " (required)" : "", it.help);
	}
}

unittest
{
	auto cfg = new Config("");
	cfg.load("config");
	assert(cfg.getValueString("sync_dir") == "~/OneDrive");
}<|MERGE_RESOLUTION|>--- conflicted
+++ resolved
@@ -122,15 +122,9 @@
 		longValues["sync_file_permissions"] = defaultFilePermissionMode;
 		// Configure download / upload rate limits
 		longValues["rate_limit"] = 0;
-<<<<<<< HEAD
-		// What language will be used for application output messaging - default EN-AU
-		stringValues["language_identifier"] = "EN-AU";
-		
-=======
 		// maximum time an operation is allowed to take
 		// This includes dns resolution, connecting, data transfer, etc.
 		longValues["operation_timeout"] = 3600;		
-
 		// Webhook options
 		boolValues["webhook_enabled"] = false;
 		stringValues["webhook_public_url"] = "";
@@ -138,8 +132,9 @@
 		longValues["webhook_listening_port"] = 8888;
 		longValues["webhook_expiration_interval"] = 3600 * 24;
 		longValues["webhook_renewal_interval"] = 3600 * 12;
-
->>>>>>> 1ac5d87d
+		// What language will be used for application output messaging - default EN-AU
+		stringValues["language_identifier"] = "EN-AU";
+
 		// DEVELOPER OPTIONS
 		// display_memory = true | false
 		//  - It may be desirable to display the memory usage of the application to assist with diagnosing memory issues with the application
@@ -152,13 +147,8 @@
 		// display_sync_options = true | false
 		// - It may be desirable to see what options are being passed in to performSync() without enabling the full verbose debug logging
 		boolValues["display_sync_options"] = false;
-<<<<<<< HEAD
-		
+
 		// Determine the users home directory. 
-=======
-
-		// Determine the users home directory.
->>>>>>> 1ac5d87d
 		// Need to avoid using ~ here as expandTilde() below does not interpret correctly when running under init.d or systemd scripts
 		// Check for HOME environment variable
 		if (environment.get("HOME") != ""){
@@ -225,22 +215,14 @@
 			// Configure the applicable permissions for the folder
 			configDirName.setAttributes(returnRequiredDirectoryPermisions());
 		}
-<<<<<<< HEAD
 		
 		// Initialise the default language output as early as possible
 		translations.initialize();
-		
+
 		// What has been determined as the 'user' and 'system' config directories?
-		log.vdebug("Using this 'user' Config Dir: ", configDirName);
-		log.vdebug("Using this 'system' Config Dir: ", systemConfigDirName);
-		
-=======
-
-		// configDirName has a trailing /
 		if (!configDirName.empty) log.vlog("Using 'user' Config Dir: ", configDirName);
 		if (!systemConfigDirName.empty) log.vlog("Using 'system' Config Dir: ", systemConfigDirName);
 
->>>>>>> 1ac5d87d
 		// Update application set variables based on configDirName
 		refreshTokenFilePath = buildNormalizedPath(configDirName ~ "/refresh_token");
 		deltaLinkFilePath = buildNormalizedPath(configDirName ~ "/delta_link");
@@ -336,11 +318,7 @@
 		boolValues["synchronize"]         = false;
 		boolValues["force"]               = false;
 		boolValues["list_business_shared_folders"] = false;
-<<<<<<< HEAD
-				
-=======
-
->>>>>>> 1ac5d87d
+
 		// Application Startup option validation
 		try {
 			string tmpStr;
