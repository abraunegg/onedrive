import std.algorithm;
import std.array: array;
import std.datetime;
import std.exception: enforce;
import std.file, std.json, std.path;
import std.regex;
import std.stdio, std.string, std.uni, std.uri;
import std.conv;
import std.encoding;
import core.time, core.thread;
import core.stdc.stdlib;
import config, itemdb, onedrive, selective, upload, util;
static import log;

// threshold after which files will be uploaded using an upload session
private long thresholdFileSize = 4 * 2^^20; // 4 MiB

// flag to set whether local files should be deleted from OneDrive
private bool noRemoteDelete = false;

// flag to set whether the local file should be deleted once it is successfully uploaded to OneDrive
private bool localDeleteAfterUpload = false;

// flag to set if we are running as uploadOnly
private bool uploadOnly = false;

// Do we configure to disable the upload validation routine
private bool disableUploadValidation = false;

// Do we configure to disable the download validation routine
private bool disableDownloadValidation = false;

// Do we perform a local cleanup of files that are 'extra' on the local file system, when using --download-only
private bool cleanupLocalFiles = false;

private bool isItemFolder(const ref JSONValue item)
{
	return ("folder" in item) != null;
}

private bool isItemFile(const ref JSONValue item)
{
	return ("file" in item) != null;
}

private bool isItemDeleted(const ref JSONValue item)
{
	return ("deleted" in item) != null;
}

private bool isItemRoot(const ref JSONValue item)
{
	return ("root" in item) != null;
}

private bool isItemRemote(const ref JSONValue item)
{
	return ("remoteItem" in item) != null;
}

private bool hasParentReference(const ref JSONValue item)
{
	return ("parentReference" in item) != null;
}

private bool hasParentReferenceId(const ref JSONValue item)
{
	return ("id" in item["parentReference"]) != null;
}

private bool hasParentReferencePath(const ref JSONValue item)
{
	return ("path" in item["parentReference"]) != null;
}

private bool isMalware(const ref JSONValue item)
{
	return ("malware" in item) != null;
}

private bool hasFileSize(const ref JSONValue item)
{
	return ("size" in item) != null;
}

private bool hasId(const ref JSONValue item)
{
	return ("id" in item) != null;
}

private bool hasHashes(const ref JSONValue item)
{
	return ("hashes" in item["file"]) != null;
}

private bool hasQuickXorHash(const ref JSONValue item)
{
	return ("quickXorHash" in item["file"]["hashes"]) != null;
}

private bool hasSha1Hash(const ref JSONValue item)
{
	return ("sha1Hash" in item["file"]["hashes"]) != null;
}

private bool isDotFile(const(string) path)
{
	// always allow the root
	if (path == ".") return false;
	auto paths = pathSplitter(buildNormalizedPath(path));
	foreach(base; paths) {
		if (startsWith(base, ".")){
			return true;
		}
	}
	return false;
}

// construct an Item struct from a JSON driveItem
private Item makeItem(const ref JSONValue driveItem)
{
	Item item = {
		id: driveItem["id"].str,
		name: "name" in driveItem ? driveItem["name"].str : null, // name may be missing for deleted files in OneDrive Biz
		eTag: "eTag" in driveItem ? driveItem["eTag"].str : null, // eTag is not returned for the root in OneDrive Biz
		cTag: "cTag" in driveItem ? driveItem["cTag"].str : null, // cTag is missing in old files (and all folders in OneDrive Biz)
	};

	// OneDrive API Change: https://github.com/OneDrive/onedrive-api-docs/issues/834
	// OneDrive no longer returns lastModifiedDateTime if the item is deleted by OneDrive
	if(isItemDeleted(driveItem)){
		// Set mtime to SysTime(0)
		item.mtime = SysTime(0);
	} else {
		// Item is not in a deleted state
		// Resolve 'Key not found: fileSystemInfo' when then item is a remote item
		// https://github.com/abraunegg/onedrive/issues/11
		if (isItemRemote(driveItem)) {
			// remoteItem is a OneDrive object that exists on a 'different' OneDrive drive id, when compared to account default
			// Normally, the 'remoteItem' field will contain 'fileSystemInfo' however, if the user uses the 'Add Shortcut ..' option in OneDrive WebUI
			// to create a 'link', this object, whilst remote, does not have 'fileSystemInfo' in the expected place, thus leading to a application crash
			// See: https://github.com/abraunegg/onedrive/issues/1533
			if ("fileSystemInfo" in driveItem["remoteItem"]) {
				// 'fileSystemInfo' is in 'remoteItem' which will be the majority of cases
				item.mtime = SysTime.fromISOExtString(driveItem["remoteItem"]["fileSystemInfo"]["lastModifiedDateTime"].str);
			} else {
				// is a remote item, but 'fileSystemInfo' is missing from 'remoteItem'
				item.mtime = SysTime.fromISOExtString(driveItem["fileSystemInfo"]["lastModifiedDateTime"].str);
			}
		} else {
			// item exists on account default drive id
			item.mtime = SysTime.fromISOExtString(driveItem["fileSystemInfo"]["lastModifiedDateTime"].str);
		}
	}
		
	if (isItemFile(driveItem)) {
		item.type = ItemType.file;
	} else if (isItemFolder(driveItem)) {
		item.type = ItemType.dir;
	} else if (isItemRemote(driveItem)) {
		item.type = ItemType.remote;
	} else {
		// do not throw exception, item will be removed in applyDifferences()
	}

	// root and remote items do not have parentReference
	if (!isItemRoot(driveItem) && ("parentReference" in driveItem) != null) {
		item.driveId = driveItem["parentReference"]["driveId"].str;
		if (hasParentReferenceId(driveItem)) {
			item.parentId = driveItem["parentReference"]["id"].str;
		}
	}

	// extract the file hash
	if (isItemFile(driveItem) && ("hashes" in driveItem["file"])) {
		if ("crc32Hash" in driveItem["file"]["hashes"]) {
			item.crc32Hash = driveItem["file"]["hashes"]["crc32Hash"].str;
		} else if ("sha1Hash" in driveItem["file"]["hashes"]) {
			item.sha1Hash = driveItem["file"]["hashes"]["sha1Hash"].str;
		} else if ("quickXorHash" in driveItem["file"]["hashes"]) {
			item.quickXorHash = driveItem["file"]["hashes"]["quickXorHash"].str;
		} else {
			log.vlog("The file does not have any hash");
		}
	}

	if (isItemRemote(driveItem)) {
		item.remoteDriveId = driveItem["remoteItem"]["parentReference"]["driveId"].str;
		item.remoteId = driveItem["remoteItem"]["id"].str;
	}
	
	// National Cloud Deployments do not support /delta as a query
	// Thus we need to track in the database that this item is in sync
	// As we are making an item, set the syncStatus to Y
	// ONLY when using a National Cloud Deployment, all the existing DB entries will get set to N
	// so when processing /children, it can be identified what the 'deleted' difference is
	item.syncStatus = "Y";

	return item;
}

private bool testFileHash(const(string) path, const ref Item item)
{
	// Try and compute the file hash
	if (item.crc32Hash) {
		if (item.crc32Hash == computeCrc32(path)) return true;
	} else if (item.sha1Hash) {
		if (item.sha1Hash == computeSha1Hash(path)) return true;
	} else if (item.quickXorHash) {
		if (item.quickXorHash == computeQuickXorHash(path)) return true;
	}
	return false;
}

class SyncException: Exception
{
    @nogc @safe pure nothrow this(string msg, string file = __FILE__, size_t line = __LINE__)
    {
        super(msg, file, line);
    }
}

final class SyncEngine
{
	private Config cfg;
	private OneDriveApi onedrive;
	private ItemDatabase itemdb;
	private UploadSession session;
	private SelectiveSync selectiveSync;
	// list of items to skip while applying the changes
	private string[] skippedItems;
	// list of items to delete after the changes has been downloaded
	private string[2][] idsToDelete;
	// list of items we fake created when running --dry-run
	private string[2][] idsFaked;
	// default drive id
	private string defaultDriveId;
	// default root id
	private string defaultRootId;
	// type of OneDrive account
	private string accountType;
	// free space remaining at init()
	private long remainingFreeSpace;
	// file size limit for a new file
	private long newSizeLimit;
	// is file malware flag
	private bool malwareDetected = false;
	// download filesystem issue flag
	private bool downloadFailed = false;
	// upload failure - OneDrive or filesystem issue (reading data)
	private bool uploadFailed = false;
	// initialization has been done
	private bool initDone = false;
	// sync engine dryRun flag
	private bool dryRun = false;
	// quota details available
	private bool quotaAvailable = true;
	// quota details restricted
	private bool quotaRestricted = false;
	// sync business shared folders flag
	private bool syncBusinessFolders = false;
	// single directory scope flag
	private bool singleDirectoryScope = false;
	// is sync_list configured
	private bool syncListConfigured = false;
	// sync_list new folder added, trigger delta scan override
	private bool oneDriveFullScanTrigger = false;
	// is bypass_data_preservation set via config file
	// Local data loss MAY occur in this scenario
	private bool bypassDataPreservation = false;
	// is National Cloud Deployments configured
	private bool nationalCloudDeployment = false;
	// has performance processing timings been requested
	private bool displayProcessingTime = false;
	// array of all OneDrive driveId's for use with OneDrive Business Folders
	private string[] driveIDsArray;
	
	this(Config cfg, OneDriveApi onedrive, ItemDatabase itemdb, SelectiveSync selectiveSync)
	{
		assert(onedrive && itemdb && selectiveSync);
		this.cfg = cfg;
		this.onedrive = onedrive;
		this.itemdb = itemdb;
		this.selectiveSync = selectiveSync;
		// session = UploadSession(onedrive, cfg.uploadStateFilePath);
		this.dryRun = cfg.getValueBool("dry_run");
		this.newSizeLimit = cfg.getValueLong("skip_size") * 2^^20;
		this.newSizeLimit = (this.newSizeLimit == 0) ? long.max : this.newSizeLimit;
	}

	void reset()
	{
		initDone=false;
	}

	void init()
	{
		// Set accountType, defaultDriveId, defaultRootId & remainingFreeSpace once and reuse where possible
		JSONValue oneDriveDetails;
		JSONValue oneDriveRootDetails;

		if (initDone) {
			return;
		}

		session = UploadSession(onedrive, cfg.uploadStateFilePath);

		// Need to catch 400 or 5xx server side errors at initialization
		// Get Default Drive
		try {
			oneDriveDetails	= onedrive.getDefaultDrive();
		} catch (OneDriveException e) {
			log.vdebug("oneDriveDetails	= onedrive.getDefaultDrive() generated a OneDriveException");
			if (e.httpStatusCode == 400) {
				// OneDrive responded with 400 error: Bad Request
				displayOneDriveErrorMessage(e.msg, getFunctionName!({}));
				
				// Check this
				if (cfg.getValueString("drive_id").length) {
					writeln();
					log.error("ERROR: Check your 'drive_id' entry in your configuration file as it may be incorrect");
					writeln();
				}
				// Must exit here
				onedrive.shutdown();
				exit(-1);
			}
			if (e.httpStatusCode == 401) {
				// HTTP request returned status code 401 (Unauthorized)
				displayOneDriveErrorMessage(e.msg, getFunctionName!({}));
				handleClientUnauthorised();
			}
			if (e.httpStatusCode == 429) {
				// HTTP request returned status code 429 (Too Many Requests). We need to leverage the response Retry-After HTTP header to ensure minimum delay until the throttle is removed.
				handleOneDriveThrottleRequest();
				// Retry original request by calling function again to avoid replicating any further error handling
				log.vdebug("Retrying original request that generated the OneDrive HTTP 429 Response Code (Too Many Requests) - calling init();");
				init();
				// return back to original call
				return;
			}
			if (e.httpStatusCode >= 500) {
				// There was a HTTP 5xx Server Side Error
				displayOneDriveErrorMessage(e.msg, getFunctionName!({}));
				// Must exit here
				onedrive.shutdown();
				exit(-1);
			}
		}
		
		// Get Default Root
		try {
			oneDriveRootDetails = onedrive.getDefaultRoot();
		} catch (OneDriveException e) {
			log.vdebug("oneDriveRootDetails = onedrive.getDefaultRoot() generated a OneDriveException");
			if (e.httpStatusCode == 400) {
				// OneDrive responded with 400 error: Bad Request
				displayOneDriveErrorMessage(e.msg, getFunctionName!({}));
				// Check this
				if (cfg.getValueString("drive_id").length) {
					writeln();
					log.error("ERROR: Check your 'drive_id' entry in your configuration file as it may be incorrect");
					writeln();
				}
				// Must exit here
				onedrive.shutdown();
				exit(-1);
			}
			if (e.httpStatusCode == 401) {
				// HTTP request returned status code 401 (Unauthorized)
				displayOneDriveErrorMessage(e.msg, getFunctionName!({}));
				handleClientUnauthorised();
			}
			if (e.httpStatusCode == 429) {
				// HTTP request returned status code 429 (Too Many Requests). We need to leverage the response Retry-After HTTP header to ensure minimum delay until the throttle is removed.
				handleOneDriveThrottleRequest();
				// Retry original request by calling function again to avoid replicating any further error handling
				log.vdebug("Retrying original request that generated the OneDrive HTTP 429 Response Code (Too Many Requests) - calling init();");
				init();
				// return back to original call
				return;
			}
			if (e.httpStatusCode >= 500) {
				// There was a HTTP 5xx Server Side Error
				displayOneDriveErrorMessage(e.msg, getFunctionName!({}));
				// Must exit here
				onedrive.shutdown();
				exit(-1);
			}
		}

		if ((oneDriveDetails.type() == JSONType.object) && (oneDriveRootDetails.type() == JSONType.object) && (hasId(oneDriveDetails)) && (hasId(oneDriveRootDetails))) {
			// JSON elements are valid
			// Debug OneDrive Account details response
			log.vdebug("OneDrive Account Details:      ", oneDriveDetails);
			log.vdebug("OneDrive Account Root Details: ", oneDriveRootDetails);
			
			// Successfully got details from OneDrive without a server side error such as 'HTTP/1.1 500 Internal Server Error' or 'HTTP/1.1 504 Gateway Timeout' 
			accountType = oneDriveDetails["driveType"].str;
			defaultDriveId = oneDriveDetails["id"].str;
			defaultRootId = oneDriveRootDetails["id"].str;
			
			// get the remaining size from OneDrive API
			if ("remaining" in oneDriveDetails["quota"]){
				// use the value provided
				remainingFreeSpace = oneDriveDetails["quota"]["remaining"].integer;
			} else {
				// set at zero
				remainingFreeSpace = 0;
			}
			
			// Make sure that defaultDriveId is in our driveIDs array to use when checking if item is in database
			// Keep the driveIDsArray with unique entries only
			if (!canFind(driveIDsArray, defaultDriveId)) {
				// Add this drive id to the array to search with
				driveIDsArray ~= defaultDriveId;
			}
			
			// In some cases OneDrive Business configurations 'restrict' quota details thus is empty / blank / negative value / zero
			if (remainingFreeSpace <= 0) {
				// free space is <= 0  .. why ?
				if ("remaining" in oneDriveDetails["quota"]){
					// json response contained a 'remaining' value
					if (accountType == "personal"){
						// zero space available
						log.error("ERROR: OneDrive account currently has zero space available. Please free up some space online.");
						quotaAvailable = false;
					} else {
						// zero space available is being reported, maybe being restricted?
						log.error("WARNING: OneDrive quota information is being restricted or providing a zero value. Please fix by speaking to your OneDrive / Office 365 Administrator.");
						quotaRestricted = true;
					}
				} else {
					// json response was missing a 'remaining' value
					if (accountType == "personal"){
						log.error("ERROR: OneDrive quota information is missing. Potentially your OneDrive account currently has zero space available. Please free up some space online.");
						quotaAvailable = false;
					} else {
						// quota details not available
						log.error("ERROR: OneDrive quota information is being restricted. Please fix by speaking to your OneDrive / Office 365 Administrator.");
						quotaRestricted = true;
					}				
				}
			}
			
			// Display accountType, defaultDriveId, defaultRootId & remainingFreeSpace for verbose logging purposes
			log.vlog("Application version: ", strip(import("version")));
			log.vlog("Account Type: ", accountType);
			log.vlog("Default Drive ID: ", defaultDriveId);
			log.vlog("Default Root ID: ", defaultRootId);
			
			// What do we display here
			if (remainingFreeSpace > 0) {
				// Display the actual value
				log.vlog("Remaining Free Space: ", remainingFreeSpace);
			} else {
				// zero or non-zero value or restricted
				if (!quotaRestricted){
					log.vlog("Remaining Free Space: 0");
				} else {
					log.vlog("Remaining Free Space: Not Available");
				}
			}
		
			// If account type is documentLibrary - then most likely this is a SharePoint repository
			// and files 'may' be modified after upload. See: https://github.com/abraunegg/onedrive/issues/205
			if(accountType == "documentLibrary") {
				// set this flag for SharePoint regardless of --disable-upload-validation being used
				setDisableUploadValidation();
			}
		
			// Check the local database to ensure the OneDrive Root details are in the database
			checkDatabaseForOneDriveRoot();
		
			// Check if there is an interrupted upload session
			if (session.restore()) {
				log.log("Continuing the upload session ...");
				string uploadSessionLocalFilePath = session.getUploadSessionLocalFilePath();
				auto item = session.upload();
				
				// is 'item' a valid JSON response and not null
				if (item.type() == JSONType.object) {
					// Upload did not fail, JSON response contains data
					// Are we in an --upload-only & --remove-source-files scenario?
					// Use actual config values as we are doing an upload session recovery
					if ((cfg.getValueBool("upload_only")) && (cfg.getValueBool("remove_source_files"))) {
						// Log that we are deleting a local item
						log.log("Removing local file as --upload-only & --remove-source-files configured");
						// are we in a --dry-run scenario?
						if (!dryRun) {
							// No --dry-run ... process local file delete
							if (!uploadSessionLocalFilePath.empty) {
								// only perform the delete if we have a valid file path
								if (exists(uploadSessionLocalFilePath)) {
									// file exists
									log.vdebug("Removing local file: ", uploadSessionLocalFilePath);
									safeRemove(uploadSessionLocalFilePath);
								}
							}
						}
						// as file is removed, we have nothing to add to the local database
						log.vdebug("Skipping adding to database as --upload-only & --remove-source-files configured");
					} else {
						// save the item
						saveItem(item);
					}
				} else {
					// JSON response was not valid, upload failed
					log.error("ERROR: File failed to upload. Increase logging verbosity to determine why.");
				}
			}
			initDone = true;
		} else {
			// init failure
			initDone = false;
			// log why
			log.error("ERROR: Unable to query OneDrive to initialize application");
			// Debug OneDrive Account details response
			log.vdebug("OneDrive Account Details:      ", oneDriveDetails);
			log.vdebug("OneDrive Account Root Details: ", oneDriveRootDetails);
			// Must exit here
			onedrive.shutdown();
			exit(-1);
		}
	}

	// Configure uploadOnly if function is called
	// By default, uploadOnly = false;
	void setUploadOnly()
	{
		uploadOnly = true;
	}
	
	// Configure noRemoteDelete if function is called
	// By default, noRemoteDelete = false;
	// Meaning we will process local deletes to delete item on OneDrive
	void setNoRemoteDelete()
	{
		noRemoteDelete = true;
	}
	
	// Configure localDeleteAfterUpload if function is called
	// By default, localDeleteAfterUpload = false;
	// Meaning we will not delete any local file after upload is successful
	void setLocalDeleteAfterUpload()
	{
		localDeleteAfterUpload = true;
	}
	
	// set the flag that we are going to sync business shared folders
	void setSyncBusinessFolders()
	{
		syncBusinessFolders = true;
	}
	
	// Configure singleDirectoryScope if function is called
	// By default, singleDirectoryScope = false
	void setSingleDirectoryScope()
	{
		singleDirectoryScope = true;
	}
	
	// Configure disableUploadValidation if function is called
	// By default, disableUploadValidation = false;
	// Meaning we will always validate our uploads
	// However, when uploading a file that can contain metadata SharePoint will associate some 
	// metadata from the library the file is uploaded to directly in the file
	// which breaks this validation. See https://github.com/abraunegg/onedrive/issues/205
	void setDisableUploadValidation()
	{
		disableUploadValidation = true;
		log.vdebug("documentLibrary account type - flagging to disable upload validation checks due to Microsoft SharePoint file modification enrichments");
	}
	
	// Configure disableDownloadValidation if function is called
	// By default, disableDownloadValidation = false;
	// Meaning we will always validate our downloads
	// However, when downloading files from SharePoint, the OneDrive API will not advise the correct file size 
	// which means that the application thinks the file download has failed as the size is different / hash is different
	// See: https://github.com/abraunegg/onedrive/discussions/1667
	void setDisableDownloadValidation()
	{
		disableDownloadValidation = true;
		log.vdebug("Flagging to disable download validation checks due to user request");
	}
	
	// Issue #658 Handling
	// If an existing folder is moved into a sync_list valid path (where it previously was out of scope due to sync_list), 
	// then set this flag to true, so that on the second 'true-up' sync, we force a rescan of the OneDrive path to capture any 'files'
	void setOneDriveFullScanTrigger()
	{
		oneDriveFullScanTrigger = true;
		log.vdebug("Setting oneDriveFullScanTrigger = true due to new folder creation request in a location that is now in-scope which may have previously out of scope");
	}
	
	// unset method
	void unsetOneDriveFullScanTrigger()
	{
		oneDriveFullScanTrigger = false;
		log.vdebug("Setting oneDriveFullScanTrigger = false");
	}
	
	// set syncListConfigured to true
	void setSyncListConfigured()
	{
		syncListConfigured = true;
		log.vdebug("Setting syncListConfigured = true");
	}
	
	// set bypassDataPreservation to true
	void setBypassDataPreservation()
	{
		bypassDataPreservation = true;
		log.vdebug("Setting bypassDataPreservation = true");
	}
	
	// set nationalCloudDeployment to true
	void setNationalCloudDeployment()
	{
		nationalCloudDeployment = true;
		log.vdebug("Setting nationalCloudDeployment = true");
	}
	
	// set performance timing flag
	void setPerformanceProcessingOutput()
	{
		displayProcessingTime = true;
		log.vdebug("Setting displayProcessingTime = true");
	}
	
	// get performance timing flag
	bool getPerformanceProcessingOutput()
	{
		return displayProcessingTime;
	}
		
	// set cleanupLocalFiles to true
	void setCleanupLocalFiles()
	{
		cleanupLocalFiles = true;
		log.vdebug("Setting cleanupLocalFiles = true");
	}
	
	// return the OneDrive Account Type
	auto getAccountType()
	{
		// return account type in use
		return accountType;
	}
	
	// download all new changes from OneDrive
	void applyDifferences(bool performFullItemScan)
	{
		// Set defaults for the root folder
		// Use the global's as initialised via init() rather than performing unnecessary additional HTTPS calls
		string driveId = defaultDriveId;
		string rootId = defaultRootId;
		applyDifferences(driveId, rootId, performFullItemScan);

		// Check OneDrive Personal Shared Folders
		if (accountType == "personal"){
			// https://github.com/OneDrive/onedrive-api-docs/issues/764
			Item[] items = itemdb.selectRemoteItems();
			foreach (item; items) {
				// Only check path if config is != ""
				if (cfg.getValueString("skip_dir") != "") {
					// The path that needs to be checked needs to include the '/'
					// This due to if the user has specified in skip_dir an exclusive path: '/path' - that is what must be matched
					if (selectiveSync.isDirNameExcluded(item.name)) {
						// This directory name is excluded
						log.vlog("Skipping item - excluded by skip_dir config: ", item.name);
						continue;
					}
				}
				// Directory name is not excluded or skip_dir is not populated
				log.vdebug("------------------------------------------------------------------");
				if (!cfg.getValueBool("monitor")) {
					log.log("Syncing this OneDrive Personal Shared Folder: ", item.name);
				} else {
					log.vlog("Syncing this OneDrive Personal Shared Folder: ", item.name);
				}
				// Check this OneDrive Personal Shared Folders
				applyDifferences(item.remoteDriveId, item.remoteId, performFullItemScan);
				// Keep the driveIDsArray with unique entries only
				if (!canFind(driveIDsArray, item.remoteDriveId)) {
					// Add this OneDrive Personal Shared Folder driveId array
					driveIDsArray ~= item.remoteDriveId;
				}
			}
		}
		
		// Check OneDrive Business Shared Folders, if configured to do so
		if (syncBusinessFolders){
			// query OneDrive Business Shared Folders shared with me
			log.vlog("Attempting to sync OneDrive Business Shared Folders");
			JSONValue graphQuery;
			try {
				graphQuery = onedrive.getSharedWithMe();
			} catch (OneDriveException e) {
				if (e.httpStatusCode == 401) {
					// HTTP request returned status code 401 (Unauthorized)
					displayOneDriveErrorMessage(e.msg, getFunctionName!({}));
					handleClientUnauthorised();
				}
				if (e.httpStatusCode == 429) {
					// HTTP request returned status code 429 (Too Many Requests). We need to leverage the response Retry-After HTTP header to ensure minimum delay until the throttle is removed.
					handleOneDriveThrottleRequest();
					// Retry original request by calling function again to avoid replicating any further error handling
					log.vdebug("Retrying original request that generated the OneDrive HTTP 429 Response Code (Too Many Requests) - graphQuery = onedrive.getSharedWithMe();");
					graphQuery = onedrive.getSharedWithMe();
				}
				if (e.httpStatusCode >= 500) {
					// There was a HTTP 5xx Server Side Error
					displayOneDriveErrorMessage(e.msg, getFunctionName!({}));
					// Must exit here
					onedrive.shutdown();
					exit(-1);
				}
			}
			
			if (graphQuery.type() == JSONType.object) {
				string sharedFolderName;
				foreach (searchResult; graphQuery["value"].array) {
					// Configure additional logging items for this array element
					string sharedByName;
					string sharedByEmail;
					// Extra details for verbose logging
					if ("sharedBy" in searchResult["remoteItem"]["shared"]) {
						if ("displayName" in searchResult["remoteItem"]["shared"]["sharedBy"]["user"]) {
							sharedByName = searchResult["remoteItem"]["shared"]["sharedBy"]["user"]["displayName"].str;
						}
						if ("email" in searchResult["remoteItem"]["shared"]["sharedBy"]["user"]) {
							sharedByEmail = searchResult["remoteItem"]["shared"]["sharedBy"]["user"]["email"].str;
						}
					}
				
					// is the shared item with us a 'folder' ?
					if (isItemFolder(searchResult)) {
						// item returned is a shared folder, not a shared file
						sharedFolderName = searchResult["name"].str;
						// Output Shared Folder Name early
						log.vdebug("Shared Folder Name: ", sharedFolderName);
						// Compare this to values in business_shared_folders
						if(selectiveSync.isSharedFolderMatched(sharedFolderName)){
							// Folder name matches what we are looking for
							// Flags for matching
							bool itemInDatabase = false;
							bool itemLocalDirExists = false;
							bool itemPathIsLocal = false;
							
							// "what if" there are 2 or more folders shared with me have the "same" name?
							// The folder name will be the same, but driveId will be different
							// This will then cause these 'shared folders' to cross populate data, which may not be desirable
							log.vdebug("Shared Folder Name: MATCHED to any entry in 'business_shared_folders'");
							log.vdebug("Parent Drive Id:    ", searchResult["remoteItem"]["parentReference"]["driveId"].str);
							log.vdebug("Shared Item Id:     ", searchResult["remoteItem"]["id"].str);
							Item databaseItem;
							
							// for each driveid in the existing driveIDsArray 
							foreach (searchDriveId; driveIDsArray) {
								log.vdebug("searching database for: ", searchDriveId, " ", sharedFolderName);
								if (itemdb.idInLocalDatabase(searchDriveId, searchResult["remoteItem"]["id"].str)){
									// Shared folder is present
									log.vdebug("Found shared folder name in database");
									itemInDatabase = true;
									// Query the DB for the details of this item
									itemdb.selectByPath(sharedFolderName, searchDriveId, databaseItem);
									log.vdebug("databaseItem: ", databaseItem);
									// Does the databaseItem.driveId == defaultDriveId?
									if (databaseItem.driveId == defaultDriveId) {
										itemPathIsLocal = true;
									}
								} else {	
									log.vdebug("Shared folder name not found in database");
									// "what if" there is 'already' a local folder with this name
									// Check if in the database
									// If NOT in the database, but resides on disk, this could be a new local folder created after last sync but before this one
									// However we sync 'shared folders' before checking for local changes
									string localpath = expandTilde(cfg.getValueString("sync_dir")) ~ "/" ~ sharedFolderName;
									if (exists(localpath)) {
										// local path exists
										log.vdebug("Found shared folder name in local OneDrive sync_dir");
										itemLocalDirExists = true;
									}
								}
							}
							
							// Shared Folder Evaluation Debugging
							log.vdebug("item in database:                         ", itemInDatabase);
							log.vdebug("path exists on disk:                      ", itemLocalDirExists);
							log.vdebug("database drive id matches defaultDriveId: ", itemPathIsLocal);
							log.vdebug("database data matches search data:        ", ((databaseItem.driveId == searchResult["remoteItem"]["parentReference"]["driveId"].str) && (databaseItem.id == searchResult["remoteItem"]["id"].str)));
							
							if ( ((!itemInDatabase) || (!itemLocalDirExists)) || (((databaseItem.driveId == searchResult["remoteItem"]["parentReference"]["driveId"].str) && (databaseItem.id == searchResult["remoteItem"]["id"].str)) && (!itemPathIsLocal)) ) {
								// This shared folder does not exist in the database
								if (!cfg.getValueBool("monitor")) {
									log.log("Syncing this OneDrive Business Shared Folder: ", sharedFolderName);
								} else {
									log.vlog("Syncing this OneDrive Business Shared Folder: ", sharedFolderName);
								}
								Item businessSharedFolder = makeItem(searchResult);
								
								// Log who shared this to assist with sync data correlation
								if ((sharedByName != "") && (sharedByEmail != "")) {	
									log.vlog("OneDrive Business Shared Folder - Shared By:  ", sharedByName, " (", sharedByEmail, ")");
								} else {
									if (sharedByName != "") {
										log.vlog("OneDrive Business Shared Folder - Shared By:  ", sharedByName);
									}
								}
								
								// Do the actual sync
								applyDifferences(businessSharedFolder.remoteDriveId, businessSharedFolder.remoteId, performFullItemScan);
								// add this parent drive id to the array to search for, ready for next use
								string newDriveID = searchResult["remoteItem"]["parentReference"]["driveId"].str;
								// Keep the driveIDsArray with unique entries only
								if (!canFind(driveIDsArray, newDriveID)) {
									// Add this drive id to the array to search with
									driveIDsArray ~= newDriveID;
								}
							} else {
								// Shared Folder Name Conflict ...
								log.log("WARNING: Skipping shared folder due to existing name conflict: ", sharedFolderName);
								log.log("WARNING: Skipping changes of Path ID: ", searchResult["remoteItem"]["id"].str);
								log.log("WARNING: To sync this shared folder, this shared folder needs to be renamed");
								
								// Log who shared this to assist with conflict resolution
								if ((sharedByName != "") && (sharedByEmail != "")) {	
									log.vlog("WARNING: Conflict Shared By:          ", sharedByName, " (", sharedByEmail, ")");
								} else {
									if (sharedByName != "") {
										log.vlog("WARNING: Conflict Shared By:          ", sharedByName);
									}
								}
							}	
						} else {
							log.vdebug("Shared Folder Name: NO MATCH to any entry in 'business_shared_folders'");
						}
					} else {
						// not a folder, is this a file?
						if (isItemFile(searchResult)) {
							// shared item is a file
							string sharedFileName = searchResult["name"].str;
							// log that this is not supported
							log.vlog("WARNING: Not syncing this OneDrive Business Shared File: ", sharedFileName);
							
							// Log who shared this to assist with sync data correlation
							if ((sharedByName != "") && (sharedByEmail != "")) {	
								log.vlog("OneDrive Business Shared File - Shared By:  ", sharedByName, " (", sharedByEmail, ")");
							} else {
								if (sharedByName != "") {
									log.vlog("OneDrive Business Shared File - Shared By:  ", sharedByName);
								}
							}
						} else {
							// something else entirely
							log.log("WARNING: Not syncing this OneDrive Business Shared item: ", searchResult["name"].str);
						}
					}
				}
			} else {
				// Log that an invalid JSON object was returned
				log.error("ERROR: onedrive.getSharedWithMe call returned an invalid JSON Object");
			}	
		}
	}

	// download all new changes from a specified folder on OneDrive
	void applyDifferencesSingleDirectory(const(string) path)
	{
		// Ensure we check the 'right' location for this directory on OneDrive
		// It could come from the following places:
		// 1. My OneDrive Root
		// 2. My OneDrive Root as an Office 365 Shared Library
		// 3. A OneDrive Business Shared Folder
		// If 1 & 2, the configured default items are what we need
		// If 3, we need to query OneDrive
		
		string driveId = defaultDriveId;
		string rootId = defaultRootId;
		string folderId;
		string itemId;
		JSONValue onedrivePathDetails;
		
		// Check OneDrive Business Shared Folders, if configured to do so
		if (syncBusinessFolders){
			log.vlog("Attempting to sync OneDrive Business Shared Folders");
			// query OneDrive Business Shared Folders shared with me
			JSONValue graphQuery;
			try {
				graphQuery = onedrive.getSharedWithMe();
			} catch (OneDriveException e) {
				if (e.httpStatusCode == 401) {
					// HTTP request returned status code 401 (Unauthorized)
					displayOneDriveErrorMessage(e.msg, getFunctionName!({}));
					handleClientUnauthorised();
				}
				if (e.httpStatusCode == 429) {
					// HTTP request returned status code 429 (Too Many Requests). We need to leverage the response Retry-After HTTP header to ensure minimum delay until the throttle is removed.
					handleOneDriveThrottleRequest();
					// Retry original request by calling function again to avoid replicating any further error handling
					log.vdebug("Retrying original request that generated the OneDrive HTTP 429 Response Code (Too Many Requests) - graphQuery = onedrive.getSharedWithMe();");
					graphQuery = onedrive.getSharedWithMe();
				}
				if (e.httpStatusCode >= 500) {
					// There was a HTTP 5xx Server Side Error
					displayOneDriveErrorMessage(e.msg, getFunctionName!({}));
					// Must exit here
					onedrive.shutdown();
					exit(-1);
				}
			}
			
			if (graphQuery.type() == JSONType.object) {
				// valid response from OneDrive
				string sharedFolderName;
				foreach (searchResult; graphQuery["value"].array) {
					// set sharedFolderName
					sharedFolderName = searchResult["name"].str;
					// Configure additional logging items for this array element
					string sharedByName;
					string sharedByEmail;
					
					// Extra details for verbose logging
					if ("sharedBy" in searchResult["remoteItem"]["shared"]) {
						if ("displayName" in searchResult["remoteItem"]["shared"]["sharedBy"]["user"]) {
							sharedByName = searchResult["remoteItem"]["shared"]["sharedBy"]["user"]["displayName"].str;
						}
						if ("email" in searchResult["remoteItem"]["shared"]["sharedBy"]["user"]) {
							sharedByEmail = searchResult["remoteItem"]["shared"]["sharedBy"]["user"]["email"].str;
						}
					}
				
					// Compare this to values in business_shared_folders
					if(selectiveSync.isSharedFolderMatched(sharedFolderName)){
						// Matched sharedFolderName to item in business_shared_folders
						log.vdebug("Matched sharedFolderName in business_shared_folders: ", sharedFolderName);
						// But is this shared folder what we are looking for as part of --single-directory?
						// User could be using 'directory' or 'directory/directory1/directory2/directory3/'
						// Can we find 'sharedFolderName' in the given 'path'
						if (canFind(path, sharedFolderName)) {
							// Found 'sharedFolderName' in the given 'path'
							log.vdebug("Matched 'sharedFolderName' in the given 'path'");
							// What was the matched folder JSON
							log.vdebug("Matched sharedFolderName in business_shared_folders JSON: ", searchResult);
							// Path we want to sync is on a OneDrive Business Shared Folder
							// Set the correct driveId
							driveId = searchResult["remoteItem"]["parentReference"]["driveId"].str;
							// Set this items id
							itemId = searchResult["remoteItem"]["id"].str;
							log.vdebug("Updated the driveId to a new value: ", driveId);
							log.vdebug("Updated the itemId to a new value: ", itemId);
							// Keep the driveIDsArray with unique entries only
							if (!canFind(driveIDsArray, driveId)) {
								// Add this drive id to the array to search with
								driveIDsArray ~= driveId;
							}
							
							// Log who shared this to assist with sync data correlation
							if ((sharedByName != "") && (sharedByEmail != "")) {	
								log.vlog("OneDrive Business Shared Folder - Shared By:  ", sharedByName, " (", sharedByEmail, ")");
							} else {
								if (sharedByName != "") {
									log.vlog("OneDrive Business Shared Folder - Shared By:  ", sharedByName);
								}
							}
						}
					}
				}
			} else {
				// Log that an invalid JSON object was returned
				log.error("ERROR: onedrive.getSharedWithMe call returned an invalid JSON Object");
			}
		}
		
		// Test if the path we are going to sync from actually exists on OneDrive
		log.vlog("Getting path details from OneDrive ...");
		try {
			// Need to use different calls here - one call for majority, another if this is a OneDrive Business Shared Folder
			if (!syncBusinessFolders){
				// Not a OneDrive Business Shared Folder
				log.vdebug("Calling onedrive.getPathDetailsByDriveId(driveId, path) with: ", driveId, ", ", path);
				onedrivePathDetails = onedrive.getPathDetailsByDriveId(driveId, path);
			} else {
				// OneDrive Business Shared Folder - Use another API call using the folders correct driveId and itemId
				log.vdebug("Calling onedrive.getPathDetailsByDriveIdAndItemId(driveId, itemId) with: ", driveId, ", ", itemId);
				onedrivePathDetails = onedrive.getPathDetailsByDriveIdAndItemId(driveId, itemId);
			}
		} catch (OneDriveException e) {
			log.vdebug("onedrivePathDetails = onedrive.getPathDetails(path) generated a OneDriveException");
			if (e.httpStatusCode == 404) {
				// The directory was not found
				if (syncBusinessFolders){
					// 404 was returned when trying to use a specific driveId and itemId .. which 'should' work .... but didnt
					// Try the query with the path as a backup failsafe
					log.vdebug("Calling onedrive.getPathDetailsByDriveId(driveId, path) as backup with: ", driveId, ", ", path);
					try {
						// try calling using the path
						onedrivePathDetails = onedrive.getPathDetailsByDriveId(driveId, path);
					} catch (OneDriveException e) {	
					
						if (e.httpStatusCode == 404) {
							log.error("ERROR: The requested single directory to sync was not found on OneDrive - Check folder permissions and sharing status with folder owner");
							return;
						}
					
						if (e.httpStatusCode == 429) {
							// HTTP request returned status code 429 (Too Many Requests). We need to leverage the response Retry-After HTTP header to ensure minimum delay until the throttle is removed.
							handleOneDriveThrottleRequest();
							// Retry original request by calling function again to avoid replicating any further error handling
							log.vdebug("Retrying original request that generated the OneDrive HTTP 429 Response Code (Too Many Requests) - calling applyDifferencesSingleDirectory(path);");
							applyDifferencesSingleDirectory(path);
							// return back to original call
							return;
						}
						
						if (e.httpStatusCode >= 500) {
							// OneDrive returned a 'HTTP 5xx Server Side Error' - gracefully handling error - error message already logged
							return;
						}
					}
				} else {
					// Not a OneDrive Business Shared folder operation
					log.error("ERROR: The requested single directory to sync was not found on OneDrive");
					return;
				}
			}
			
			if (e.httpStatusCode == 429) {
				// HTTP request returned status code 429 (Too Many Requests). We need to leverage the response Retry-After HTTP header to ensure minimum delay until the throttle is removed.
				handleOneDriveThrottleRequest();
				// Retry original request by calling function again to avoid replicating any further error handling
				log.vdebug("Retrying original request that generated the OneDrive HTTP 429 Response Code (Too Many Requests) - calling applyDifferencesSingleDirectory(path);");
				applyDifferencesSingleDirectory(path);
				// return back to original call
				return;
			}
						
			if (e.httpStatusCode >= 500) {
				// OneDrive returned a 'HTTP 5xx Server Side Error' - gracefully handling error - error message already logged
				return;
			}
		}
		
		// OK - the path on OneDrive should exist, get the driveId and rootId for this folder
		// Was the response a valid JSON Object?
		if (onedrivePathDetails.type() == JSONType.object) {
			// OneDrive Personal Shared Folder handling
			// Is this item a remote item?
			if(isItemRemote(onedrivePathDetails)){
				// 2 step approach:
				//		1. Ensure changes for the root remote path are captured
				//		2. Download changes specific to the remote path
				
				// root remote
				applyDifferences(defaultDriveId, onedrivePathDetails["id"].str, false);
			
				// remote changes
				driveId = onedrivePathDetails["remoteItem"]["parentReference"]["driveId"].str; // Should give something like 66d53be8a5056eca
				folderId = onedrivePathDetails["remoteItem"]["id"].str; // Should give something like BC7D88EC1F539DCF!107
				
				// Apply any differences found on OneDrive for this path (download data)
				applyDifferences(driveId, folderId, false);
			} else {
				// use the item id as folderId
				folderId = onedrivePathDetails["id"].str; // Should give something like 12345ABCDE1234A1!101
				// Apply any differences found on OneDrive for this path (download data)
				// Use driveId rather than defaultDriveId as this will be updated if path was matched to another parent driveId
				applyDifferences(driveId, folderId, false);
			}
		} else {
			// Log that an invalid JSON object was returned
			log.vdebug("onedrive.getPathDetails call returned an invalid JSON Object");
		}
	}
	
	// make sure the OneDrive root is in our database
	auto checkDatabaseForOneDriveRoot()
	{
		log.vlog("Fetching details for OneDrive Root");
		JSONValue rootPathDetails = onedrive.getDefaultRoot(); // Returns a JSON Value
		
		// validate object is a JSON value
		if (rootPathDetails.type() == JSONType.object) {
			// valid JSON object
			Item rootPathItem = makeItem(rootPathDetails);
			// configure driveId and rootId for the OneDrive Root
			// Set defaults for the root folder
			string driveId = rootPathDetails["parentReference"]["driveId"].str; // Should give something like 12345abcde1234a1
			string rootId = rootPathDetails["id"].str; // Should give something like 12345ABCDE1234A1!101
			
			// Query the database
			if (!itemdb.selectById(driveId, rootId, rootPathItem)) {
				log.vlog("OneDrive Root does not exist in the database. We need to add it.");	
				applyDifference(rootPathDetails, driveId, true);
				log.vlog("Added OneDrive Root to the local database");
			} else {
				log.vlog("OneDrive Root exists in the database");
			}
		} else {
			// Log that an invalid JSON object was returned
			log.error("ERROR: Unable to query OneDrive for account details");
			log.vdebug("onedrive.getDefaultRoot call returned an invalid JSON Object");
			// Must exit here as we cant configure our required variables
			onedrive.shutdown();
			exit(-1);
		}
	}
	
	// create a directory on OneDrive without syncing
	auto createDirectoryNoSync(const(string) path)
	{
		// Attempt to create the requested path within OneDrive without performing a sync
		log.vlog("Attempting to create the requested path within OneDrive");
		
		// Handle the remote folder creation and updating of the local database without performing a sync
		uploadCreateDir(path);
	}
	
	// delete a directory on OneDrive without syncing
	auto deleteDirectoryNoSync(const(string) path)
	{
		// Use the global's as initialised via init() rather than performing unnecessary additional HTTPS calls
		const(char)[] rootId = defaultRootId;
		
		// Attempt to delete the requested path within OneDrive without performing a sync
		log.vlog("Attempting to delete the requested path within OneDrive");
		
		// test if the path we are going to exists on OneDrive
		try {
			onedrive.getPathDetails(path);
		} catch (OneDriveException e) {
			log.vdebug("onedrive.getPathDetails(path) generated a OneDriveException");
			if (e.httpStatusCode == 404) {
				// The directory was not found on OneDrive - no need to delete it
				log.vlog("The requested directory to delete was not found on OneDrive - skipping removing the remote directory as it doesn't exist");
				return;
			}
			
			if (e.httpStatusCode == 429) {
				// HTTP request returned status code 429 (Too Many Requests). We need to leverage the response Retry-After HTTP header to ensure minimum delay until the throttle is removed.
				handleOneDriveThrottleRequest();
				// Retry original request by calling function again to avoid replicating any further error handling
				log.vdebug("Retrying original request that generated the OneDrive HTTP 429 Response Code (Too Many Requests) - calling deleteDirectoryNoSync(path);");
				deleteDirectoryNoSync(path);
				// return back to original call
				return;
			}
			
			if (e.httpStatusCode >= 500) {
				// OneDrive returned a 'HTTP 5xx Server Side Error' - gracefully handling error - error message already logged
				return;
			}
		}
		
		Item item;
		// Need to check all driveid's we know about, not just the defaultDriveId
		bool itemInDB = false;
		foreach (searchDriveId; driveIDsArray) {
			if (itemdb.selectByPath(path, searchDriveId, item)) {
				// item was found in the DB
				itemInDB = true;
				break;
			}
		}
		// Was the item found in the DB
		if (!itemInDB) {
			// this is odd .. this directory is not in the local database - just go delete it
			log.vlog("The requested directory to delete was not found in the local database - pushing delete request direct to OneDrive");
			uploadDeleteItem(item, path);
		} else {
			// the folder was in the local database
			// Handle the deletion and saving any update to the local database
			log.vlog("The requested directory to delete was found in the local database. Processing the deletion normally");
			deleteByPath(path);
		}
	}
	
	// rename a directory on OneDrive without syncing
	auto renameDirectoryNoSync(string source, string destination)
	{
		try {
			// test if the local path exists on OneDrive
			onedrive.getPathDetails(source);
		} catch (OneDriveException e) {
			log.vdebug("onedrive.getPathDetails(source); generated a OneDriveException");
			if (e.httpStatusCode == 404) {
				// The directory was not found 
				log.vlog("The requested directory to rename was not found on OneDrive");
				return;
			}
			
			if (e.httpStatusCode == 429) {
				// HTTP request returned status code 429 (Too Many Requests). We need to leverage the response Retry-After HTTP header to ensure minimum delay until the throttle is removed.
				handleOneDriveThrottleRequest();
				// Retry original request by calling function again to avoid replicating any further error handling
				log.vdebug("Retrying original request that generated the OneDrive HTTP 429 Response Code (Too Many Requests) - calling renameDirectoryNoSync(source, destination);");
				renameDirectoryNoSync(source, destination);
				// return back to original call
				return;
			}
			
			if (e.httpStatusCode >= 500) {
				// OneDrive returned a 'HTTP 5xx Server Side Error' - gracefully handling error - error message already logged
				return;
			}
		}
		// The OneDrive API returned a 200 OK status, so the folder exists
		// Rename the requested directory on OneDrive without performing a sync
		moveByPath(source, destination);
	}
	
	// download the new changes of a specific item
	// id is the root of the drive or a shared folder
	private void applyDifferences(string driveId, const(char)[] id, bool performFullItemScan)
	{
		log.vlog("Applying changes of Path ID: " ~ id);
		// function variables
		char[] idToQuery;
		JSONValue changes;
		JSONValue changesAvailable;
		JSONValue idDetails;
		JSONValue currentDriveQuota;
		string syncFolderName;
		string syncFolderPath;
		string syncFolderChildPath;
		string deltaLink;
		string deltaLinkAvailable;
		bool nationalCloudChildrenScan = false;
		
		// Tracking processing performance
		SysTime startFunctionProcessingTime;
		SysTime endFunctionProcessingTime;
		SysTime startBundleProcessingTime;
		SysTime endBundleProcessingTime;
		ulong cumulativeOneDriveItemCount = 0;
		
		if (displayProcessingTime) {
			writeln("============================================================");
			writeln("Querying OneDrive API for relevant 'changes|items' stored online for this account");
			startFunctionProcessingTime = Clock.currTime();
			writeln("Start Function Processing Time: ", startFunctionProcessingTime);
		}
				
		// Update the quota details for this driveId, as this could have changed since we started the application - the user could have added / deleted data online, or purchased additional storage
		// Quota details are ONLY available for the main default driveId, as the OneDrive API does not provide quota details for shared folders
		try {
			currentDriveQuota = onedrive.getDriveQuota(driveId);
		} catch (OneDriveException e) {
			log.vdebug("currentDriveQuota = onedrive.getDriveQuota(driveId) generated a OneDriveException");
			if (e.httpStatusCode == 429) {
				// HTTP request returned status code 429 (Too Many Requests). We need to leverage the response Retry-After HTTP header to ensure minimum delay until the throttle is removed.
				handleOneDriveThrottleRequest();
				// Retry original request by calling function again to avoid replicating any further error handling
				log.vdebug("Retrying original request that generated the OneDrive HTTP 429 Response Code (Too Many Requests) - calling applyDifferences(driveId, id, performFullItemScan);");
				applyDifferences(driveId, id, performFullItemScan);
				// return back to original call
				return;
			}
			if (e.httpStatusCode >= 500) {
				// OneDrive returned a 'HTTP 5xx Server Side Error' - gracefully handling error - error message already logged
				return;
			}
		}
		
		// validate that currentDriveQuota is a JSON value
		if (currentDriveQuota.type() == JSONType.object) {
			// Response from API contains valid data
			// If 'personal' accounts, if driveId == defaultDriveId, then we will have data
			// If 'personal' accounts, if driveId != defaultDriveId, then we will not have quota data
			// If 'business' accounts, if driveId == defaultDriveId, then we will have data
			// If 'business' accounts, if driveId != defaultDriveId, then we will have data, but it will be 0 values
			if ("quota" in currentDriveQuota){
				if (driveId == defaultDriveId) {
					// We potentially have updated quota remaining details available
					// However in some cases OneDrive Business configurations 'restrict' quota details thus is empty / blank / negative value / zero
					if ("remaining" in currentDriveQuota["quota"]){
						// We have valid quota details returned for the drive id
						remainingFreeSpace = currentDriveQuota["quota"]["remaining"].integer;
						if (remainingFreeSpace <= 0) {
							if (accountType == "personal"){
								// zero space available
								log.error("ERROR: OneDrive account currently has zero space available. Please free up some space online.");
								quotaAvailable = false;
							} else {
								// zero space available is being reported, maybe being restricted?
								log.error("WARNING: OneDrive quota information is being restricted or providing a zero value. Please fix by speaking to your OneDrive / Office 365 Administrator.");
								quotaRestricted = true;
							}
						} else {
							// Display the updated value
							log.vlog("Updated Remaining Free Space: ", remainingFreeSpace);
						}
					}
				} else {
					// quota details returned, but for a drive id that is not ours
					if ("remaining" in currentDriveQuota["quota"]){
						// remaining is in the quota JSON response					
						if (currentDriveQuota["quota"]["remaining"].integer <= 0) {
							// value returned is 0 or less than 0
							log.vlog("OneDrive quota information is set at zero, as this is not our drive id, ignoring");
						}
					}
				}
			} else {
				// No quota details returned
				if (driveId == defaultDriveId) {
					// no quota details returned for current drive id
					log.error("ERROR: OneDrive quota information is missing. Potentially your OneDrive account currently has zero space available. Please free up some space online.");
				} else {
					// quota details not available
					log.vdebug("OneDrive quota information is being restricted as this is not our drive id.");
				}
			}
		}
		
		// Query OneDrive API for the name of this folder id
		try {
			idDetails = onedrive.getPathDetailsById(driveId, id);
		} catch (OneDriveException e) {
			log.vdebug("idDetails = onedrive.getPathDetailsById(driveId, id) generated a OneDriveException");
			if (e.httpStatusCode == 404) {
				// id was not found - possibly a remote (shared) folder
				log.vlog("No details returned for given Path ID");
				return;
			}
			
			if (e.httpStatusCode == 429) {
				// HTTP request returned status code 429 (Too Many Requests). We need to leverage the response Retry-After HTTP header to ensure minimum delay until the throttle is removed.
				handleOneDriveThrottleRequest();
				// Retry original request by calling function again to avoid replicating any further error handling
				log.vdebug("Retrying original request that generated the OneDrive HTTP 429 Response Code (Too Many Requests) - calling applyDifferences(driveId, id, performFullItemScan);");
				applyDifferences(driveId, id, performFullItemScan);
				// return back to original call
				return;
			}
			
			if (e.httpStatusCode >= 500) {
				// OneDrive returned a 'HTTP 5xx Server Side Error' - gracefully handling error - error message already logged
				return;
			}
		} 
		
		// validate that idDetails is a JSON value
		if (idDetails.type() == JSONType.object) {
			// Get the name of this 'Path ID'
			if (("id" in idDetails) != null) {
				// valid response from onedrive.getPathDetailsById(driveId, id) - a JSON item object present
				if ((idDetails["id"].str == id) && (!isItemFile(idDetails))){
					// Is a Folder or Remote Folder
					syncFolderName = idDetails["name"].str;
				}
				
				// Debug output of path details as queried from OneDrive
				log.vdebug("OneDrive Path Details: ", idDetails);
							
				// OneDrive Personal Folder Item Reference (24/4/2019)
				//	"@odata.context": "https://graph.microsoft.com/v1.0/$metadata#drives('66d53be8a5056eca')/items/$entity",
				//	"cTag": "adDo2NkQ1M0JFOEE1MDU2RUNBITEwMS42MzY5MTY5NjQ1ODcwNzAwMDA",
				//	"eTag": "aNjZENTNCRThBNTA1NkVDQSExMDEuMQ",
				//	"fileSystemInfo": {
				//		"createdDateTime": "2018-06-06T20:45:24.436Z",
				//		"lastModifiedDateTime": "2019-04-24T07:09:31.29Z"
				//	},
				//	"folder": {
				//		"childCount": 3,
				//		"view": {
				//			"sortBy": "takenOrCreatedDateTime",
				//			"sortOrder": "ascending",
				//			"viewType": "thumbnails"
				//		}
				//	},
				//	"id": "66D53BE8A5056ECA!101",
				//	"name": "root",
				//	"parentReference": {
				//		"driveId": "66d53be8a5056eca",
				//		"driveType": "personal"
				//	},
				//	"root": {},
				//	"size": 0
			
				// OneDrive Personal Remote / Shared Folder Item Reference (4/9/2019)
				//	"@odata.context": "https://graph.microsoft.com/v1.0/$metadata#drives('driveId')/items/$entity",
				//	"cTag": "cTag",
				//	"eTag": "eTag",
				//	"id": "itemId",
				//	"name": "shared",
				//	"parentReference": {
				//		"driveId": "driveId",
				//		"driveType": "personal",
				//		"id": "parentItemId",
				//		"path": "/drive/root:"
				//	},
				//	"remoteItem": {
				//		"fileSystemInfo": {
				//			"createdDateTime": "2019-01-14T18:54:43.2666667Z",
				//			"lastModifiedDateTime": "2019-04-24T03:47:22.53Z"
				//		},
				//		"folder": {
				//			"childCount": 0,
				//			"view": {
				//				"sortBy": "takenOrCreatedDateTime",
				//				"sortOrder": "ascending",
				//				"viewType": "thumbnails"
				//			}
				//		},
				//		"id": "remoteItemId",
				//		"parentReference": {
				//			"driveId": "remoteDriveId",
				//			"driveType": "personal"
				//			"id": "id",
				//			"name": "name",
				//			"path": "/drives/<remote_drive_id>/items/<remote_parent_id>:/<parent_name>"
				//		},
				//		"size": 0,
				//		"webUrl": "webUrl"
				//	}
				
				// OneDrive Business Folder & Shared Folder Item Reference (24/4/2019)
				//	"@odata.context": "https://graph.microsoft.com/v1.0/$metadata#drives('driveId')/items/$entity",
				//	"@odata.etag": "\"{eTag},1\"",
				//	"cTag": "\"c:{cTag},0\"",
				//	"eTag": "\"{eTag},1\"",
				//	"fileSystemInfo": {
				//		"createdDateTime": "2019-04-17T04:00:43Z",
				//		"lastModifiedDateTime": "2019-04-17T04:00:43Z"
				//	},
				//	"folder": {
				//		"childCount": 2
				//	},
				//	"id": "itemId",
				//	"name": "shared_folder",
				//	"parentReference": {
				//		"driveId": "parentDriveId",
				//		"driveType": "business",
				//		"id": "parentId",
				//		"path": "/drives/driveId/root:"
				//	},
				//	"size": 0
				
				// To evaluate a change received from OneDrive, this must be set correctly
				if (hasParentReferencePath(idDetails)) {
					// Path from OneDrive has a parentReference we can use
					log.vdebug("Item details returned contains parent reference path - potentially shared folder object");
					syncFolderPath = idDetails["parentReference"]["path"].str;
					syncFolderChildPath = syncFolderPath ~ "/" ~ idDetails["name"].str ~ "/";
				} else {
					// No parentReference, set these to blank
					log.vdebug("Item details returned no parent reference path");
					syncFolderPath = "";
					syncFolderChildPath = ""; 
				}
				
				// Debug Output
				log.vdebug("Sync Folder Name:        ", syncFolderName);
				log.vdebug("Sync Folder Parent Path: ", syncFolderPath);
				log.vdebug("Sync Folder Child Path:  ", syncFolderChildPath);
			}
		} else {
			// Log that an invalid JSON object was returned
			log.vdebug("onedrive.getPathDetailsById call returned an invalid JSON Object");
		}
		
		// Issue #658
		// If we are using a sync_list file, using deltaLink will actually 'miss' changes (moves & deletes) on OneDrive as using sync_list discards changes
		// Use the performFullItemScan boolean to control whether we perform a full object scan of use the delta link for the root folder
		// When using --synchronize the normal process order is:
		//   1. Scan OneDrive for changes
		//   2. Scan local folder for changes
		//   3. Scan OneDrive for changes
		// When using sync_list and performing a full scan, what this means is a full scan is performed twice, which leads to massive processing & time overheads 
		// Control this via performFullItemScan
		
		// Get the current delta link
		deltaLinkAvailable = itemdb.getDeltaLink(driveId, id);
		// if sync_list is not configured, syncListConfigured should be false
		log.vdebug("syncListConfigured = ", syncListConfigured);
		// oneDriveFullScanTrigger should be false unless set by actions on OneDrive and only if sync_list or skip_dir is used
		log.vdebug("oneDriveFullScanTrigger = ", oneDriveFullScanTrigger);
		// should only be set if 10th scan in monitor mode or as final true up sync in stand alone mode
		log.vdebug("performFullItemScan = ", performFullItemScan);
				
		// do we override performFullItemScan if it is currently false and oneDriveFullScanTrigger is true?
		if ((!performFullItemScan) && (oneDriveFullScanTrigger)) {
			// forcing a full scan earlier than potentially normal
			// oneDriveFullScanTrigger = true due to new folder creation request in a location that is now in-scope which was previously out of scope
			performFullItemScan = true;
			log.vdebug("overriding performFullItemScan as oneDriveFullScanTrigger was set");
		}
		
		// depending on the scan type (--monitor or --synchronize) performFullItemScan is set depending on the number of sync passes performed (--monitor) or ALWAYS if just --synchronize is used
		if (!performFullItemScan){
			// performFullItemScan == false
			// use delta link
			log.vdebug("performFullItemScan is false, using the deltaLink as per database entry");
			if (deltaLinkAvailable == ""){
				deltaLink = "";
				log.vdebug("deltaLink was requested to be used, but contains no data - resulting API query will be treated as a full scan of OneDrive");
			} else {
				deltaLink = deltaLinkAvailable;
				log.vdebug("deltaLink contains valid data - resulting API query will be treated as a delta scan of OneDrive");
			}
		} else {
			// performFullItemScan == true
			// do not use delta-link
			deltaLink = "";
			log.vdebug("performFullItemScan is true, not using the database deltaLink so that we query all objects on OneDrive to compare against all local objects");
		}
		
		for (;;) {
		
			if (displayProcessingTime) {
				writeln("------------------------------------------------------------");
				startBundleProcessingTime = Clock.currTime();
				writeln("Start 'change|item' API Response Bundle Processing Time: ", startBundleProcessingTime);
			}
			
			// Due to differences in OneDrive API's between personal and business we need to get changes only from defaultRootId
			// If we used the 'id' passed in & when using --single-directory with a business account we get:
			//	'HTTP request returned status code 501 (Not Implemented): view.delta can only be called on the root.'
			// To view changes correctly, we need to use the correct path id for the request
			if (driveId == defaultDriveId) {
				// The drive id matches our users default drive id
				log.vdebug("Configuring 'idToQuery' as defaultRootId duplicate");
				idToQuery = defaultRootId.dup;
			} else {
				// The drive id does not match our users default drive id
				// Potentially the 'path id' we are requesting the details of is a Shared Folder (remote item)
				// Use the 'id' that was passed in (folderId)
				log.vdebug("Configuring 'idToQuery' as 'id' duplicate");
				idToQuery = id.dup;
			}
			// what path id are we going to query?
			log.vdebug("Path object to query configured as 'idToQuery' = ", idToQuery);
			long deltaChanges = 0;
			
			// What query do we use?
			// National Cloud Deployments do not support /delta as a query
			// https://docs.microsoft.com/en-us/graph/deployments#supported-features
			// Are we running against a National Cloud Deployments that does not support /delta
			if (nationalCloudDeployment) {
				// National Cloud Deployment that does not support /delta query
				// Have to query /children and build our own /delta response
				nationalCloudChildrenScan = true;
				log.vdebug("Using /children call to query drive for items to populate 'changes' and 'changesAvailable'");
				// In a OneDrive Business Shared Folder scenario + nationalCloudDeployment, if ALL items are downgraded, then this leads to local file deletion
				// Downgrade ONLY files associated with this driveId and idToQuery
				log.vdebug("Downgrading all children for this driveId (" ~ driveId ~ ") and idToQuery (" ~ idToQuery ~ ") to an out-of-sync state");
				
				// Before we get any data, flag any object in the database as out-of-sync for this driveID & ID
				auto drivePathChildren = itemdb.selectChildren(driveId, idToQuery);
				if (count(drivePathChildren) > 0) {
					// Children to process and flag as out-of-sync	
					foreach (drivePathChild; drivePathChildren) {
						// Flag any object in the database as out-of-sync for this driveID & ID
						log.vdebug("Downgrading item as out-of-sync: ", drivePathChild.id);
						itemdb.downgradeSyncStatusFlag(drivePathChild.driveId, drivePathChild.id);
					}
				}
				
				// Build own 'changes' response to simulate a /delta response
				try {
					// we have to 'build' our own JSON response that looks like /delta
					changes = generateDeltaResponse(driveId, idToQuery);
					if (changes.type() == JSONType.object) {
						log.vdebug("Query 'changes = generateDeltaResponse(driveId, idToQuery)' performed successfully");
					}
				} catch (OneDriveException e) {
					// OneDrive threw an error
					log.vdebug("------------------------------------------------------------------");
					log.vdebug("Query Error: changes = generateDeltaResponse(driveId, idToQuery)");
					log.vdebug("driveId: ", driveId);
					log.vdebug("idToQuery: ", idToQuery);
					
					// HTTP request returned status code 404 (Not Found)
					if (e.httpStatusCode == 404) {
						// Stop application
						log.log("\n\nOneDrive returned a 'HTTP 404 - Item not found'");
						log.log("The item id to query was not found on OneDrive");
						log.log("\nRemove your '", cfg.databaseFilePath, "' file and try to sync again\n");
						return;
					}
					
					// HTTP request returned status code 429 (Too Many Requests)
					if (e.httpStatusCode == 429) {
						// HTTP request returned status code 429 (Too Many Requests). We need to leverage the response Retry-After HTTP header to ensure minimum delay until the throttle is removed.
						handleOneDriveThrottleRequest();
						log.vdebug("Retrying original request that generated the OneDrive HTTP 429 Response Code (Too Many Requests) - attempting to query OneDrive drive items");
					}
					
					// HTTP request returned status code 500 (Internal Server Error)
					if (e.httpStatusCode == 500) {
						// display what the error is
						displayOneDriveErrorMessage(e.msg, getFunctionName!({}));
						return;
					}
					
					// HTTP request returned status code 504 (Gateway Timeout) or 429 retry
					if ((e.httpStatusCode == 429) || (e.httpStatusCode == 504)) {
						// If an error is returned when querying 'changes' and we recall the original function, we go into a never ending loop where the sync never ends
						// re-try the specific changes queries	
						if (e.httpStatusCode == 504) {
							log.log("OneDrive returned a 'HTTP 504 - Gateway Timeout' when attempting to query OneDrive drive items - retrying applicable request");
							log.vdebug("changes = generateDeltaResponse(driveId, idToQuery) previously threw an error - retrying");
							// The server, while acting as a proxy, did not receive a timely response from the upstream server it needed to access in attempting to complete the request. 
							log.vdebug("Thread sleeping for 30 seconds as the server did not receive a timely response from the upstream server it needed to access in attempting to complete the request");
							Thread.sleep(dur!"seconds"(30));
							log.vdebug("Retrying Query - using original deltaLink after delay");
						}
						// re-try original request - retried for 429 and 504
						try {
							log.vdebug("Retrying Query: changes = generateDeltaResponse(driveId, idToQuery)");
							changes = generateDeltaResponse(driveId, idToQuery);
							log.vdebug("Query 'changes = generateDeltaResponse(driveId, idToQuery)' performed successfully on re-try");
						} catch (OneDriveException e) {
							// display what the error is
							log.vdebug("Query Error: changes = generateDeltaResponse(driveId, idToQuery) on re-try after delay");
							// error was not a 504 this time
							displayOneDriveErrorMessage(e.msg, getFunctionName!({}));
							return;
						}
					} else {
						// Default operation if not 404, 410, 429, 500 or 504 errors
						// display what the error is
						displayOneDriveErrorMessage(e.msg, getFunctionName!({}));
						return;
					}
				}
			} else {
				log.vdebug("Using /delta call to query drive for items to populate 'changes' and 'changesAvailable'");
				// query for changes = onedrive.viewChangesByItemId(driveId, idToQuery, deltaLink);
				try {
					// Fetch the changes relative to the path id we want to query
					log.vdebug("Attempting query 'changes = onedrive.viewChangesByItemId(driveId, idToQuery, deltaLink)'");
					log.vdebug("driveId:            ", driveId);
					log.vdebug("idToQuery:          ", idToQuery);
					log.vdebug("Previous deltaLink: ", deltaLink);
					// changes with or without deltaLink
					changes = onedrive.viewChangesByItemId(driveId, idToQuery, deltaLink);
					if (changes.type() == JSONType.object) {
						log.vdebug("Query 'changes = onedrive.viewChangesByItemId(driveId, idToQuery, deltaLink)' performed successfully");
						log.vdebug("OneDrive API /delta response: ", changes);
					}
				} catch (OneDriveException e) {
					// OneDrive threw an error
					log.vdebug("------------------------------------------------------------------");
					log.vdebug("Query Error: changes = onedrive.viewChangesByItemId(driveId, idToQuery, deltaLink)");
					
					// HTTP request returned status code 404 (Not Found)
					if (e.httpStatusCode == 404) {
						// Stop application
						log.log("\n\nOneDrive returned a 'HTTP 404 - Item not found'");
						log.log("The item id to query was not found on OneDrive");
						log.log("\nRemove your '", cfg.databaseFilePath, "' file and try to sync again\n");
						return;
					}
					
					// HTTP request returned status code 410 (The requested resource is no longer available at the server)
					if (e.httpStatusCode == 410) {
						log.vdebug("Delta link expired for 'onedrive.viewChangesByItemId(driveId, idToQuery, deltaLink)', setting 'deltaLink = null'");
						deltaLink = null;
						continue;
					}
					
					// HTTP request returned status code 429 (Too Many Requests)
					if (e.httpStatusCode == 429) {
						// HTTP request returned status code 429 (Too Many Requests). We need to leverage the response Retry-After HTTP header to ensure minimum delay until the throttle is removed.
						handleOneDriveThrottleRequest();
						log.vdebug("Retrying original request that generated the OneDrive HTTP 429 Response Code (Too Many Requests) - attempting to query changes from OneDrive using deltaLink");
					}
					
					// HTTP request returned status code 500 (Internal Server Error)
					if (e.httpStatusCode == 500) {
						// display what the error is
						displayOneDriveErrorMessage(e.msg, getFunctionName!({}));
						return;
					}
					
					// HTTP request returned status code 504 (Gateway Timeout) or 429 retry
					if ((e.httpStatusCode == 429) || (e.httpStatusCode == 504)) {
						// If an error is returned when querying 'changes' and we recall the original function, we go into a never ending loop where the sync never ends
						// re-try the specific changes queries	
						if (e.httpStatusCode == 504) {
							log.log("OneDrive returned a 'HTTP 504 - Gateway Timeout' when attempting to query for changes - retrying applicable request");
							log.vdebug("changes = onedrive.viewChangesByItemId(driveId, idToQuery, deltaLink) previously threw an error - retrying");
							// The server, while acting as a proxy, did not receive a timely response from the upstream server it needed to access in attempting to complete the request. 
							log.vdebug("Thread sleeping for 30 seconds as the server did not receive a timely response from the upstream server it needed to access in attempting to complete the request");
							Thread.sleep(dur!"seconds"(30));
							log.vdebug("Retrying Query - using original deltaLink after delay");
						}
						// re-try original request - retried for 429 and 504
						try {
							log.vdebug("Retrying Query: changes = onedrive.viewChangesByItemId(driveId, idToQuery, deltaLink)");
							changes = onedrive.viewChangesByItemId(driveId, idToQuery, deltaLink);
							log.vdebug("Query 'changes = onedrive.viewChangesByItemId(driveId, idToQuery, deltaLink)' performed successfully on re-try");
						} catch (OneDriveException e) {
							// display what the error is
							log.vdebug("Query Error: changes = onedrive.viewChangesByItemId(driveId, idToQuery, deltaLink) on re-try after delay");
							if (e.httpStatusCode == 504) {
								log.log("OneDrive returned a 'HTTP 504 - Gateway Timeout' when attempting to query for changes - retrying applicable request");
								log.vdebug("changes = onedrive.viewChangesByItemId(driveId, idToQuery, deltaLink) previously threw an error - retrying with empty deltaLink");
								try {
									// try query with empty deltaLink value
									deltaLink = null;
									changes = onedrive.viewChangesByItemId(driveId, idToQuery, deltaLink);
									log.vdebug("Query 'changes = onedrive.viewChangesByItemId(driveId, idToQuery, deltaLink)' performed successfully on re-try");
								} catch (OneDriveException e) {
									// Tried 3 times, give up
									displayOneDriveErrorMessage(e.msg, getFunctionName!({}));
									return;
								}
							} else {
								// error was not a 504 this time
								displayOneDriveErrorMessage(e.msg, getFunctionName!({}));
								return;
							}
						}
					} else {
						// Default operation if not 404, 410, 429, 500 or 504 errors
						// Issue #1174 handling where stored deltaLink is invalid
						if ((e.httpStatusCode == 400) && (deltaLink != "")) {
							// Set deltaLink to an empty entry so invalid URL is not reused
							string emptyDeltaLink = "";
							itemdb.setDeltaLink(driveId, idToQuery, emptyDeltaLink);
						}
						// display what the error is
						displayOneDriveErrorMessage(e.msg, getFunctionName!({}));
						return;
					}
				}
				
				// query for changesAvailable = onedrive.viewChangesByItemId(driveId, idToQuery, deltaLinkAvailable);
				try {
					// Fetch the changes relative to the path id we want to query
					log.vdebug("Attempting query 'changesAvailable = onedrive.viewChangesByItemId(driveId, idToQuery, deltaLinkAvailable)'");
					log.vdebug("driveId: ", driveId);
					log.vdebug("idToQuery: ", idToQuery);
					log.vdebug("deltaLinkAvailable: ", deltaLinkAvailable);
					// changes based on deltaLink
					changesAvailable = onedrive.viewChangesByItemId(driveId, idToQuery, deltaLinkAvailable);
					if (changesAvailable.type() == JSONType.object) {
						log.vdebug("Query 'changesAvailable = onedrive.viewChangesByItemId(driveId, idToQuery, deltaLinkAvailable)' performed successfully");
						// are there any delta changes?
						if (("value" in changesAvailable) != null) {
							deltaChanges = count(changesAvailable["value"].array);
							log.vdebug("changesAvailable query reports that there are " , deltaChanges , " changes that need processing on OneDrive");
						}
					}
				} catch (OneDriveException e) {
					// OneDrive threw an error
					log.vdebug("------------------------------------------------------------------");
					log.vdebug("Query Error: changesAvailable = onedrive.viewChangesByItemId(driveId, idToQuery, deltaLinkAvailable)");
					
					// HTTP request returned status code 404 (Not Found)
					if (e.httpStatusCode == 404) {
						// Stop application
						log.log("\n\nOneDrive returned a 'HTTP 404 - Item not found'");
						log.log("The item id to query was not found on OneDrive");
						log.log("\nRemove your '", cfg.databaseFilePath, "' file and try to sync again\n");
						return;
					}
					
					// HTTP request returned status code 410 (The requested resource is no longer available at the server)
					if (e.httpStatusCode == 410) {
						log.vdebug("Delta link expired for 'onedrive.viewChangesByItemId(driveId, idToQuery, deltaLinkAvailable)', setting 'deltaLinkAvailable = null'");
						deltaLinkAvailable = null;
						continue;
					}
					
					// HTTP request returned status code 429 (Too Many Requests)
					if (e.httpStatusCode == 429) {
						// HTTP request returned status code 429 (Too Many Requests). We need to leverage the response Retry-After HTTP header to ensure minimum delay until the throttle is removed.
						handleOneDriveThrottleRequest();
						log.vdebug("Retrying original request that generated the OneDrive HTTP 429 Response Code (Too Many Requests) - attempting to query changes from OneDrive using deltaLinkAvailable");
					}
					
					// HTTP request returned status code 500 (Internal Server Error)
					if (e.httpStatusCode == 500) {
						// display what the error is
						displayOneDriveErrorMessage(e.msg, getFunctionName!({}));
						return;
					}
					
					// HTTP request returned status code 504 (Gateway Timeout) or 429 retry
					if ((e.httpStatusCode == 429) || (e.httpStatusCode == 504)) {
						// If an error is returned when querying 'changes' and we recall the original function, we go into a never ending loop where the sync never ends
						// re-try the specific changes queries	
						if (e.httpStatusCode == 504) {
							log.log("OneDrive returned a 'HTTP 504 - Gateway Timeout' when attempting to query for changes - retrying applicable request");
							log.vdebug("changesAvailable = onedrive.viewChangesByItemId(driveId, idToQuery, deltaLinkAvailable) previously threw an error - retrying");
							// The server, while acting as a proxy, did not receive a timely response from the upstream server it needed to access in attempting to complete the request. 
							log.vdebug("Thread sleeping for 30 seconds as the server did not receive a timely response from the upstream server it needed to access in attempting to complete the request");
							Thread.sleep(dur!"seconds"(30));
							log.vdebug("Retrying Query - using original deltaLinkAvailable after delay");
						}
						// re-try original request - retried for 429 and 504
						try {
							log.vdebug("Retrying Query: changesAvailable = onedrive.viewChangesByItemId(driveId, idToQuery, deltaLinkAvailable)");
							changesAvailable = onedrive.viewChangesByItemId(driveId, idToQuery, deltaLinkAvailable);
							log.vdebug("Query 'changesAvailable = onedrive.viewChangesByItemId(driveId, idToQuery, deltaLinkAvailable)' performed successfully on re-try");
						} catch (OneDriveException e) {
							// display what the error is
							log.vdebug("Query Error: changesAvailable = onedrive.viewChangesByItemId(driveId, idToQuery, deltaLinkAvailable) on re-try after delay");
							if (e.httpStatusCode == 504) {
								log.log("OneDrive returned a 'HTTP 504 - Gateway Timeout' when attempting to query for changes - retrying applicable request");
								log.vdebug("changesAvailable = onedrive.viewChangesByItemId(driveId, idToQuery, deltaLinkAvailable) previously threw an error - retrying with empty deltaLinkAvailable");
								try {
									// try query with empty deltaLinkAvailable value
									deltaLinkAvailable = null;
									changesAvailable = onedrive.viewChangesByItemId(driveId, idToQuery, deltaLinkAvailable);
									log.vdebug("Query 'changesAvailable = onedrive.viewChangesByItemId(driveId, idToQuery, deltaLinkAvailable)' performed successfully on re-try");
								} catch (OneDriveException e) {
									// Tried 3 times, give up
									displayOneDriveErrorMessage(e.msg, getFunctionName!({}));
									return;
								}
							} else {
								// error was not a 504 this time
								displayOneDriveErrorMessage(e.msg, getFunctionName!({}));
								return;
							}
						}
					} else {
						// Default operation if not 404, 410, 429, 500 or 504 errors
						// display what the error is
						displayOneDriveErrorMessage(e.msg, getFunctionName!({}));
						return;
					}
				}
			}
			
			// In some OneDrive Business scenarios, the shared folder /delta response lacks the 'root' drive details
			// When this occurs, this creates the following error: A database statement execution error occurred: foreign key constraint failed
			// Ensure we query independently the root details for this shared folder and ensure that it is added before we process the /delta response
			
			// However, if we are using a National Cloud Deployment, these deployments do not support /delta, so we generate a /delta response via generateDeltaResponse()
			// This specifically adds the root drive details to the self generated /delta response
			if ((!nationalCloudDeployment) && (driveId!= defaultDriveId) && (syncBusinessFolders)) {
				// fetch this driveId root details to ensure we add this to the database for this remote drive
				JSONValue rootData;
				
				try {
					rootData = onedrive.getDriveIdRoot(driveId);
				} catch (OneDriveException e) {
					log.vdebug("rootData = onedrive.getDriveIdRoot(driveId) generated a OneDriveException");
					// HTTP request returned status code 504 (Gateway Timeout) or 429 retry
					if ((e.httpStatusCode == 429) || (e.httpStatusCode == 504)) {
						// HTTP request returned status code 429 (Too Many Requests). We need to leverage the response Retry-After HTTP header to ensure minimum delay until the throttle is removed.
						if (e.httpStatusCode == 429) {
							log.vdebug("Retrying original request that generated the OneDrive HTTP 429 Response Code (Too Many Requests) - retrying applicable request");
							handleOneDriveThrottleRequest();
						}
						if (e.httpStatusCode == 504) {
							log.vdebug("Retrying original request that generated the HTTP 504 (Gateway Timeout) - retrying applicable request");
							Thread.sleep(dur!"seconds"(30));
						}
						// Retry original request by calling function again to avoid replicating any further error handling
						rootData = onedrive.getDriveIdRoot(driveId);
						
					} else {
						// There was a HTTP 5xx Server Side Error
						displayOneDriveErrorMessage(e.msg, getFunctionName!({}));
						// Must exit here
						onedrive.shutdown();
						exit(-1);
					}
				}
				
				// apply this root drive data
				applyDifference(rootData, driveId, true);
			}
			
			// Process /delta response from OneDrive
			// is changes a valid JSON response
			if (changes.type() == JSONType.object) {
				// Are there any changes to process?
				if ((("value" in changes) != null) && ((deltaChanges > 0) || (oneDriveFullScanTrigger) || (nationalCloudChildrenScan) || (syncBusinessFolders) )) {
					auto nrChanges = count(changes["value"].array);
					auto changeCount = 0;
					
					// Display the number of changes or OneDrive objects we are processing
					// OneDrive ships 'changes' in ~200 bundles. We display that we are processing X number of objects
					// Do not display anything unless we are doing a verbose debug as due to #658 we are essentially doing a --resync each time when using sync_list
					
					// performance logging output
					if (displayProcessingTime) {
						writeln("Number of 'change|item' in this API Response Bundle from OneDrive to process: ", nrChanges);
					}
					
					// is nrChanges >= min_notify_changes (default of min_notify_changes = 5)
					if (nrChanges >= cfg.getValueLong("min_notify_changes")) {
						// nrChanges is >= than min_notify_changes
						// verbose log, no 'notify' .. it is over the top
						if (!syncListConfigured) {
							// sync_list is not being used - lets use the right messaging here
							if (oneDriveFullScanTrigger) {
								// full scan was triggered out of cycle
								log.vlog("Processing ", nrChanges, " OneDrive items to ensure consistent local state due to a full scan being triggered by actions on OneDrive");
								// unset now the full scan trigger if set
								unsetOneDriveFullScanTrigger();
							} else {
								// no sync_list in use, oneDriveFullScanTrigger not set via sync_list or skip_dir 
								if (performFullItemScan){
									// performFullItemScan was set
									log.vlog("Processing ", nrChanges, " OneDrive items to ensure consistent local state due to a full scan being requested");
								} else {
									// default processing message
									log.vlog("Processing ", nrChanges, " OneDrive items to ensure consistent local state");
								}
							}
						} else {
							// sync_list is being used - why are we going through the entire OneDrive contents?
							log.vlog("Processing ", nrChanges, " OneDrive items to ensure consistent local state due to sync_list being used");
						}
					} else {
						// There are valid changes but less than the min_notify_changes configured threshold
						// We will only output the number of changes being processed to debug log if this is set to assist with debugging
						// As this is debug logging, messaging can be the same, regardless of sync_list being used or not
						
						// is performFullItemScan set due to a full scan required?
						// is oneDriveFullScanTrigger set due to a potentially out-of-scope item now being in-scope
						if ((performFullItemScan) || (oneDriveFullScanTrigger)) {
							// oneDriveFullScanTrigger should be false unless set by actions on OneDrive and only if sync_list or skip_dir is used
							log.vdebug("performFullItemScan or oneDriveFullScanTrigger = true");
							// full scan was requested or triggered
							// use the right message
							if (oneDriveFullScanTrigger) {
								log.vlog("Processing ", nrChanges, " OneDrive items to ensure consistent local state due to a full scan being triggered by actions on OneDrive");
								// unset now the full scan trigger if set
								unsetOneDriveFullScanTrigger();
							} else {
								log.vlog("Processing ", nrChanges, " OneDrive items to ensure consistent local state due to a full scan being requested");
							}
						} else {
							// standard message
							log.vlog("Number of items from OneDrive to process: ", nrChanges);
						}
					}
					
					// Add nrChanges to cumulativeOneDriveItemCount so we can detail how may items in total were processed
					cumulativeOneDriveItemCount = cumulativeOneDriveItemCount + nrChanges;
										
					foreach (item; changes["value"].array) {
						bool isRoot = false;
						string thisItemParentPath;
						string thisItemFullPath;
						changeCount++;
						
						// Change as reported by OneDrive
						log.vdebug("------------------------------------------------------------------");
						log.vdebug("Processing change ", changeCount, " of ", nrChanges);
						log.vdebug("OneDrive Change: ", item);
						
						// Deleted items returned from onedrive.viewChangesByItemId or onedrive.viewChangesByDriveId (/delta) do not have a 'name' attribute
						// Thus we cannot name check for 'root' below on deleted items
						if(!isItemDeleted(item)){
							// This is not a deleted item
							log.vdebug("Not a OneDrive deleted item change");
							// Test is this is the OneDrive Users Root?
							// Debug output of change evaluation items
							log.vdebug("defaultRootId                                        = ", defaultRootId);
							log.vdebug("'search id'                                          = ", id);
							log.vdebug("id == defaultRootId                                  = ", (id == defaultRootId));
							log.vdebug("isItemRoot(item)                                     = ", (isItemRoot(item)));
							log.vdebug("item['name'].str == 'root'                           = ", (item["name"].str == "root"));
							log.vdebug("singleDirectoryScope                                 = ", (singleDirectoryScope));
							
							// Use the global's as initialised via init() rather than performing unnecessary additional HTTPS calls
							// In a --single-directory scenario however, '(id == defaultRootId) = false' for root items
							if ( ((id == defaultRootId) || (singleDirectoryScope)) && (isItemRoot(item)) && (item["name"].str == "root")) { 
								// This IS a OneDrive Root item
								log.vdebug("Change will flagged as a 'root' item change");
								isRoot = true;
							}
						}

						// How do we handle this change?
						if (isRoot || !hasParentReferenceId(item) || isItemDeleted(item)){
							// Is a root item, has no id in parentReference or is a OneDrive deleted item
							log.vdebug("isRoot                                               = ", isRoot);
							log.vdebug("!hasParentReferenceId(item)                          = ", (!hasParentReferenceId(item)));
							log.vdebug("isItemDeleted(item)                                  = ", (isItemDeleted(item)));
							log.vdebug("Handling change as 'root item', has no parent reference or is a deleted item");
							applyDifference(item, driveId, isRoot);
						} else {
							// What is this item's parent path?
							if (hasParentReferencePath(item)) {
								thisItemParentPath = item["parentReference"]["path"].str;
								thisItemFullPath = thisItemParentPath ~ "/" ~ item["name"].str;
							} else {
								thisItemParentPath = "";
							}
							
							// Special case handling flags
							bool singleDirectorySpecialCase = false;
							bool sharedFoldersSpecialCase = false;
							
							// Debug output of change evaluation items
							log.vdebug("'parentReference id'                                 = ", item["parentReference"]["id"].str);
							log.vdebug("search criteria: syncFolderName                      = ", syncFolderName);
							log.vdebug("search criteria: syncFolderPath                      = ", syncFolderPath);
							log.vdebug("search criteria: syncFolderChildPath                 = ", syncFolderChildPath);
							log.vdebug("thisItemId                                           = ", item["id"].str);
							log.vdebug("thisItemParentPath                                   = ", thisItemParentPath);
							log.vdebug("thisItemFullPath                                     = ", thisItemFullPath);
							log.vdebug("'item id' matches search 'id'                        = ", (item["id"].str == id));
							log.vdebug("'parentReference id' matches search 'id'             = ", (item["parentReference"]["id"].str == id));
							log.vdebug("'thisItemParentPath' contains 'syncFolderChildPath'  = ", (canFind(thisItemParentPath, syncFolderChildPath)));
							log.vdebug("'thisItemParentPath' contains search 'id'            = ", (canFind(thisItemParentPath, id)));
							
							// Special case handling - --single-directory
							// If we are in a --single-directory sync scenario, and, the DB does not contain any parent details, or --single-directory is used with --resync
							// all changes will be discarded as 'Remote change discarded - not in --single-directory sync scope (not in DB)' even though, some of the changes
							// are actually valid and required as they are part of the parental path
							if (singleDirectoryScope){
								// What is the full path for this item from OneDrive
								log.vdebug("'syncFolderChildPath' contains 'thisItemFullPath'    = ", (canFind(syncFolderChildPath, thisItemFullPath)));
								if (canFind(syncFolderChildPath, thisItemFullPath)) {
									singleDirectorySpecialCase = true;
								}
							}
							
							// Special case handling - Shared Business Folders
							// - IF we are syncing shared folders, and the shared folder is not the 'top level' folder being shared out
							// canFind(thisItemParentPath, syncFolderChildPath) will never match:
							//		Syncing this OneDrive Business Shared Folder: MyFolderName
							//		OneDrive Business Shared By:                  Firstname Lastname (email@address)
							//		Applying changes of Path ID:    pathId
							//		[DEBUG] Sync Folder Name:       MyFolderName
							//		[DEBUG] Sync Folder Path:       /drives/driveId/root:/TopLevel/ABCD
							//		[DEBUG] Sync Folder Child Path: /drives/driveId/root:/TopLevel/ABCD/MyFolderName/
							//		...
							//		[DEBUG] 'item id' matches search 'id'                        = false
							//		[DEBUG] 'parentReference id' matches search 'id'             = false
							//		[DEBUG] 'thisItemParentPath' contains 'syncFolderChildPath'  = false
							//		[DEBUG] 'thisItemParentPath' contains search 'id'            = false
							//		[DEBUG] Change does not match any criteria to apply
							//		Remote change discarded - not in business shared folders sync scope
							
							if ((!canFind(thisItemParentPath, syncFolderChildPath)) && (syncBusinessFolders)) {
								// Syncing Shared Business folders & we dont have a path match
								// is this a reverse path match?
								log.vdebug("'thisItemParentPath' contains 'syncFolderName'       = ", (canFind(thisItemParentPath, syncFolderName)));
								if (canFind(thisItemParentPath, syncFolderName)) {
									sharedFoldersSpecialCase = true;
								}
							}
							
							// Check this item's path to see if this is a change on the path we want:
							// 1. 'item id' matches 'id'
							// 2. 'parentReference id' matches 'id'
							// 3. 'item path' contains 'syncFolderChildPath'
							// 4. 'item path' contains 'id'
							// 5. Special Case was triggered
							if ( (item["id"].str == id) || (item["parentReference"]["id"].str == id) || (canFind(thisItemParentPath, syncFolderChildPath)) || (canFind(thisItemParentPath, id)) || (singleDirectorySpecialCase) || (sharedFoldersSpecialCase) ){
								// This is a change we want to apply
								if ((!singleDirectorySpecialCase) && (!sharedFoldersSpecialCase)) {
									log.vdebug("Change matches search criteria to apply");
								} else {
									if (singleDirectorySpecialCase) log.vdebug("Change matches search criteria to apply - special case criteria - reverse path matching used (--single-directory)");
									if (sharedFoldersSpecialCase) log.vdebug("Change matches search criteria to apply - special case criteria - reverse path matching used (Shared Business Folders)");
								}
								// Apply OneDrive change
								applyDifference(item, driveId, isRoot);
							} else {
								// No item ID match or folder sync match
								log.vdebug("Change does not match any criteria to apply");
								
								// Before discarding change - does this ID still exist on OneDrive - as in IS this 
								// potentially a --single-directory sync and the user 'moved' the file out of the 'sync-dir' to another OneDrive folder
								// This is a corner edge case - https://github.com/skilion/onedrive/issues/341

								// What is the original local path for this ID in the database? Does it match 'syncFolderChildPath'
								if (itemdb.idInLocalDatabase(driveId, item["id"].str)){
									// item is in the database
									string originalLocalPath = computeItemPath(driveId, item["id"].str);
									
									if (canFind(originalLocalPath, syncFolderChildPath)){
										JSONValue oneDriveMovedNotDeleted;
										try {
											oneDriveMovedNotDeleted = onedrive.getPathDetailsById(driveId, item["id"].str);
										} catch (OneDriveException e) {
											log.vdebug("oneDriveMovedNotDeleted = onedrive.getPathDetailsById(driveId, item['id'].str); generated a OneDriveException");
											if (e.httpStatusCode == 404) {
												// No .. that ID is GONE
												log.vlog("Remote change discarded - item cannot be found");
											}
											if (e.httpStatusCode == 429) {
												// HTTP request returned status code 429 (Too Many Requests). We need to leverage the response Retry-After HTTP header to ensure minimum delay until the throttle is removed.
												handleOneDriveThrottleRequest();
												// Retry request after delay
												log.vdebug("Retrying original request that generated the OneDrive HTTP 429 Response Code (Too Many Requests) - calling oneDriveMovedNotDeleted = onedrive.getPathDetailsById(driveId, item['id'].str);");
												try {
													oneDriveMovedNotDeleted = onedrive.getPathDetailsById(driveId, item["id"].str);
												} catch (OneDriveException e) {
													// A further error was generated
													// Rather than retry original function, retry the actual call and replicate error handling
													if (e.httpStatusCode == 404) {
														// No .. that ID is GONE
														log.vlog("Remote change discarded - item cannot be found");
													} else {
														// not a 404
														displayOneDriveErrorMessage(e.msg, getFunctionName!({}));
													}
												}
											} else {
												// not a 404 or a 429
												displayOneDriveErrorMessage(e.msg, getFunctionName!({}));
											}
										}

										// Yes .. ID is still on OneDrive but elsewhere .... #341 edge case handling
										// This 'change' relates to an item that WAS in 'syncFolderChildPath' but is now 
										// stored elsewhere on OneDrive - outside the path we are syncing from
										// Remove this item locally as it's local path is now obsolete
										idsToDelete ~= [driveId, item["id"].str];
									} else {
										// out of scope for some other reason
										if (singleDirectoryScope){
											log.vlog("Remote change discarded - not in --single-directory sync scope (in DB)");
										} else {
											log.vlog("Remote change discarded - not in sync scope");
										}
										log.vdebug("Remote change discarded: ", item); 
									}
								} else {
									// item is not in the database
									if (singleDirectoryScope){
										// We are syncing a single directory, so this is the reason why it is out of scope
										log.vlog("Remote change discarded - not in --single-directory sync scope (not in DB)");
										log.vdebug("Remote change discarded: ", item);
									} else {
										// Not a single directory sync
										if (syncBusinessFolders) {
											// if we are syncing shared business folders, a 'change' may be out of scope as we are not syncing that 'folder'
											// but we are sent all changes from the 'parent root' as we cannot query the 'delta' for this folder
											// as that is a 501 error - not implemented
											log.vlog("Remote change discarded - not in business shared folders sync scope");
											log.vdebug("Remote change discarded: ", item);
										} else {
											// out of scope for some other reason
											log.vlog("Remote change discarded - not in sync scope");
											log.vdebug("Remote change discarded: ", item);
										}
									}
								}
							} 
						}
					}
				} else {
					// No changes reported on OneDrive
					log.vdebug("OneDrive Reported no delta changes - Local path and OneDrive in-sync");
				}
				
				// the response may contain either @odata.deltaLink or @odata.nextLink
				if ("@odata.deltaLink" in changes) {
					deltaLink = changes["@odata.deltaLink"].str;
					log.vdebug("Setting next deltaLink to (@odata.deltaLink): ", deltaLink);
				}
				if (deltaLink != "") {
					// we initialise deltaLink to a blank string - if it is blank, dont update the DB to be empty
					log.vdebug("Updating completed deltaLink in DB to: ", deltaLink); 
					itemdb.setDeltaLink(driveId, id, deltaLink);
				}
				
				// Processing Timing for this bundle
				if (displayProcessingTime) {
					endBundleProcessingTime = Clock.currTime();
					writeln("End 'change|item' API Response Bundle Processing Time:   ", endBundleProcessingTime);
					writeln("Elapsed Processing Time: ", (endBundleProcessingTime - startBundleProcessingTime));
				}
				
				if ("@odata.nextLink" in changes) {
					// Update deltaLink to next changeSet bundle
					deltaLink = changes["@odata.nextLink"].str;
					// Update deltaLinkAvailable to next changeSet bundle to quantify how many changes we have to process
					deltaLinkAvailable = changes["@odata.nextLink"].str;
					log.vdebug("Setting next deltaLink & deltaLinkAvailable to (@odata.nextLink): ", deltaLink);
				}
				else break;
			} else {
				// Log that an invalid JSON object was returned
				if ((driveId == defaultDriveId) || (!syncBusinessFolders)) {
					log.vdebug("onedrive.viewChangesByItemId call returned an invalid JSON Object");
				} else {
					log.vdebug("onedrive.viewChangesByDriveId call returned an invalid JSON Object");
				}
			}
		}
		
		// delete items in idsToDelete
		if (idsToDelete.length > 0) deleteItems();
		// empty the skipped items
		skippedItems.length = 0;
		assumeSafeAppend(skippedItems);
		
		// Processing timing and metrics for everything that was processed
		if (displayProcessingTime) {
			endFunctionProcessingTime = Clock.currTime();
			// complete the bundle output
			writeln("------------------------------------------------------------");
			writeln("Start Function Processing Time:   ", startFunctionProcessingTime);
			writeln("End Function Processing Time:     ", endFunctionProcessingTime);
			writeln("Elapsed Function Processing Time: ", (endFunctionProcessingTime - startFunctionProcessingTime));
			writeln("Total number of OneDrive items processed: ", cumulativeOneDriveItemCount);
			writeln("============================================================");
		}
	}

	// process the change of a single DriveItem
	private void applyDifference(JSONValue driveItem, string driveId, bool isRoot)
	{
		// Format the OneDrive change into a consumable object for the database
		Item item = makeItem(driveItem);
		
		// Reset the malwareDetected flag for this item
		malwareDetected = false;
		
		// Reset the downloadFailed flag for this item
		downloadFailed = false;
		
		// Path we will be using 
		string path = "";
		
		if(isItemDeleted(driveItem)){
			// Change is to delete an item
			log.vdebug("Remote deleted item");
		} else {
			// Is the change from OneDrive a 'root' item
			// The change should be considered a 'root' item if:
			// 1. Contains a ["root"] element
			// 2. Has no ["parentReference"]["id"] ... #323 & #324 highlighted that this is false as some 'root' shared objects now can have an 'id' element .. OneDrive API change
			// 2. Has no ["parentReference"]["path"]
			// 3. Was detected by an input flag as to be handled as a root item regardless of actual status
			if (isItemRoot(driveItem) || !hasParentReferencePath(driveItem) || isRoot) {
				log.vdebug("Handing a OneDrive 'root' change");
				item.parentId = null; // ensures that it has no parent
				item.driveId = driveId; // HACK: makeItem() cannot set the driveId property of the root
				log.vdebug("Update/Insert local database with item details");
				itemdb.upsert(item);
				log.vdebug("item details: ", item);
				return;
			}
		}

		bool unwanted;
		// Check if the parent id is something we need to skip
		if (skippedItems.find(item.parentId).length != 0) {
			// Potentially need to flag as unwanted
			log.vdebug("Flagging as unwanted: find(item.parentId).length != 0");
			unwanted = true;
			
			// Is this item id in the database?
			if (itemdb.idInLocalDatabase(item.driveId, item.id)){
				// item exists in database, most likely moved out of scope for current client configuration
				log.vdebug("This item was previously synced / seen by the client");				
				if (("name" in driveItem["parentReference"]) != null) {
					// How is this out of scope?
					if (syncListConfigured) {
						// sync_list configured and in use
						if (selectiveSync.isPathExcludedViaSyncList(driveItem["parentReference"]["name"].str)) {
							// Previously synced item is now out of scope as it has been moved out of what is included in sync_list
							log.vdebug("This previously synced item is now excluded from being synced due to sync_list exclusion");
						}	
					}
					// flag to delete local file as it now is no longer in sync with OneDrive
					log.vdebug("Flagging to delete item locally");
					idsToDelete ~= [item.driveId, item.id];					
				} 
			}
		}
		
		// Check if this is excluded by config option: skip_dir
		if (!unwanted) {
			// Only check path if config is != ""
			if (cfg.getValueString("skip_dir") != "") {
				// Is the item a folder and not a deleted item?
				if ((isItemFolder(driveItem)) && (!isItemDeleted(driveItem))) {
					// work out the 'snippet' path where this folder would be created
					string simplePathToCheck = "";
					string complexPathToCheck = "";
					string matchDisplay = "";
					
					if (hasParentReference(driveItem)) {
						// we need to workout the FULL path for this item
						string parentDriveId = driveItem["parentReference"]["driveId"].str;
						string parentItem = driveItem["parentReference"]["id"].str;
						// simple path
						if (("name" in driveItem["parentReference"]) != null) {
							simplePathToCheck = driveItem["parentReference"]["name"].str ~ "/" ~ driveItem["name"].str;
						} else {
							simplePathToCheck = driveItem["name"].str;
						}
						log.vdebug("skip_dir path to check (simple):  ", simplePathToCheck);
						// complex path
						if (itemdb.idInLocalDatabase(parentDriveId, parentItem)){
							// build up complexPathToCheck
							complexPathToCheck = computeItemPath(parentDriveId, parentItem) ~ "/" ~ driveItem["name"].str;
							complexPathToCheck = buildNormalizedPath(complexPathToCheck);
						} else {
							log.vdebug("Parent details not in database - unable to compute complex path to check");
						}
						log.vdebug("skip_dir path to check (complex): ", complexPathToCheck);
					} else {
						simplePathToCheck = driveItem["name"].str;
					}
					
					// If 'simplePathToCheck' or 'complexPathToCheck'  is of the following format:  root:/folder
					// then isDirNameExcluded matching will not work
					// Clean up 'root:' if present
					if (startsWith(simplePathToCheck, "root:")){
						log.vdebug("Updating simplePathToCheck to remove 'root:'");
						simplePathToCheck = strip(simplePathToCheck, "root:");
					}
					if (startsWith(complexPathToCheck, "root:")){
						log.vdebug("Updating complexPathToCheck to remove 'root:'");
						complexPathToCheck = strip(complexPathToCheck, "root:");
					}
					
					// OK .. what checks are we doing?
					if ((simplePathToCheck != "") && (complexPathToCheck == "")) {
						// just a simple check
						log.vdebug("Performing a simple check only");
						unwanted = selectiveSync.isDirNameExcluded(simplePathToCheck);
					} else {
						// simple and complex
						log.vdebug("Performing a simple & complex path match if required");
						// simple first
						unwanted = selectiveSync.isDirNameExcluded(simplePathToCheck);
						matchDisplay = simplePathToCheck;
						if (!unwanted) {
							log.vdebug("Simple match was false, attempting complex match");
							// simple didnt match, perform a complex check
							unwanted = selectiveSync.isDirNameExcluded(complexPathToCheck);
							matchDisplay = complexPathToCheck;
						}
					}
					
					log.vdebug("Result: ", unwanted);
					if (unwanted) log.vlog("Skipping item - excluded by skip_dir config: ", matchDisplay);
				}
			}
		}
		
		// Check if this is excluded by config option: skip_file
		if (!unwanted) {
			// Is the item a file and not a deleted item?
			if ((isItemFile(driveItem)) && (!isItemDeleted(driveItem))) {
				// skip_file can contain 4 types of entries:
				// - wildcard - *.txt
				// - text + wildcard - name*.txt
				// - full path + combination of any above two - /path/name*.txt
				// - full path to file - /path/to/file.txt
				
				// is the parent id in the database?
				if (itemdb.idInLocalDatabase(item.driveId, item.parentId)){
					// Compute this item path & need the full path for this file
					path = computeItemPath(item.driveId, item.parentId) ~ "/" ~ item.name;
					
					// The path that needs to be checked needs to include the '/'
					// This due to if the user has specified in skip_file an exclusive path: '/path/file' - that is what must be matched
					if (!startsWith(path, "/")){
						// Add '/' to the path
						path = '/' ~ path;
					}
					
					log.vdebug("skip_file item to check: ", path);
					unwanted = selectiveSync.isFileNameExcluded(path);
					log.vdebug("Result: ", unwanted);
					if (unwanted) log.vlog("Skipping item - excluded by skip_file config: ", item.name);
				} else {
					// parent id is not in the database
					unwanted = true;
					log.vlog("Skipping file - parent path not present in local database");
				}
			}
		}

		// check the item type
		if (!unwanted) {
			if (isItemFile(driveItem)) {
				log.vdebug("The item we are syncing is a file");
			} else if (isItemFolder(driveItem)) {
				log.vdebug("The item we are syncing is a folder");
			} else if (isItemRemote(driveItem)) {
				log.vdebug("The item we are syncing is a remote item");
				assert(isItemFolder(driveItem["remoteItem"]), "The remote item is not a folder");
			} else {
				// Why was this unwanted?
				if (path.empty) {
					// Compute this item path & need the full path for this file
					path = computeItemPath(item.driveId, item.parentId) ~ "/" ~ item.name;
				}
				// Microsoft OneNote container objects present as neither folder or file but has file size
				if ((!isItemFile(driveItem)) && (!isItemFolder(driveItem)) && (hasFileSize(driveItem))) {
					// Log that this was skipped as this was a Microsoft OneNote item and unsupported
					log.vlog("The Microsoft OneNote Notebook '", path, "' is not supported by this client");
				} else {
					// Log that this item was skipped as unsupported 
					log.vlog("The OneDrive item '", path, "' is not supported by this client");
				}
				unwanted = true;
				log.vdebug("Flagging as unwanted: item type is not supported");
			}
		}

		// Check if this is included by use of sync_list
		if (!unwanted) {
			// Is the item parent in the local database?
			if (itemdb.idInLocalDatabase(item.driveId, item.parentId)){
<<<<<<< HEAD
				// parent item is in the local database
				if (syncListConfigured) {
					// sync_list configured and in use
					if (path.empty) {
						// compute the item path to see if the path is excluded & need the full path for this file
						path = computeItemPath(item.driveId, item.parentId) ~ "/" ~ item.name;
					}
					path = buildNormalizedPath(path);
					log.vdebug("sync_list item to check: ", path);
					if (selectiveSync.isPathExcludedViaSyncList(path)) {
						// selective sync advised to skip, however is this a file and are we configured to upload / download files in the root?
						if ((isItemFile(driveItem)) && (cfg.getValueBool("sync_root_files")) && (rootName(path) == "") ) {
							// This is a file
							// We are configured to sync all files in the root
							// This is a file in the logical root
							unwanted = false;
						} else {
							// path is unwanted
							unwanted = true;
							log.vlog("Skipping item - excluded by sync_list config: ", path);
							// flagging to skip this file now, but does this exist in the DB thus needs to be removed / deleted?
							if (itemdb.idInLocalDatabase(item.driveId, item.id)){
								log.vlog("Flagging item for local delete as item exists in database: ", path);
								// flag to delete
								idsToDelete ~= [item.driveId, item.id];
							}
=======
				// compute the item path to see if the path is excluded & need the full path for this file
				log.vdebug("sync_list item to check: ", path);
				if (path.empty) {
					path = computeItemPath(item.driveId, item.parentId) ~ "/" ~ item.name;
				}
				path = buildNormalizedPath(path);
				
				// 'path' at this stage must not start with '/'
				path = path.strip('/');
				
				if (selectiveSync.isPathExcludedViaSyncList(path)) {
					// selective sync advised to skip, however is this a file and are we configured to upload / download files in the root?
					if ((isItemFile(driveItem)) && (cfg.getValueBool("sync_root_files")) && (rootName(path) == "") ) {
						// This is a file
						// We are configured to sync all files in the root
						// This is a file in the logical root
						unwanted = false;
					} else {
						// path is unwanted
						unwanted = true;
						log.vlog("Skipping item - excluded by sync_list config: ", path);
						// flagging to skip this file now, but does this exist in the DB thus needs to be removed / deleted?
						if (itemdb.idInLocalDatabase(item.driveId, item.id)){
							log.vlog("Flagging item for local delete as item exists in database: ", path);
							// flag to delete
							idsToDelete ~= [item.driveId, item.id];
>>>>>>> 941e1e21
						}
					}
				}
			} else {
				// Parent not in the database
				// Is the parent a 'folder' from another user? ie - is this a 'shared folder' that has been shared with us?
				if (defaultDriveId == item.driveId){
					// Flagging as unwanted
					log.vdebug("Flagging as unwanted: item.driveId (", item.driveId,"), item.parentId (", item.parentId,") not in local database");
					unwanted = true;
				} else {
					// Edge case as the parent (from another users OneDrive account) will never be in the database
					log.vdebug("The reported parentId is not in the database. This potentially is a shared folder as 'item.driveId' != 'defaultDriveId'. Relevant Details: item.driveId (", item.driveId,"), item.parentId (", item.parentId,")");
					// If we are syncing OneDrive Business Shared Folders, a 'folder' shared with us, has a 'parent' that is not shared with us hence the above message
					// What we need to do is query the DB for this 'item.driveId' and use the response from the DB to set the 'item.parentId' for this new item we are trying to add to the database
					if (syncBusinessFolders) {
						foreach(dbItem; itemdb.selectByDriveId(item.driveId)) {
							if (dbItem.name == "root") {
								// Ensure that this item uses the root id as parent
								log.vdebug("Falsifying item.parentId to be ", dbItem.id);
								item.parentId = dbItem.id;
							}
						}
					} else {
						// Ensure that this item has no parent
						log.vdebug("Setting item.parentId to be null");
						item.parentId = null;
					}
					log.vdebug("Update/Insert local database with item details");
					itemdb.upsert(item);
					log.vdebug("item details: ", item);
					return;
				}
			}
		}

		// 'path' at this stage must not start with '/'
		path = path.strip('/');
		
		// skip downloading dot files if configured
		if (cfg.getValueBool("skip_dotfiles")) {
			if (isDotFile(path)) {
				log.vlog("Skipping item - .file or .folder: ", path);
				unwanted = true;
			}
		}

		// skip unwanted items early
		if (unwanted) {
			log.vdebug("Skipping OneDrive change as this is determined to be unwanted");
			skippedItems ~= item.id;
			return;
		}

		// check if the item has been seen before
		Item oldItem;
		bool cached = itemdb.selectById(item.driveId, item.id, oldItem);

		// check if the item is going to be deleted
		if (isItemDeleted(driveItem)) {
			// item.name is not available, so we get a bunch of meaningless log output
			// Item name we will attempt to delete will be printed out later
			if (cached) {
				// flag to delete
				log.vdebug("Flagging item for deletion: ", item);
				idsToDelete ~= [item.driveId, item.id];
			} else {
				// flag to ignore
				log.vdebug("Flagging item to skip: ", item);
				skippedItems ~= item.id;
			}
			return;
		}

		// rename the local item if it is unsynced and there is a new version of it on OneDrive
		string oldPath;
		if (cached && item.eTag != oldItem.eTag) {
			// Is the item in the local database
			if (itemdb.idInLocalDatabase(item.driveId, item.id)){
				log.vdebug("OneDrive item ID is present in local database");
				// Compute this item path
				oldPath = computeItemPath(item.driveId, item.id);
				// Query DB for existing local item in specified path
				string itemSource = "database";
				if (!isItemSynced(oldItem, oldPath, itemSource)) {
					if (exists(oldPath)) {
						// Is the local file technically 'newer' based on UTC timestamp?
						SysTime localModifiedTime = timeLastModified(oldPath).toUTC();
						localModifiedTime.fracSecs = Duration.zero;
						item.mtime.fracSecs = Duration.zero;
						
						// debug the output of time comparison
						log.vdebug("localModifiedTime (local file): ", localModifiedTime);
						log.vdebug("item.mtime (OneDrive item):     ", item.mtime);
						
						// Compare file on disk modified time with modified time provided by OneDrive API
						if (localModifiedTime >= item.mtime) {
							// local file is newer or has the same time than the item on OneDrive
							log.vdebug("Skipping OneDrive change as this is determined to be unwanted due to local item modified time being newer or equal to item modified time from OneDrive");
							// no local rename
							// no download needed
							if (localModifiedTime == item.mtime) {
								log.vlog("Local item modified time is equal to OneDrive item modified time based on UTC time conversion - keeping local item");
							} else {
								log.vlog("Local item modified time is newer than OneDrive item modified time based on UTC time conversion - keeping local item");
							}
							skippedItems ~= item.id;
							return;
						} else {
							// remote file is newer than local item
							log.vlog("Remote item modified time is newer based on UTC time conversion"); // correct message, remote item is newer
							auto ext = extension(oldPath);
							auto newPath = path.chomp(ext) ~ "-" ~ deviceName ~ ext;
							
							// has the user configured to IGNORE local data protection rules?
							if (bypassDataPreservation) {
								// The user has configured to ignore data safety checks and overwrite local data rather than preserve & rename
								log.vlog("WARNING: Local Data Protection has been disabled. You may experience data loss on this file: ", oldPath);
							} else {
								// local data protection is configured, renaming local file
								log.vlog("The local item is out-of-sync with OneDrive, renaming to preserve existing file and prevent data loss: ", oldPath, " -> ", newPath);
								
								// perform the rename action
								if (!dryRun) {
									safeRename(oldPath);
								} else {
									// Expectation here is that there is a new file locally (newPath) however as we don't create this, the "new file" will not be uploaded as it does not exist
									log.vdebug("DRY-RUN: Skipping local file rename");
								}							
							}
						}
					}
					cached = false;
				}
			}
		}

		// update the item
		if (cached) {
			// the item is in the items.sqlite3 database
			log.vdebug("OneDrive change is an update to an existing local item");
			applyChangedItem(oldItem, oldPath, item, path);
		} else {
			log.vdebug("OneDrive change is potentially a new local item");
			// Check if file should be skipped based on size limit
			if (isItemFile(driveItem)) {
				if (cfg.getValueLong("skip_size") != 0) {
					if (driveItem["size"].integer >= this.newSizeLimit) {
						log.vlog("Skipping item - excluded by skip_size config: ", item.name, " (", driveItem["size"].integer/2^^20, " MB)");
						return;
					}
				}
			}
			// apply this new item
			applyNewItem(item, path);
		}

		if ((malwareDetected == false) && (downloadFailed == false)){
			// save the item in the db
			// if the file was detected as malware and NOT downloaded, we dont want to falsify the DB as downloading it as otherwise the next pass will think it was deleted, thus delete the remote item
			// Likewise if the download failed, we dont want to falsify the DB as downloading it as otherwise the next pass will think it was deleted, thus delete the remote item 
			if (cached) {
				// the item is in the items.sqlite3 database
				// Do we need to update the database with the details that were provided by the OneDrive API?
				// Is the last modified timestamp in the DB the same as the API data?
				SysTime localModifiedTime = oldItem.mtime;
				localModifiedTime.fracSecs = Duration.zero;
				SysTime remoteModifiedTime = item.mtime;
				remoteModifiedTime.fracSecs = Duration.zero;
				
				// If the timestamp is different, or we are running on a National Cloud Deployment that does not support /delta queries - we have to update the DB with the details from OneDrive
				// Unfortunatly because of the consequence of Nataional Cloud Deployments not supporting /delta queries, the application uses the local database to flag what is out-of-date / track changes
				// This means that the constant disk writing to the database fix implemented with https://github.com/abraunegg/onedrive/pull/2004 cannot be utilised when using Nataional Cloud Deployments
				// as all records are touched / updated when performing the OneDrive sync operations. The only way to change this, is for Microsoft to support /delta queries for Nataional Cloud Deployments
				if ((localModifiedTime != remoteModifiedTime) || (nationalCloudDeployment)) {
					// Database update needed for this item because our local record is out-of-date
					log.vdebug("Updating local database with item details from OneDrive as local record needs to be updated");
					itemdb.update(item);
				}
			} else {
				// item is not in the items.sqlite3 database
				log.vdebug("Inserting new item details to local database");
				itemdb.insert(item);
			}
			// What was the item that was saved
			log.vdebug("item details: ", item);
		}  else {
			// flag was tripped, which was it
			if (downloadFailed) {
				log.vdebug("Download or creation of local directory failed");
			}
			if (malwareDetected) {
				log.vdebug("OneDrive reported that file contained malware");
			}
		}
	}

	// download an item that was not synced before
	private void applyNewItem(const ref Item item, const(string) path)
	{
		// Test for the local path existence
		if (exists(path)) {
			// Issue #2209 fix - test if path is a bad symbolic link
			if (isSymlink(path)) {
				log.vdebug("Path on local disk is a symbolic link ........");
				if (!exists(readLink(path))) {
					// reading the symbolic link failed	
					log.vdebug("Reading the symbolic link target failed ........ ");
					log.logAndNotify("Skipping item - invalid local symbolic link: ", path);
					return;
				}
			}
		
			// path exists locally, is not a bad symbolic link
			// Query DB for new remote item in specified path
			string itemSource = "remote";
			if (isItemSynced(item, path, itemSource)) {
				// file details from OneDrive and local file details in database are in-sync
				log.vdebug("The item to sync is already present on the local file system and is in-sync with the local database");
				return;
			} else {
				// file is not in sync with the database
				// is the local file technically 'newer' based on UTC timestamp?
				SysTime localModifiedTime = timeLastModified(path).toUTC();
				SysTime itemModifiedTime = item.mtime;
				// HACK: reduce time resolution to seconds before comparing
				localModifiedTime.fracSecs = Duration.zero;
				itemModifiedTime.fracSecs = Duration.zero;
				
				// is the local modified time greater than that from OneDrive?
				if (localModifiedTime > itemModifiedTime) {
					// local file is newer than item on OneDrive based on file modified time
					// Is this item id in the database?
					if (itemdb.idInLocalDatabase(item.driveId, item.id)){
						// item id is in the database
						// no local rename
						// no download needed
						log.vlog("Local item modified time is newer based on UTC time conversion - keeping local item as this exists in the local database");
						log.vdebug("Skipping OneDrive change as this is determined to be unwanted due to local item modified time being newer than OneDrive item and present in the sqlite database");
						return;
					} else {
						// item id is not in the database .. maybe a --resync ?
						// Should this 'download' be skipped?
						// Do we need to check for .nosync? Only if --check-for-nosync was passed in
						if (cfg.getValueBool("check_nosync")) {
							// need the parent path for this object
							string parentPath = dirName(path);		
							if (exists(parentPath ~ "/.nosync")) {
								log.vlog("Skipping downloading item - .nosync found in parent folder & --check-for-nosync is enabled: ", path);
								// flag that this download failed, otherwise the 'item' is added to the database - then, as not present on the local disk, would get deleted from OneDrive
								downloadFailed = true;
								// clean up this partial file, otherwise every sync we will get theis warning
								log.vlog("Removing previous partial file download due to .nosync found in parent folder & --check-for-nosync is enabled");
								safeRemove(path);
								return;
							}
						}
						// file exists locally but is not in the sqlite database - maybe a failed download?
						log.vlog("Local item does not exist in local database - replacing with file from OneDrive - failed download?");
						
						
						// in a --resync scenario or if items.sqlite3 was deleted before startup we have zero way of knowing IF the local file is meant to be the right file
						// we have passed the following checks:
						// 1. file exists locally
						// 2. local modified time > remote modified time
						// 3. id is not in the database
						
						auto ext = extension(path);
						auto newPath = path.chomp(ext) ~ "-" ~ deviceName ~ ext;
						// has the user configured to IGNORE local data protection rules?
						if (bypassDataPreservation) {
							// The user has configured to ignore data safety checks and overwrite local data rather than preserve & rename
							log.vlog("WARNING: Local Data Protection has been disabled. You may experience data loss on this file: ", path);
						} else {
							// local data protection is configured, renaming local file
							log.vlog("The local item is out-of-sync with OneDrive, renaming to preserve existing file and prevent local data loss: ", path, " -> ", newPath);
							// perform the rename action of the local file
							if (!dryRun) {
								safeRename(path);
							} else {
								// Expectation here is that there is a new file locally (newPath) however as we don't create this, the "new file" will not be uploaded as it does not exist
								log.vdebug("DRY-RUN: Skipping local file rename");
							}
						}
						
					}
				} else {
					// remote file is newer than local item
					log.vlog("Remote item modified time is newer based on UTC time conversion"); // correct message, remote item is newer
					log.vdebug("localModifiedTime (local file):   ", localModifiedTime);
					log.vdebug("itemModifiedTime (OneDrive item): ", itemModifiedTime);
					
					auto ext = extension(path);
					auto newPath = path.chomp(ext) ~ "-" ~ deviceName ~ ext;
					
					// has the user configured to IGNORE local data protection rules?
					if (bypassDataPreservation) {
						// The user has configured to ignore data safety checks and overwrite local data rather than preserve & rename
						log.vlog("WARNING: Local Data Protection has been disabled. You may experience data loss on this file: ", path);
					} else {
						// local data protection is configured, renaming local file
						log.vlog("The local item is out-of-sync with OneDrive, renaming to preserve existing file and prevent data loss: ", path, " -> ", newPath);
						// perform the rename action of the local file
						if (!dryRun) {
							safeRename(path);
						} else {
							// Expectation here is that there is a new file locally (newPath) however as we don't create this, the "new file" will not be uploaded as it does not exist
							log.vdebug("DRY-RUN: Skipping local file rename");
						}							
					}
				}
			}
		} else {
			// Path does not exist locally - this will be a new file download or folder creation
			
			// Should this 'download' be skipped due to 'skip_dir' directive
			if (cfg.getValueString("skip_dir") != "") {
				string pathToCheck;
				// does the path start with '/'?
				if (!startsWith(path, "/")){
					// path does not start with '/', but we need to check skip_dir entries with and without '/'
					// so always make sure we are checking a path with '/'
					// If this is a file, we need to check the parent path
					if (item.type == ItemType.file) {
						// use parent path and add '/'
						pathToCheck = '/' ~ dirName(path);
					} else {
						// use path and add '/'
						pathToCheck = '/' ~ path;
					}
				}
				
				// perform the check
				if (selectiveSync.isDirNameExcluded(pathToCheck)) {
					// this path should be skipped
					if (item.type == ItemType.file) {
						log.vlog("Skipping item - file path is excluded by skip_dir config: ", path);
					} else {
						log.vlog("Skipping item - excluded by skip_dir config: ", path);
					}
					// flag that this download failed, otherwise the 'item' is added to the database - then, as not present on the local disk, would get deleted from OneDrive
					downloadFailed = true;
					return;
				}
			}
			
			// Should this 'download' be skipped due to nosync directive?
			// Do we need to check for .nosync? Only if --check-for-nosync was passed in
			if (cfg.getValueBool("check_nosync")) {
				// need the parent path for this object
				string parentPath = dirName(path);		
				if (exists(parentPath ~ "/.nosync")) {
					log.vlog("Skipping downloading item - .nosync found in parent folder & --check-for-nosync is enabled: ", path);
					// flag that this download failed, otherwise the 'item' is added to the database - then, as not present on the local disk, would get deleted from OneDrive
					downloadFailed = true;
					return;
				}
			}
		}
		
		// how to handle this item?
		final switch (item.type) {
		case ItemType.file:
			downloadFileItem(item, path);
			if (dryRun) {
				// we dont download the file, but we need to track that we 'faked it'
				idsFaked ~= [item.driveId, item.id];
			}
			break;
		case ItemType.dir:
		case ItemType.remote:
			log.log("Creating local directory: ", path);
			
			// Issue #658 handling - is sync_list in use?
			if (syncListConfigured) {
				// sync_list configured and in use
				// path to create was previously checked if this should be included / excluded. No need to check again.
				log.vdebug("Issue #658 handling");
				setOneDriveFullScanTrigger();
			}
			
			// Issue #865 handling - is skip_dir in use?
			if (cfg.getValueString("skip_dir") != "") {
				// we have some entries in skip_dir
				// path to create was previously checked if this should be included / excluded. No need to check again.
				log.vdebug("Issue #865 handling");
				setOneDriveFullScanTrigger();
			}
			
			if (!dryRun) {
				try {
					// Does the path exist locally?
					if (!exists(path)) {
						// Create the new directory
						log.vdebug("Requested path does not exist, creating directory structure: ", path);
						mkdirRecurse(path);
						// Configure the applicable permissions for the folder
						log.vdebug("Setting directory permissions for: ", path);
						path.setAttributes(cfg.returnRequiredDirectoryPermisions());
						// Update the time of the folder to match the last modified time as is provided by OneDrive
						// If there are any files then downloaded into this folder, the last modified time will get 
						// updated by the local Operating System with the latest timestamp - as this is normal operation
						// as the directory has been modified
						log.vdebug("Setting directory lastModifiedDateTime for: ", path , " to ", item.mtime);
						setTimes(path, item.mtime, item.mtime);
					}
				} catch (FileException e) {
					// display the error message
					displayFileSystemErrorMessage(e.msg, getFunctionName!({}));
					// flag that this failed
					downloadFailed = true;
					return;
				}
			} else {
				// we dont create the directory, but we need to track that we 'faked it'
				idsFaked ~= [item.driveId, item.id];
			}
			break;
		}
	}

	// update a local item
	// the local item is assumed to be in sync with the local db
	private void applyChangedItem(Item oldItem, string oldPath, Item newItem, string newPath)
	{
		assert(oldItem.driveId == newItem.driveId);
		assert(oldItem.id == newItem.id);
		assert(oldItem.type == newItem.type);
		assert(oldItem.remoteDriveId == newItem.remoteDriveId);
		assert(oldItem.remoteId == newItem.remoteId);

		if (oldItem.eTag != newItem.eTag) {
			// handle changed name/path
			if (oldPath != newPath) {
				log.log("Moving ", oldPath, " to ", newPath);
				if (exists(newPath)) {
					Item localNewItem;
					if (itemdb.selectByPath(newPath, defaultDriveId, localNewItem)) {
						// Query DB for new local item in specified path
						string itemSource = "database";
						if (isItemSynced(localNewItem, newPath, itemSource)) {
							log.vlog("Destination is in sync and will be overwritten");
						} else {
							// TODO: force remote sync by deleting local item
							log.vlog("The destination is occupied, renaming the conflicting file...");
							safeRename(newPath);
						}
					} else {
						// to be overwritten item is not already in the itemdb, so it should
						// be synced. Do a safe rename here, too.
						// TODO: force remote sync by deleting local item
						log.vlog("The destination is occupied by new file, renaming the conflicting file...");
						safeRename(newPath);
					}
				}
				// try and rename path, catch exception
				try {
					log.vdebug("Calling rename(oldPath, newPath)");
					rename(oldPath, newPath);
				} catch (FileException e) {
					// display the error message
					displayFileSystemErrorMessage(e.msg, getFunctionName!({}));
				}
			}
			// handle changed content and mtime
			// HACK: use mtime+hash instead of cTag because of https://github.com/OneDrive/onedrive-api-docs/issues/765
			if (newItem.type == ItemType.file && oldItem.mtime != newItem.mtime && !testFileHash(newPath, newItem)) {
				downloadFileItem(newItem, newPath);
			} 
			
			// handle changed time
			if (newItem.type == ItemType.file && oldItem.mtime != newItem.mtime) {
				try {
					log.vdebug("Calling setTimes() for this file: ", newPath);
					setTimes(newPath, newItem.mtime, newItem.mtime);
				} catch (FileException e) {
					// display the error message
					displayFileSystemErrorMessage(e.msg, getFunctionName!({}));
				}
			}
		} 
	}

	// downloads a File resource
	private void downloadFileItem(const ref Item item, const(string) path)
	{
		static import std.exception;
		assert(item.type == ItemType.file);
		write("Downloading file ", path, " ... ");
		JSONValue fileDetails;
		
		try {
			fileDetails = onedrive.getFileDetails(item.driveId, item.id);
		} catch (OneDriveException e) {
			log.error("ERROR: Query of OneDrive for file details failed");
			if (e.httpStatusCode >= 500) {
				// OneDrive returned a 'HTTP 5xx Server Side Error' - gracefully handling error - error message already logged
				downloadFailed = true;
				return;
			}
		}
		
		// fileDetails has to be a valid JSON object
		if (fileDetails.type() == JSONType.object){
			if (isMalware(fileDetails)){
				// OneDrive reports that this file is malware
				log.error("ERROR: MALWARE DETECTED IN FILE - DOWNLOAD SKIPPED");
				// set global flag
				malwareDetected = true;
				return;
			}
		} else {
			// Issue #550 handling
			log.error("ERROR: Query of OneDrive for file details failed");
			log.vdebug("onedrive.getFileDetails call returned an invalid JSON Object");
			// We want to return, cant download
			downloadFailed = true;
			return;
		}
		
		if (!dryRun) {
			ulong fileSize = 0;
			string OneDriveFileHash;
			
			// fileDetails should be a valid JSON due to prior check
			if (hasFileSize(fileDetails)) {
				// Use the configured filesize as reported by OneDrive
				fileSize = fileDetails["size"].integer;
			} else {
				// filesize missing
				log.vdebug("WARNING: fileDetails['size'] is missing");
			}

			if (hasHashes(fileDetails)) {
				// File details returned hash details
				// QuickXorHash
				if (hasQuickXorHash(fileDetails)) {
					// Use the configured quickXorHash as reported by OneDrive
					if (fileDetails["file"]["hashes"]["quickXorHash"].str != "") {
						OneDriveFileHash = fileDetails["file"]["hashes"]["quickXorHash"].str;
					}
				} 
				// Check for Sha1Hash
				if (hasSha1Hash(fileDetails)) {
					// Use the configured sha1Hash as reported by OneDrive
					if (fileDetails["file"]["hashes"]["sha1Hash"].str != "") {
						OneDriveFileHash = fileDetails["file"]["hashes"]["sha1Hash"].str;
					}
				}
			} else {
				// file hash data missing
				log.vdebug("WARNING: fileDetails['file']['hashes'] is missing - unable to compare file hash after download");
			}
			
			// Is there enough free space locally to download the file
			// - We can use '.' here as we change the current working directory to the configured 'sync_dir'
			ulong localActualFreeSpace = to!ulong(getAvailableDiskSpace("."));
			// So that we are not responsible in making the disk 100% full if we can download the file, compare the current available space against the reservation set and file size
			// The reservation value is user configurable in the config file, 50MB by default
			ulong freeSpaceReservation = cfg.getValueLong("space_reservation");
			// debug output
			log.vdebug("Local Disk Space Actual: ", localActualFreeSpace);
			log.vdebug("Free Space Reservation:  ", freeSpaceReservation);
			log.vdebug("File Size to Download:   ", fileSize);
			
			// calculate if we can download file
			if ((localActualFreeSpace < freeSpaceReservation) || (fileSize > localActualFreeSpace)) {
				// localActualFreeSpace is less than freeSpaceReservation .. insufficient free space
				// fileSize is greater than localActualFreeSpace .. insufficient free space
				writeln("failed!");
				log.log("Insufficient local disk space to download file");
				downloadFailed = true;
				return;
			}
			
			// Attempt to download the file
			try {
				onedrive.downloadById(item.driveId, item.id, path, fileSize);
			} catch (OneDriveException e) {
				log.vdebug("onedrive.downloadById(item.driveId, item.id, path, fileSize); generated a OneDriveException");
				// 408 = Request Time Out 
				// 429 = Too Many Requests - need to delay
				if (e.httpStatusCode == 408) {
					// 408 error handling - request time out
					// https://github.com/abraunegg/onedrive/issues/694
					// Back off & retry with incremental delay
					int retryCount = 10; 
					int retryAttempts = 1;
					int backoffInterval = 2;
					while (retryAttempts < retryCount){
						// retry in 2,4,8,16,32,64,128,256,512,1024 seconds
						Thread.sleep(dur!"seconds"(retryAttempts*backoffInterval));
						try {
							onedrive.downloadById(item.driveId, item.id, path, fileSize);
							// successful download
							retryAttempts = retryCount;
						} catch (OneDriveException e) {
							log.vdebug("onedrive.downloadById(item.driveId, item.id, path, fileSize); generated a OneDriveException");
							if ((e.httpStatusCode == 429) || (e.httpStatusCode == 408)) {
								// If another 408 .. 
								if (e.httpStatusCode == 408) {
									// Increment & loop around
									log.vdebug("HTTP 408 generated - incrementing retryAttempts");
									retryAttempts++;
								}
								// If a 429 ..
								if (e.httpStatusCode == 429) {
									// Increment & loop around
									handleOneDriveThrottleRequest();
									log.vdebug("HTTP 429 generated - incrementing retryAttempts");
									retryAttempts++;
								}
							} else {
								displayOneDriveErrorMessage(e.msg, getFunctionName!({}));
							}
						}
					}
				}
			
				if (e.httpStatusCode == 429) {
					// HTTP request returned status code 429 (Too Many Requests)
					// https://github.com/abraunegg/onedrive/issues/133
					int retryCount = 10; 
					int retryAttempts = 1;
					while (retryAttempts < retryCount){
						// retry after waiting the timeout value from the 429 HTTP response header Retry-After
						handleOneDriveThrottleRequest();
						try {
							onedrive.downloadById(item.driveId, item.id, path, fileSize);
							// successful download
							retryAttempts = retryCount;
						} catch (OneDriveException e) {
							log.vdebug("onedrive.downloadById(item.driveId, item.id, path, fileSize); generated a OneDriveException");
							if ((e.httpStatusCode == 429) || (e.httpStatusCode == 408)) {
								// If another 408 .. 
								if (e.httpStatusCode == 408) {
									// Increment & loop around
									log.vdebug("HTTP 408 generated - incrementing retryAttempts");
									retryAttempts++;
								}
								// If a 429 ..
								if (e.httpStatusCode == 429) {
									// Increment & loop around
									handleOneDriveThrottleRequest();
									log.vdebug("HTTP 429 generated - incrementing retryAttempts");
									retryAttempts++;
								}
							} else {
								displayOneDriveErrorMessage(e.msg, getFunctionName!({}));
							}
						}
					}
				}
			} catch (FileException e) {
				// There was a file system error
				// display the error message
				displayFileSystemErrorMessage(e.msg, getFunctionName!({}));
				downloadFailed = true;
				return;
			} catch (std.exception.ErrnoException e) {
				// There was a file system error
				// display the error message
				displayFileSystemErrorMessage(e.msg, getFunctionName!({}));
				downloadFailed = true;
				return;
			}
			// file has to have downloaded in order to set the times / data for the file
			if (exists(path)) {
				// When downloading some files from SharePoint, the OneDrive API reports one file size, but the SharePoint HTTP Server sends a totally different byte count
				// for the same file
				// we have implemented --disable-download-validation to disable these checks
				
				if (!disableDownloadValidation) {
					// A 'file' was downloaded - does what we downloaded = reported fileSize or if there is some sort of funky local disk compression going on
					// does the file hash OneDrive reports match what we have locally?
					string quickXorHash = computeQuickXorHash(path);
					string sha1Hash = computeSha1Hash(path);
					
					if ((getSize(path) == fileSize) || (OneDriveFileHash == quickXorHash) || (OneDriveFileHash == sha1Hash)) {
						// downloaded matches either size or hash
						log.vdebug("Downloaded file matches reported size and or reported file hash");
						try {
							log.vdebug("Calling setTimes() for this file: ", path);
							setTimes(path, item.mtime, item.mtime);
						} catch (FileException e) {
							// display the error message
							displayFileSystemErrorMessage(e.msg, getFunctionName!({}));
						}
					} else {
						// size error?
						if (getSize(path) != fileSize) {
							// downloaded file size does not match
							log.vdebug("File size on disk:          ", getSize(path));
							log.vdebug("OneDrive API reported size: ", fileSize);
							log.error("ERROR: File download size mis-match. Increase logging verbosity to determine why.");
						}
						// hash error?
						if ((OneDriveFileHash != quickXorHash) || (OneDriveFileHash != sha1Hash))  {
							// downloaded file hash does not match
							log.vdebug("Actual file hash:           ", OneDriveFileHash);
							log.vdebug("OneDrive API reported hash: ", quickXorHash);
							log.error("ERROR: File download hash mis-match. Increase logging verbosity to determine why.");
						}
						// add some workaround messaging
						if (accountType == "documentLibrary"){
							// It has been seen where SharePoint / OneDrive API reports one size via the JSON 
							// but the content length and file size written to disk is totally different - example:
							// From JSON:         "size": 17133
							// From HTTPS Server: < Content-Length: 19340
							// with no logical reason for the difference, except for a 302 redirect before file download
							log.error("INFO: It is most likely that a SharePoint OneDrive API issue is the root cause. Add --disable-download-validation to work around this issue but downloaded data integrity cannot be guaranteed.");
						} else {
							// other account types
							log.error("INFO: Potentially add --disable-download-validation to work around this issue but downloaded data integrity cannot be guaranteed.");
						}
						
						// we do not want this local file to remain on the local file system
						safeRemove(path);	
						downloadFailed = true;
						return;
					}
				} else {
					// download checks have been disabled
					log.vdebug("Downloaded file validation disabled due to --disable-download-validation ");
				}
			} else {
				log.error("ERROR: File failed to download. Increase logging verbosity to determine why.");
				downloadFailed = true;
				return;
			}
		}
		
		if (!downloadFailed) {
			writeln("done.");
			log.fileOnly("Downloading file ", path, " ... done.");
		} else {
			writeln("failed!");
			log.fileOnly("Downloading file ", path, " ... failed!");
		}
	}

	// returns true if the given item corresponds to the local one
	private bool isItemSynced(const ref Item item, const(string) path, string itemSource)
	{
		if (!exists(path)) return false;
		final switch (item.type) {
		case ItemType.file:
			if (isFile(path)) {
				// can we actually read the local file?
				if (readLocalFile(path)){
					// local file is readable
					SysTime localModifiedTime = timeLastModified(path).toUTC();
					SysTime itemModifiedTime = item.mtime;
					// HACK: reduce time resolution to seconds before comparing
					localModifiedTime.fracSecs = Duration.zero;
					itemModifiedTime.fracSecs = Duration.zero;
					if (localModifiedTime == itemModifiedTime) {
						return true;
					} else {
						log.vlog("The local item has a different modified time ", localModifiedTime, " when compared to ", itemSource, " modified time ", itemModifiedTime);
						// The file has been modified ... is the hash the same?
						// Test the file hash as the date / time stamp is different
						// Generating a hash is computationally expensive - only generate the hash if timestamp was modified
						if (testFileHash(path, item)) {
							return true;
						} else {
							log.vlog("The local item has a different hash when compared to ", itemSource, " item hash");
						}
					}
				} else {
					// Unable to read local file
					log.log("Unable to determine the sync state of this file as it cannot be read (file permissions or file corruption): ", path);
					return false;
				}
			} else {
				log.vlog("The local item is a directory but should be a file");
			}
			break;
		case ItemType.dir:
		case ItemType.remote:
			if (isDir(path)) {
				return true;
			} else {
				log.vlog("The local item is a file but should be a directory");
			}
			break;
		}
		return false;
	}

	private void deleteItems()
	{
		foreach_reverse (i; idsToDelete) {
			Item item;
			string path;
			if (!itemdb.selectById(i[0], i[1], item)) continue; // check if the item is in the db
			// Compute this item path
			path = computeItemPath(i[0], i[1]);
			// Try to delete item object
			log.log("Trying to delete item ", path);
			if (!dryRun) {
				// Actually process the database entry removal
				itemdb.deleteById(item.driveId, item.id);
				if (item.remoteDriveId != null) {
					// delete the linked remote folder
					itemdb.deleteById(item.remoteDriveId, item.remoteId);
				}
			}
			bool needsRemoval = false;
			if (exists(path)) {
				// path exists on the local system	
				// make sure that the path refers to the correct item
				Item pathItem;
				if (itemdb.selectByPath(path, item.driveId, pathItem)) {
					if (pathItem.id == item.id) {
						needsRemoval = true;
					} else {
						log.log("Skipped due to id difference!");
					}
				} else {
					// item has disappeared completely
					needsRemoval = true;
				}
			}
			if (needsRemoval) {
				log.log("Deleting item ", path);
				if (!dryRun) {
					if (isFile(path)) {
						remove(path);
					} else {
						try {
							// Remove any children of this path if they still exist
							// Resolve 'Directory not empty' error when deleting local files
							foreach (DirEntry child; dirEntries(path, SpanMode.depth, false)) {
								attrIsDir(child.linkAttributes) ? rmdir(child.name) : remove(child.name);
							}
							// Remove the path now that it is empty of children
							rmdirRecurse(path);
						} catch (FileException e) {
							// display the error message
							displayFileSystemErrorMessage(e.msg, getFunctionName!({}));
						}
					}
				}
			}
		}
		
		if (!dryRun) {
			// clean up idsToDelete
			idsToDelete.length = 0;
			assumeSafeAppend(idsToDelete);
		}
	}
	
	// scan the given directory for differences and new items - for use with --synchronize
	void scanForDifferences(const(string) path)
	{
		// To improve logging output for this function, what is the 'logical path' we are scanning for file & folder differences?
		string logPath;
		if (path == ".") {
			// get the configured sync_dir
			logPath = buildNormalizedPath(cfg.getValueString("sync_dir"));
		} else {
			// use what was passed in
			logPath = path;
		}
		
		// If we are using --upload-only & --sync-shared-folders there is a possability that a 'new' local folder might 
		// be misinterpreted that it needs to be uploaded to the users default OneDrive DriveID rather than the requested / configured
		// Shared Business Folder. In --resync scenarios, the DB information that tells that this Business Shared Folder does not exist, 
		// and in a --upload-only scenario will never exist, so the correct lookups are unable to be performed.
		if ((exists(cfg.businessSharedFolderFilePath)) && (syncBusinessFolders) && (cfg.getValueBool("upload_only"))){
			// business_shared_folders file exists, --sync-shared-folders is enabled, --upload-only is enabled
			log.vdebug("OneDrive Business --upload-only & --sync-shared-folders edge case triggered");
			handleUploadOnlyBusinessSharedFoldersEdgeCase();
		}
		
		// Are we configured to use a National Cloud Deployment
		if (nationalCloudDeployment) {
			// Select items that have a out-of-sync flag set
			flagNationalCloudDeploymentOutOfSyncItems();
		}
		
		// scan for changes in the path provided
		if (isDir(path)) {
			// if this path is a directory, output this message.
			// if a file, potentially leads to confusion as to what the client is actually doing
			log.log("Uploading differences of ", logPath);
		}
		
		Item item;
		// For each unique OneDrive driveID we know about
		foreach (driveId; driveIDsArray) {
			log.vdebug("Processing DB entries for this driveId: ", driveId);
			// Database scan of every item in DB for the given driveId based on the root parent for that drive
			if ((syncBusinessFolders) && (driveId != defaultDriveId)) {
				// There could be multiple shared folders all from this same driveId - are we doing a single directory sync?
				if (cfg.getValueString("single_directory") != ""){
					// Limit the local filesystem check to just the requested directory	
					if (itemdb.selectByPath(path, driveId, item)) {
						// Does it still exist on disk in the location the DB thinks it is
						log.vdebug("Calling uploadDifferences(dbItem) as item is present in local cache DB");
						uploadDifferences(item);
					}
				} else {
					// check everything associated with each driveId we know about
					foreach(dbItem; itemdb.selectByDriveId(driveId)) {
						// Does it still exist on disk in the location the DB thinks it is
						log.vdebug("Calling uploadDifferences(dbItem) as item is present in local cache DB");
						uploadDifferences(dbItem);
					}
				}
			} else {
				if (itemdb.selectByPath(path, driveId, item)) {
					// Does it still exist on disk in the location the DB thinks it is
					log.vdebug("Calling uploadDifferences(dbItem) as item is present in local cache DB");
					uploadDifferences(item);
				}
			}
		}

		// scan for changes in the path provided
		if (isDir(path)) {
			// if this path is a directory, output this message.
			// if a file, potentially leads to confusion as to what the client is actually doing
			log.log("Uploading new items of ", logPath);
		}
		
		// Filesystem walk to find new files not uploaded
		uploadNewItems(path);
		// clean up idsToDelete only if --dry-run is set
		if (dryRun) {
			idsToDelete.length = 0;
			assumeSafeAppend(idsToDelete);
		}
	}
	
	// scan the given directory for differences only - for use with --monitor
	void scanForDifferencesDatabaseScan(const(string) path)
	{
		// To improve logging output for this function, what is the 'logical path' we are scanning for file & folder differences?
		string logPath;
		if (path == ".") {
			// get the configured sync_dir
			logPath = buildNormalizedPath(cfg.getValueString("sync_dir"));
		} else {
			// use what was passed in
			logPath = path;
		}
		
		// If we are using --upload-only & --sync-shared-folders there is a possability that a 'new' local folder might 
		// be misinterpreted that it needs to be uploaded to the users default OneDrive DriveID rather than the requested / configured
		// Shared Business Folder. In --resync scenarios, the DB information that tells that this Business Shared Folder does not exist, 
		// and in a --upload-only scenario will never exist, so the correct lookups are unable to be performed.
		if ((exists(cfg.businessSharedFolderFilePath)) && (syncBusinessFolders) && (cfg.getValueBool("upload_only"))){
			// business_shared_folders file exists, --sync-shared-folders is enabled, --upload-only is enabled
			log.vdebug("OneDrive Business --upload-only & --sync-shared-folders edge case triggered");
			handleUploadOnlyBusinessSharedFoldersEdgeCase();
		}
		
		// Are we configured to use a National Cloud Deployment
		if (nationalCloudDeployment) {
			// Select items that have a out-of-sync flag set
			flagNationalCloudDeploymentOutOfSyncItems();
		}
		
		// scan for changes in the path provided
		if (isDir(path)) {
			// if this path is a directory, output this message.
			// if a file, potentially leads to confusion as to what the client is actually doing
			log.vlog("Uploading differences of ", logPath);
		}
		Item item;
		// For each unique OneDrive driveID we know about
		foreach (driveId; driveIDsArray) {
			log.vdebug("Processing DB entries for this driveId: ", driveId);
			// Database scan of every item in DB for the given driveId based on the root parent for that drive
			if ((syncBusinessFolders) && (driveId != defaultDriveId)) {
				// There could be multiple shared folders all from this same driveId - are we doing a single directory sync?
				if (cfg.getValueString("single_directory") != ""){
					// Limit the local filesystem check to just the requested directory	
					if (itemdb.selectByPath(path, driveId, item)) {
						// Does it still exist on disk in the location the DB thinks it is
						log.vdebug("Calling uploadDifferences(dbItem) as item is present in local cache DB");
						uploadDifferences(item);
					}
				} else {
					// check everything associated with each driveId we know about
					foreach(dbItem; itemdb.selectByDriveId(driveId)) {
						// Does it still exist on disk in the location the DB thinks it is
						log.vdebug("Calling uploadDifferences(dbItem) as item is present in local cache DB");
						uploadDifferences(dbItem);
					}
				}
			} else {
				if (itemdb.selectByPath(path, driveId, item)) {
					// Does it still exist on disk in the location the DB thinks it is
					log.vdebug("Calling uploadDifferences(dbItem) as item is present in local cache DB");
					uploadDifferences(item);
				}
			}
		}
	}
	
	void flagNationalCloudDeploymentOutOfSyncItems() {
		// Any entry in the DB than is flagged as out-of-sync needs to be cleaned up locally first before we scan the entire DB
		// Normally, this is done at the end of processing all /delta queries, however National Cloud Deployments do not support /delta as a query
		// https://docs.microsoft.com/en-us/graph/deployments#supported-features
		// Select items that have a out-of-sync flag set
		foreach (driveId; driveIDsArray) {
			// For each unique OneDrive driveID we know about
			Item[] outOfSyncItems = itemdb.selectOutOfSyncItems(driveId);
			foreach (item; outOfSyncItems) {
				if (!dryRun) {
					// clean up idsToDelete
					idsToDelete.length = 0;
					assumeSafeAppend(idsToDelete);
					// flag to delete local file as it now is no longer in sync with OneDrive
					log.vdebug("Flagging to delete local item as it now is no longer in sync with OneDrive");
					log.vdebug("item: ", item);
					idsToDelete ~= [item.driveId, item.id];	
					// delete items in idsToDelete
					if (idsToDelete.length > 0) deleteItems();
				}
			}
		}
	}
	
	void handleUploadOnlyBusinessSharedFoldersEdgeCase() {
		// read in the business_shared_folders file contents
		string[] businessSharedFoldersList;
		// open file as read only
		auto file = File(cfg.businessSharedFolderFilePath, "r");
		auto range = file.byLine();
		foreach (line; range) {
			// Skip comments in file
			if (line.length == 0 || line[0] == ';' || line[0] == '#') continue;
			businessSharedFoldersList ~= buildNormalizedPath(line);
		}
		file.close();
		
		// Query the GET /me/drive/sharedWithMe API
		JSONValue graphQuery = onedrive.getSharedWithMe();
		if (graphQuery.type() == JSONType.object) {
			if (count(graphQuery["value"].array) != 0) {
				// Shared items returned
				log.vdebug("onedrive.getSharedWithMe API Response: ", graphQuery);
				foreach (searchResult; graphQuery["value"].array) {
					// loop variables
					string sharedFolderName;
					string remoteParentDriveId;
					string remoteParentItemId;
					Item remoteItemRoot; 
					Item remoteItem; 
					
					// is the shared item with us a 'folder' ?
					// we only handle folders, not files or other items
					if (isItemFolder(searchResult)) {
						// Debug response output
						log.vdebug("shared folder entry: ", searchResult);
						sharedFolderName = searchResult["name"].str;
						remoteParentDriveId = searchResult["remoteItem"]["parentReference"]["driveId"].str;
						remoteParentItemId = searchResult["remoteItem"]["parentReference"]["id"].str;
						
						if (canFind(businessSharedFoldersList, sharedFolderName)) {
							// Shared Folder matches what is in the shared folder list
							log.vdebug("shared folder name matches business_shared_folders list item: ", sharedFolderName);
							// Actions:
							//  1. Add this remote item to the DB so that it can be queried
							//  2. Add remoteParentDriveId to driveIDsArray so we have a record of it
							
							// Make JSON item DB compatible
							remoteItem = makeItem(searchResult);
							// Fix up entries, as we are manipulating the data
							remoteItem.driveId = remoteParentDriveId;
							remoteItem.eTag = "";
							remoteItem.cTag = "";
							remoteItem.parentId = defaultRootId;
							remoteItem.remoteDriveId = "";
							remoteItem.remoteId = "";
							
							// Build the remote root DB item
							remoteItemRoot.driveId = remoteParentDriveId;
							remoteItemRoot.id = defaultRootId;
							remoteItemRoot.name = "root";
							remoteItemRoot.type = ItemType.dir;
							remoteItemRoot.mtime = remoteItem.mtime;
							remoteItemRoot.syncStatus = "Y";
							
							// Add root remote item to the local database
							log.vdebug("Adding remote folder root to database: ", remoteItemRoot);
							itemdb.upsert(remoteItemRoot);
							
							// Add shared folder item to the local database
							log.vdebug("Adding remote folder to database: ", remoteItem);
							itemdb.upsert(remoteItem);
							
							// Keep the driveIDsArray with unique entries only
							if (!canFind(driveIDsArray, remoteParentDriveId)) {
								// Add this drive id to the array to search with
								driveIDsArray ~= remoteParentDriveId;
							}
						}
					}
				}
			}
		}
	}
	
	// scan the given directory for new items - for use with --monitor or --cleanup-local-files
	void scanForDifferencesFilesystemScan(const(string) path)
	{
		// To improve logging output for this function, what is the 'logical path' we are scanning for file & folder differences?
		string logPath;
		if (path == ".") {
			// get the configured sync_dir
			logPath = buildNormalizedPath(cfg.getValueString("sync_dir"));
		} else {
			// use what was passed in
			logPath = path;
		}
		
		// scan for changes in the path provided
		if (isDir(path)) {
			// if this path is a directory, output this message.
			// if a file, potentially leads to confusion as to what the client is actually doing
			if (!cleanupLocalFiles) {
				// if --cleanup-local-files was set, we will not be uploading data
				log.vlog("Uploading new items of ", logPath);
			}
		}
		
		// Filesystem walk to find extra files that reside locally. 
		// If --cleanup-local-files is not used, these will be uploaded (normal operation)
		// If --download-only --cleanup-local-files is being used, extra files found locally will be deleted from the local filesystem
		uploadNewItems(path);
	}
	
	private void uploadDifferences(const ref Item item)
	{
		// see if this item.id we were supposed to have deleted
		// match early and return
		if (dryRun) {
			foreach (i; idsToDelete) {
				if (i[1] == item.id) {
					return;
				}	
			}
		}
		
		bool unwanted = false;
		string path;
		
		// Compute this item path early as we we use this path often
		path = computeItemPath(item.driveId, item.id);
		
		// item.id was in the database associated with the item.driveId specified
		log.vlog("Processing ", buildNormalizedPath(path));
		
		// What type of DB item are we processing
		// Is this item excluded by user configuration of skip_dir or skip_file?
		// Is this item a directory or 'remote' type? A 'remote' type is a folder DB tie so should be compared as directory for exclusion
		if ((item.type == ItemType.dir)||(item.type == ItemType.remote)) {
			// Do we need to check for .nosync? Only if --check-for-nosync was passed in
			if (cfg.getValueBool("check_nosync")) {
				if (exists(path ~ "/.nosync")) {
					log.vlog("Skipping item - .nosync found & --check-for-nosync enabled: ", path);
					return;
				}
			}
			
			// Is the path excluded?
			unwanted = selectiveSync.isDirNameExcluded(item.name);
		}
		
		// Is this item a file?
		if (item.type == ItemType.file) {
			// Is the filename excluded?
			unwanted = selectiveSync.isFileNameExcluded(item.name);
		}
		
		// If path or filename does not exclude, is this excluded due to use of selective sync?
		if (!unwanted) {
			// Is the path excluded via sync_list?
			if (syncListConfigured) {
				// sync_list configured and in use
				unwanted = selectiveSync.isPathExcludedViaSyncList(path);
			}
		}

		// skip unwanted items
		if (unwanted) {
			//log.vlog("Filtered out");
			return;
		}
		
		// Restriction and limitations about windows naming files
		if (!isValidName(path)) {
			log.logAndNotify("Skipping item - invalid name (Microsoft Naming Convention): ", path);
			return;
		}
		
		// Check for bad whitespace items
		if (!containsBadWhiteSpace(path)) {
			log.logAndNotify("Skipping item - invalid name (Contains an invalid whitespace item): ", path);
			return;
		}
		
		// Check for HTML ASCII Codes as part of file name
		if (!containsASCIIHTMLCodes(path)) {
			log.logAndNotify("Skipping item - invalid name (Contains HTML ASCII Code): ", path);
			return;
		}
		
		final switch (item.type) {
		case ItemType.dir:
			uploadDirDifferences(item, path);
			break;
		case ItemType.file:
			uploadFileDifferences(item, path);
			break;
		case ItemType.remote:
			uploadRemoteDirDifferences(item, path);
			break;
		}
	}

	private void uploadDirDifferences(const ref Item item, const(string) path)
	{
		assert(item.type == ItemType.dir);
		if (exists(path)) {
			// Fix https://github.com/abraunegg/onedrive/issues/1915
			try {
				if (!isDir(path)) {
					log.vlog("The item was a directory but now it is a file");
					uploadDeleteItem(item, path);
					uploadNewFile(path);
				} else {
					log.vlog("The directory has not changed");
					// loop through the children
					foreach (Item child; itemdb.selectChildren(item.driveId, item.id)) {
						uploadDifferences(child);
					}
				}
			} catch (FileException e) {
				// display the error message
				displayFileSystemErrorMessage(e.msg, getFunctionName!({}));
				return;
			}
		} else {
			// Directory does not exist locally
			// If we are in a --dry-run situation - this directory may never have existed as we never downloaded it
			if (!dryRun) {
				// Not --dry-run situation
				if (!cfg.getValueBool("monitor")) {
					// Not in --monitor mode
					log.vlog("The directory has been deleted locally");
				} else {
					// Appropriate message as we are in --monitor mode
					log.vlog("The directory appears to have been deleted locally .. but we are running in --monitor mode. This may have been 'moved' on the local filesystem rather than being 'deleted'");
					log.vdebug("Most likely cause - 'inotify' event was missing for whatever action was taken locally or action taken when application was stopped");
				}
				// A moved file will be uploaded as 'new', delete the old file and reference
				if (noRemoteDelete) {
					// do not process remote directory delete
					log.vlog("Skipping remote directory delete as --upload-only & --no-remote-delete configured");
				} else {
					uploadDeleteItem(item, path);
				}
			} else {
				// we are in a --dry-run situation, directory appears to have deleted locally - this directory may never have existed as we never downloaded it ..
				// Check if path does not exist in database
				Item databaseItem;
				if (!itemdb.selectByPath(path, defaultDriveId, databaseItem)) {
					// Path not found in database
					log.vlog("The directory has been deleted locally");
					if (noRemoteDelete) {
						// do not process remote directory delete
						log.vlog("Skipping remote directory delete as --upload-only & --no-remote-delete configured");
					} else {
						uploadDeleteItem(item, path);
					}
				} else {
					// Path was found in the database
					// Did we 'fake create it' as part of --dry-run ?
					foreach (i; idsFaked) {
						if (i[1] == item.id) {
							log.vdebug("Matched faked dir which is 'supposed' to exist but not created due to --dry-run use");
							log.vlog("The directory has not changed");
							return;
						}
					}
					// item.id did not match a 'faked' download new directory creation
					log.vlog("The directory has been deleted locally");
					uploadDeleteItem(item, path);
				}
			}
		}
	}

	private void uploadRemoteDirDifferences(const ref Item item, const(string) path)
	{
		assert(item.type == ItemType.remote);
		if (exists(path)) {
			if (!isDir(path)) {
				log.vlog("The item was a directory but now it is a file");
				uploadDeleteItem(item, path);
				uploadNewFile(path);
			} else {
				log.vlog("The directory has not changed");
				// continue through the linked folder
				assert(item.remoteDriveId && item.remoteId);
				Item remoteItem;
				bool found = itemdb.selectById(item.remoteDriveId, item.remoteId, remoteItem);
				if(found){
					// item was found in the database
					uploadDifferences(remoteItem);
				}
			}
		} else {
			// are we in a dry-run scenario
			if (!dryRun) {
				// no dry-run
				log.vlog("The directory has been deleted locally");
				if (noRemoteDelete) {
					// do not process remote directory delete
					log.vlog("Skipping remote directory delete as --upload-only & --no-remote-delete configured");
				} else {
					uploadDeleteItem(item, path);
				}
			} else {
				// we are in a --dry-run situation, directory appears to have deleted locally - this directory may never have existed as we never downloaded it ..
				// Check if path does not exist in database
				Item databaseItem;
				if (!itemdb.selectByPathWithoutRemote(path, defaultDriveId, databaseItem)) {
					// Path not found in database
					log.vlog("The directory has been deleted locally");
					if (noRemoteDelete) {
						// do not process remote directory delete
						log.vlog("Skipping remote directory delete as --upload-only & --no-remote-delete configured");
					} else {
						uploadDeleteItem(item, path);
					}
				} else {
					// Path was found in the database
					// Did we 'fake create it' as part of --dry-run ?
					foreach (i; idsFaked) {
						if (i[1] == item.id) {
							log.vdebug("Matched faked dir which is 'supposed' to exist but not created due to --dry-run use");
							log.vlog("The directory has not changed");
							return;
						}
					}
					// item.id did not match a 'faked' download new directory creation
					log.vlog("The directory has been deleted locally");
					uploadDeleteItem(item, path);
				}
			}
		}
	}

	// upload local file system differences to OneDrive
	private void uploadFileDifferences(const ref Item item, const(string) path)
	{
		// Reset upload failure - OneDrive or filesystem issue (reading data)
		uploadFailed = false;
		
		// uploadFileDifferences is called when processing DB entries to compare against actual files on disk
		string itemSource = "database";
	
		assert(item.type == ItemType.file);
		if (exists(path)) {
			if (isFile(path)) {
				// can we actually read the local file?
				if (readLocalFile(path)){
					// file is readable
					SysTime localModifiedTime = timeLastModified(path).toUTC();
					SysTime itemModifiedTime = item.mtime;
					// HACK: reduce time resolution to seconds before comparing
					itemModifiedTime.fracSecs = Duration.zero;
					localModifiedTime.fracSecs = Duration.zero;
					
					if (localModifiedTime != itemModifiedTime) {
						log.vlog("The file last modified time has changed");
						log.vdebug("The local item has a different modified time ", localModifiedTime, " when compared to ", itemSource, " modified time ", itemModifiedTime);
						string eTag = item.eTag;
						
						// perform file hash tests - has the content of the file changed?
						if (!testFileHash(path, item)) {
							log.vlog("The file content has changed");
							log.vdebug("The local item has a different hash when compared to ", itemSource, " item hash");
							write("Uploading modified file ", path, " ... ");
							JSONValue response;
							
							if (!dryRun) {
								// Get the file size
								long thisFileSize = getSize(path);
								// Are we using OneDrive Personal or OneDrive Business?
								// To solve 'Multiple versions of file shown on website after single upload' (https://github.com/abraunegg/onedrive/issues/2)
								// check what 'account type' this is as this issue only affects OneDrive Business so we need some extra logic here
								if (accountType == "personal"){
									// Original file upload logic
									if (thisFileSize <= thresholdFileSize) {
										try {
											response = onedrive.simpleUploadReplace(path, item.driveId, item.id, item.eTag);
										} catch (OneDriveException e) {
											if (e.httpStatusCode == 401) {
												// OneDrive returned a 'HTTP/1.1 401 Unauthorized Error' - file failed to be uploaded
												writeln("skipped.");
												log.vlog("OneDrive returned a 'HTTP 401 - Unauthorized' - gracefully handling error");
												uploadFailed = true;
												return;
											}
											if (e.httpStatusCode == 404) {
												// HTTP request returned status code 404 - the eTag provided does not exist
												// Delete record from the local database - file will be uploaded as a new file
												writeln("skipped.");
												log.vlog("OneDrive returned a 'HTTP 404 - eTag Issue' - gracefully handling error");
												itemdb.deleteById(item.driveId, item.id);
												uploadFailed = true;
												return;
											}
											// Resolve https://github.com/abraunegg/onedrive/issues/36
											if ((e.httpStatusCode == 409) || (e.httpStatusCode == 423)) {
												// The file is currently checked out or locked for editing by another user
												// We cant upload this file at this time
												writeln("skipped.");
												log.fileOnly("Uploading modified file ", path, " ... skipped.");
												write("", path, " is currently checked out or locked for editing by another user.");
												log.fileOnly(path, " is currently checked out or locked for editing by another user.");
												uploadFailed = true;
												return;
											}
											if (e.httpStatusCode == 412) {
												// HTTP request returned status code 412 - ETag does not match current item's value
												// Delete record from the local database - file will be uploaded as a new file
												writeln("skipped.");
												log.vdebug("Simple Upload Replace Failed - OneDrive eTag / cTag match issue (Personal Account)");
												log.vlog("OneDrive returned a 'HTTP 412 - Precondition Failed' - gracefully handling error. Will upload as new file.");
												itemdb.deleteById(item.driveId, item.id);
												uploadFailed = true;
												return;
											}
											if (e.httpStatusCode == 504) {
												// HTTP request returned status code 504 (Gateway Timeout)
												log.log("OneDrive returned a 'HTTP 504 - Gateway Timeout' - retrying upload request as a session");
												// Try upload as a session
												response = session.upload(path, item.driveId, item.parentId, baseName(path), item.eTag);
											} else {
												// display what the error is
												writeln("skipped.");
												displayOneDriveErrorMessage(e.msg, getFunctionName!({}));
												uploadFailed = true;
												return;
											}
										} catch (FileException e) {
											// display the error message
											writeln("skipped.");
											displayFileSystemErrorMessage(e.msg, getFunctionName!({}));
											uploadFailed = true;
											return;
										}
										// upload done without error
										writeln("done.");
									} else {
										writeln("");
										try {
											response = session.upload(path, item.driveId, item.parentId, baseName(path), item.eTag);
										} catch (OneDriveException e) {
											if (e.httpStatusCode == 401) {
												// OneDrive returned a 'HTTP/1.1 401 Unauthorized Error' - file failed to be uploaded
												writeln("skipped.");
												log.vlog("OneDrive returned a 'HTTP 401 - Unauthorized' - gracefully handling error");
												uploadFailed = true;
												return;
											}
											if (e.httpStatusCode == 412) {
												// HTTP request returned status code 412 - ETag does not match current item's value
												// Delete record from the local database - file will be uploaded as a new file
												writeln("skipped.");
												log.vdebug("Session Upload Replace Failed - OneDrive eTag / cTag match issue (Personal Account)");
												log.vlog("OneDrive returned a 'HTTP 412 - Precondition Failed' - gracefully handling error. Will upload as new file.");
												itemdb.deleteById(item.driveId, item.id);
												uploadFailed = true;
												return;
											} else {
												// display what the error is
												writeln("skipped.");
												displayOneDriveErrorMessage(e.msg, getFunctionName!({}));
												uploadFailed = true;
												return;
											}
										} catch (FileException e) {
											// display the error message
											writeln("skipped.");
											displayFileSystemErrorMessage(e.msg, getFunctionName!({}));
											uploadFailed = true;
											return;
										}
										// upload done without error
										writeln("done.");
									}
								} else {
									// OneDrive Business Account
									// We need to always use a session to upload, but handle the changed file correctly
									if (accountType == "business"){
										try {
											// is this a zero-byte file?
											if (thisFileSize == 0) {
												// the file we are trying to upload as a session is a zero byte file - we cant use a session to upload or replace the file 
												// as OneDrive technically does not support zero byte files
												writeln("skipped.");
												log.fileOnly("Uploading modified file ", path, " ... skipped.");
												log.vlog("Skip Reason: Microsoft OneDrive does not support 'zero-byte' files as a modified upload. Will upload as new file.");
												// delete file on OneDrive
												onedrive.deleteById(item.driveId, item.id, item.eTag);
												// delete file from local database
												itemdb.deleteById(item.driveId, item.id);
												return;
											} else {
												if ((!syncBusinessFolders) || (item.driveId == defaultDriveId)) {
													// For logging consistency
													writeln("");
													// If we are not syncing Shared Business Folders, or this change is going to the 'users' default drive, handle normally
													// Perform a normal session upload
													response = session.upload(path, item.driveId, item.parentId, baseName(path), item.eTag);
												} else {
													// If we are uploading to a shared business folder, there are a couple of corner cases here:
													// 1. Shared Folder is a 'users' folder
													// 2. Shared Folder is a 'SharePoint Library' folder, meaning we get hit by this stupidity: https://github.com/OneDrive/onedrive-api-docs/issues/935 
													response = handleSharePointMetadataAdditionBug(item, path);
												}
											}
										} catch (OneDriveException e) {
											if (e.httpStatusCode == 401) {
												// OneDrive returned a 'HTTP/1.1 401 Unauthorized Error' - file failed to be uploaded
												writeln("skipped.");
												log.vlog("OneDrive returned a 'HTTP 401 - Unauthorized' - gracefully handling error");
												uploadFailed = true;
												return;
											}
											// Resolve https://github.com/abraunegg/onedrive/issues/36
											if ((e.httpStatusCode == 409) || (e.httpStatusCode == 423)) {
												// The file is currently checked out or locked for editing by another user
												// We cant upload this file at this time
												writeln("skipped.");
												log.fileOnly("Uploading modified file ", path, " ... skipped.");
												writeln("", path, " is currently checked out or locked for editing by another user.");
												log.fileOnly(path, " is currently checked out or locked for editing by another user.");
												uploadFailed = true;
												return;
											} 
											if (e.httpStatusCode == 412) {
												// HTTP request returned status code 412 - ETag does not match current item's value
												// Delete record from the local database - file will be uploaded as a new file
												writeln("skipped.");
												log.vdebug("Session Upload Replace Failed - OneDrive eTag / cTag match issue (Business Account)");
												log.vlog("OneDrive returned a 'HTTP 412 - Precondition Failed' - gracefully handling error. Will upload as new file.");
												itemdb.deleteById(item.driveId, item.id);
												uploadFailed = true;
												return;
											} else {
												// display what the error is
												writeln("skipped.");
												displayOneDriveErrorMessage(e.msg, getFunctionName!({}));
												uploadFailed = true;
												return;
											}
										} catch (FileException e) {
											// display the error message
											writeln("skipped.");
											displayFileSystemErrorMessage(e.msg, getFunctionName!({}));
											uploadFailed = true;
											return;
										}
										// Did the upload fail?
										if (!uploadFailed){
											// upload done without error or failure
											writeln("done.");
											// As the session.upload includes the last modified time, save the response
											// Is the response a valid JSON object - validation checking done in saveItem
											saveItem(response);
										} else {
											// uploadFailed, return
											return;
										}
									}
									
									// OneDrive documentLibrary
									if (accountType == "documentLibrary"){
										// is this a zero-byte file?
										if (thisFileSize == 0) {
											// the file we are trying to upload as a session is a zero byte file - we cant use a session to upload or replace the file 
											// as OneDrive technically does not support zero byte files
											writeln("skipped.");
											log.fileOnly("Uploading modified file ", path, " ... skipped.");
											log.vlog("Skip Reason: Microsoft OneDrive does not support 'zero-byte' files as a modified upload. Will upload as new file.");
											// delete file on OneDrive
											onedrive.deleteById(item.driveId, item.id, item.eTag);
											// delete file from local database
											itemdb.deleteById(item.driveId, item.id);
											return;
										} else {
											// Due to https://github.com/OneDrive/onedrive-api-docs/issues/935 Microsoft modifies all PDF, MS Office & HTML files with added XML content. It is a 'feature' of SharePoint.
											// This means, as a session upload, on 'completion' the file is 'moved' and generates a 404 ......
											response = handleSharePointMetadataAdditionBug(item, path);
											
											// Did the upload fail?
											if (!uploadFailed){
												// upload done without error or failure
												writeln("done.");
												// As the session.upload includes the last modified time, save the response
												// Is the response a valid JSON object - validation checking done in saveItem
												saveItem(response);
											} else {
												// uploadFailed, return
												return;
											}
										}
									}
								}
								
								// Update etag with ctag from response
								if ("cTag" in response) {
									// use the cTag instead of the eTag because OneDrive may update the metadata of files AFTER they have been uploaded via simple upload
									eTag = response["cTag"].str;
								} else {
									// Is there an eTag in the response?
									if ("eTag" in response) {
										// use the eTag from the response as there was no cTag
										eTag = response["eTag"].str;
									} else {
										// no tag available - set to nothing
										eTag = "";
									}
								}
								
								// log that the modified file was uploaded successfully
								log.fileOnly("Uploading modified file ", path, " ... done.");
								
								// update free space tracking if this is our drive id
								if (item.driveId == defaultDriveId) {
									// how much space is left on OneDrive after upload?
									remainingFreeSpace = (remainingFreeSpace - thisFileSize);
									log.vlog("Remaining free space on OneDrive: ", remainingFreeSpace);
								}
							} else {
								// we are --dry-run - simulate the file upload
								writeln("done.");
								response = createFakeResponse(path);
								// Log action to log file
								log.fileOnly("Uploading modified file ", path, " ... done.");
								// Is the response a valid JSON object - validation checking done in saveItem
								saveItem(response);
								return;
							}
						}
						if (accountType == "personal"){
							// If Personal, call to update the modified time as stored on OneDrive
							if (!dryRun) {
								uploadLastModifiedTime(item.driveId, item.id, eTag, localModifiedTime.toUTC());
							}
						}
					} else {
						log.vlog("The file has not changed");
					}
				} else {
					//The file is not readable - skipped
					log.log("Skipping processing this file as it cannot be read (file permissions or file corruption): ", path);
					uploadFailed = true;	
				}
			} else {
				log.vlog("The item was a file but now is a directory");
				uploadDeleteItem(item, path);
				uploadCreateDir(path);
			}
		} else {
			// File does not exist locally
			// If we are in a --dry-run situation - this file may never have existed as we never downloaded it
			if (!dryRun) {
				// Not --dry-run situation
				if (!cfg.getValueBool("monitor")) {
					log.vlog("The file has been deleted locally");
				} else {
					// Appropriate message as we are in --monitor mode
					log.vlog("The file appears to have been deleted locally .. but we are running in --monitor mode. This may have been 'moved' on the local filesystem rather than being 'deleted'");
					log.vdebug("Most likely cause - 'inotify' event was missing for whatever action was taken locally or action taken when application was stopped");					
				}
				// A moved file will be uploaded as 'new', delete the old file and reference
				if (noRemoteDelete) {
					// do not process remote file delete
					log.vlog("Skipping remote file delete as --upload-only & --no-remote-delete configured");
				} else {
					uploadDeleteItem(item, path);
				}
			} else {
				// We are in a --dry-run situation, file appears to have deleted locally - this file may never have existed as we never downloaded it ..
				// Check if path does not exist in database
				Item databaseItem;
				if (!itemdb.selectByPath(path, defaultDriveId, databaseItem)) {
					// file not found in database
					log.vlog("The file has been deleted locally");
					if (noRemoteDelete) {
						// do not process remote file delete
						log.vlog("Skipping remote file delete as --upload-only & --no-remote-delete configured");
					} else {
						uploadDeleteItem(item, path);
					}
				} else {
					// file was found in the database
					// Did we 'fake create it' as part of --dry-run ?
					foreach (i; idsFaked) {
						if (i[1] == item.id) {
							log.vdebug("Matched faked file which is 'supposed' to exist but not created due to --dry-run use");
							log.vlog("The file has not changed");
							return;
						}
					}
					// item.id did not match a 'faked' download new file creation
					log.vlog("The file has been deleted locally");
					if (noRemoteDelete) {
						// do not process remote file delete
						log.vlog("Skipping remote file delete as --upload-only & --no-remote-delete configured");
					} else {
						uploadDeleteItem(item, path);
					}
				}
			}
		}
	}
	
	private JSONValue handleSharePointMetadataAdditionBug(const ref Item item, const(string) path)
	{
		// Explicit function for handling https://github.com/OneDrive/onedrive-api-docs/issues/935
		JSONValue response;
		// Handle certain file types differently
		if ((extension(path) == ".txt") || (extension(path) == ".csv")) {
			// .txt and .csv are unaffected by https://github.com/OneDrive/onedrive-api-docs/issues/935 
			// For logging consistency
			writeln("");
			try {
				response = session.upload(path, item.driveId, item.parentId, baseName(path), item.eTag);
			} catch (OneDriveException e) {
				if (e.httpStatusCode == 401) {
					// OneDrive returned a 'HTTP/1.1 401 Unauthorized Error' - file failed to be uploaded
					writeln("skipped.");
					log.vlog("OneDrive returned a 'HTTP 401 - Unauthorized' - gracefully handling error");
					uploadFailed = true;
					return response;
				}
				// Resolve https://github.com/abraunegg/onedrive/issues/36
				if ((e.httpStatusCode == 409) || (e.httpStatusCode == 423)) {
					// The file is currently checked out or locked for editing by another user
					// We cant upload this file at this time
					writeln("skipped.");
					log.fileOnly("Uploading modified file ", path, " ... skipped.");
					writeln("", path, " is currently checked out or locked for editing by another user.");
					log.fileOnly(path, " is currently checked out or locked for editing by another user.");
					uploadFailed = true;
					return response;
				} 
				if (e.httpStatusCode == 412) {
					// HTTP request returned status code 412 - ETag does not match current item's value
					// Delete record from the local database - file will be uploaded as a new file
					writeln("skipped.");
					log.vdebug("Session Upload Replace Failed - OneDrive eTag / cTag match issue (Sharepoint Library)");
					log.vlog("OneDrive returned a 'HTTP 412 - Precondition Failed' - gracefully handling error. Will upload as new file.");
					itemdb.deleteById(item.driveId, item.id);
					uploadFailed = true;
					return response;
				} else {
					// display what the error is
					writeln("skipped.");
					displayOneDriveErrorMessage(e.msg, getFunctionName!({}));
					uploadFailed = true;
					return response;
				}
			} catch (FileException e) {
				// display the error message
				writeln("skipped.");
				displayFileSystemErrorMessage(e.msg, getFunctionName!({}));
				uploadFailed = true;
				return response;
			}
			// upload done without error
			writeln("done.");
		} else {
			// Due to https://github.com/OneDrive/onedrive-api-docs/issues/935 Microsoft modifies all PDF, MS Office & HTML files with added XML content. It is a 'feature' of SharePoint.
			// This means, as a session upload, on 'completion' the file is 'moved' and generates a 404 ......
			writeln("skipped.");
			log.fileOnly("Uploading modified file ", path, " ... skipped.");
			log.vlog("Skip Reason: Microsoft Sharepoint 'enrichment' after upload issue");
			log.vlog("See: https://github.com/OneDrive/onedrive-api-docs/issues/935 for further details");
			// Delete record from the local database - file will be uploaded as a new file
			itemdb.deleteById(item.driveId, item.id);
			uploadFailed = true;
			return response;
		}
		
		// return a JSON response so that it can be used and saved
		return response;
	}

	// upload new items to OneDrive
	private void uploadNewItems(const(string) path)
	{
		static import std.utf;
		import std.range : walkLength;
		import std.uni : byGrapheme;
		// https://support.microsoft.com/en-us/help/3125202/restrictions-and-limitations-when-you-sync-files-and-folders
		// If the path is greater than allowed characters, then one drive will return a '400 - Bad Request'
		// Need to ensure that the URI is encoded before the check is made:
		// - 400 Character Limit for OneDrive Business / Office 365
		// - 430 Character Limit for OneDrive Personal
		long maxPathLength = 0;
		long pathWalkLength = 0;
		
		// Configure maxPathLength based on account type
		if (accountType == "personal"){
			// Personal Account
			maxPathLength = 430;
		} else {
			// Business Account / Office365
			maxPathLength = 400;
		}
		
		// A short lived file that has disappeared will cause an error - is the path valid?
		if (!exists(path)) {
			log.log("Skipping item - path has disappeared: ", path);
			return;
		}
		
		// Calculate the path length by walking the path, catch any UTF-8 character errors
		// https://github.com/abraunegg/onedrive/issues/487
		// https://github.com/abraunegg/onedrive/issues/1192
		try {
			pathWalkLength = path.byGrapheme.walkLength;
		} catch (std.utf.UTFException e) {
			// path contains characters which generate a UTF exception
			log.vlog("Skipping item - invalid UTF sequence: ", path);
			log.vdebug("  Error Reason:", e.msg);
			return;
		}
		
		// check the std.encoding of the path
		// https://github.com/skilion/onedrive/issues/57
		// https://github.com/abraunegg/onedrive/issues/487
		if(!isValid(path)) {
			// Path is not valid according to https://dlang.org/phobos/std_encoding.html
			log.vlog("Skipping item - invalid character encoding sequence: ", path);
			return;
		}
		
		// Is the path length is less than maxPathLength
		if(pathWalkLength < maxPathLength){
			// skip dot files if configured
			if (cfg.getValueBool("skip_dotfiles")) {
				if (isDotFile(path)) {
					log.vlog("Skipping item - .file or .folder: ", path);
					return;
				}
			}
			
			// Do we need to check for .nosync? Only if --check-for-nosync was passed in
			if (cfg.getValueBool("check_nosync")) {
				if (exists(path ~ "/.nosync")) {
					log.vlog("Skipping item - .nosync found & --check-for-nosync enabled: ", path);
					return;
				}
			}
			
			// Is the path a symbolic link
			if (isSymlink(path)) {
				// if config says so we skip all symlinked items
				if (cfg.getValueBool("skip_symlinks")) {
					log.vlog("Skipping item - skip symbolic links configured: ", path);
					return;

				}
				// skip unexisting symbolic links
				else if (!exists(readLink(path))) {
					// reading the symbolic link failed - is the link a relative symbolic link
					//   drwxrwxr-x. 2 alex alex 46 May 30 09:16 .
					//   drwxrwxr-x. 3 alex alex 35 May 30 09:14 ..
					//   lrwxrwxrwx. 1 alex alex 61 May 30 09:16 absolute.txt -> /home/alex/OneDrivePersonal/link_tests/intercambio/prueba.txt
					//   lrwxrwxrwx. 1 alex alex 13 May 30 09:16 relative.txt -> ../prueba.txt
					//
					// absolute links will be able to be read, but 'relative' links will fail, because they cannot be read based on the current working directory 'sync_dir'
					string currentSyncDir = getcwd();
					string fullLinkPath = buildNormalizedPath(absolutePath(path));
					string fileName = baseName(fullLinkPath);
					string parentLinkPath = dirName(fullLinkPath);
					// test if this is a 'relative' symbolic link
					chdir(parentLinkPath);
					auto relativeLink = readLink(fileName);
					auto relativeLinkTest = exists(readLink(fileName));
					// reset back to our 'sync_dir'
					chdir(currentSyncDir);
					// results
					if (relativeLinkTest) {
						log.vdebug("Not skipping item - symbolic link is a 'relative link' to target ('", relativeLink, "') which can be supported: ", path);
					} else {
						log.logAndNotify("Skipping item - invalid symbolic link: ", path);
						return;
					}
				}
			}
			
			// Restriction and limitations about windows naming files
			if (!isValidName(path)) {
				log.logAndNotify("Skipping item - invalid name (Microsoft Naming Convention): ", path);
				return;
			}
			
			// Check for bad whitespace items
			if (!containsBadWhiteSpace(path)) {
				log.logAndNotify("Skipping item - invalid name (Contains an invalid whitespace item): ", path);
				return;
			}
			
			// Check for HTML ASCII Codes as part of file name
			if (!containsASCIIHTMLCodes(path)) {
				log.logAndNotify("Skipping item - invalid name (Contains HTML ASCII Code): ", path);
				return;
			}

			// filter out user configured items to skip
			if (path != ".") {
				if (isDir(path)) {
					log.vdebug("Checking local path: ", path);
					// Only check path if config is != ""
					if (cfg.getValueString("skip_dir") != "") {
						// The path that needs to be checked needs to include the '/'
						// This due to if the user has specified in skip_dir an exclusive path: '/path' - that is what must be matched
						if (selectiveSync.isDirNameExcluded(path.strip('.'))) {
							log.vlog("Skipping item - excluded by skip_dir config: ", path);
							return;
						}
					}
				
					// In the event that this 'new item' is actually a OneDrive Business Shared Folder
					// however the user may have omitted --sync-shared-folders, thus 'technically' this is a new item
					// for this account OneDrive root, however this then would cause issues if --sync-shared-folders 
					// is added again after this sync
					if ((exists(cfg.businessSharedFolderFilePath)) && (!syncBusinessFolders)){
						// business_shared_folders file exists, but we are not using / syncing them
						// The file contents can only contain 'folder' names, so we need to strip './' from any path we are checking
						if(selectiveSync.isSharedFolderMatched(strip(path,"./"))){
							// path detected as a 'new item' is matched as a path in business_shared_folders
							log.vlog("Skipping item - excluded as included in business_shared_folders config: ", path);
							log.vlog("To sync this directory to your OneDrive Account update your business_shared_folders config");
							return;
						}
					}
				}
				
				if (isFile(path)) {
					log.vdebug("Checking file: ", path);
					// The path that needs to be checked needs to include the '/'
					// This due to if the user has specified in skip_file an exclusive path: '/path/file' - that is what must be matched
					if (selectiveSync.isFileNameExcluded(path.strip('.'))) {
						log.vlog("Skipping item - excluded by skip_file config: ", path);
						return;
					}
				}
				
				if (syncListConfigured) {
					// sync_list configured and in use
					if (selectiveSync.isPathExcludedViaSyncList(path)) {
						if ((isFile(path)) && (cfg.getValueBool("sync_root_files")) && (rootName(path.strip('.').strip('/')) == "")) {
							log.vdebug("Not skipping path due to sync_root_files inclusion: ", path);
						} else {
							string userSyncList = cfg.configDirName ~ "/sync_list";
							if (exists(userSyncList)){
								// skipped most likely due to inclusion in sync_list
								log.vlog("Skipping item - excluded by sync_list config: ", path);
								return;
							} else {
								// skipped for some other reason
								log.vlog("Skipping item - path excluded by user config: ", path);
								return;
							}
						}
					}
				}
			}

			// We want to upload this new item
			if (isDir(path)) {
				Item item;
				bool pathFoundInDB = false;
				foreach (driveId; driveIDsArray) {
					if (itemdb.selectByPath(path, driveId, item)) {
						pathFoundInDB = true; 
					}
				}
				
				// Was the path found in the database?
				if (!pathFoundInDB) {
					// Path not found in database when searching all drive id's
					if (!cleanupLocalFiles) {
						// --download-only --cleanup-local-files not used
						uploadCreateDir(path);
					} else {
						// we need to clean up this directory
						log.log("Removing local directory as --download-only & --cleanup-local-files configured");
						// Remove any children of this path if they still exist
						// Resolve 'Directory not empty' error when deleting local files
						foreach (DirEntry child; dirEntries(path, SpanMode.depth, false)) {
							// what sort of child is this?
							if (isDir(child.name)) {
								log.log("Removing local directory: ", child.name);
							} else {
								log.log("Removing local file: ", child.name);
							}
							// are we in a --dry-run scenario?
							if (!dryRun) {
								// No --dry-run ... process local delete
								attrIsDir(child.linkAttributes) ? rmdir(child.name) : remove(child.name);
							}
						}
						// Remove the path now that it is empty of children
						log.log("Removing local directory: ", path);
						// are we in a --dry-run scenario?
						if (!dryRun) {
							// No --dry-run ... process local delete
							rmdirRecurse(path);
						}
					}
				}
				
				// recursively traverse children
				// the above operation takes time and the directory might have
				// disappeared in the meantime
				if (!exists(path)) {
					if (!cleanupLocalFiles) {
						// --download-only --cleanup-local-files not used
						log.vlog("Directory disappeared during upload: ", path);
					}
					return;
				}
				
				// Try and access the directory and any path below
				try {
					auto entries = dirEntries(path, SpanMode.shallow, false);
					foreach (DirEntry entry; entries) {
						string thisPath = entry.name;
						uploadNewItems(thisPath);
					}
				} catch (FileException e) {
					// display the error message
					displayFileSystemErrorMessage(e.msg, getFunctionName!({}));
					return;
				}
			} else {
				// path is not a directory, is it a valid file?
				// pipes - whilst technically valid files, are not valid for this client
				//  prw-rw-r--.  1 user user    0 Jul  7 05:55 my_pipe
				if (isFile(path)) {
					// Path is a valid file
					bool fileFoundInDB = false;
					Item item;
					
					// Search the database for this file
					foreach (driveId; driveIDsArray) {
						if (itemdb.selectByPath(path, driveId, item)) {
							fileFoundInDB = true; 
						}
					}
					
					// Was the file found in the database?
					if (!fileFoundInDB) {
						// File not found in database when searching all drive id's
						// Do we upload the file or clean up the file?
						if (!cleanupLocalFiles) {
							// --download-only --cleanup-local-files not used
							uploadNewFile(path);
							// Did the upload fail?
							if (!uploadFailed) {
								// Upload did not fail
								// Issue #763 - Delete local files after sync handling
								// are we in an --upload-only & --remove-source-files scenario?
								if ((uploadOnly) && (localDeleteAfterUpload)) {
									// Log that we are deleting a local item
									log.log("Removing local file as --upload-only & --remove-source-files configured");
									// are we in a --dry-run scenario?
									log.vdebug("Removing local file: ", path);
									if (!dryRun) {
										// No --dry-run ... process local file delete
										safeRemove(path);
									}
								}
							}
						} else {
							// we need to clean up this file
							log.log("Removing local file as --download-only & --cleanup-local-files configured");
							// are we in a --dry-run scenario?
							log.log("Removing local file: ", path);
							if (!dryRun) {
								// No --dry-run ... process local file delete
								safeRemove(path);
							}
						}
					}
				} else {
					// path is not a valid file
					log.log("Skipping item - item is not a valid file: ", path);
				}
			}
		} else {
			// This path was skipped - why?
			log.log("Skipping item '", path, "' due to the full path exceeding ", maxPathLength, " characters (Microsoft OneDrive limitation)");
		}
	}

	// create new directory on OneDrive
	private void uploadCreateDir(const(string) path)
	{
		log.vlog("OneDrive Client requested to create remote path: ", path);
		
		JSONValue onedrivePathDetails;
		Item parent;
		
		// Was the path entered the root path?
		if (path != "."){
			// What parent path to use?
			string parentPath = dirName(path);		// will be either . or something else
			if (parentPath == "."){
				// Assume this is a new 'local' folder in the users configured sync_dir
				// Use client defaults
				parent.id = defaultRootId;  // Should give something like 12345ABCDE1234A1!101
				parent.driveId = defaultDriveId;  // Should give something like 12345abcde1234a1
			} else {
				// Query the database using each of the driveId's we are using
				foreach (driveId; driveIDsArray) {
					// Query the database for this parent path using each driveId
					Item dbResponse;
					if(itemdb.selectByPathWithoutRemote(parentPath, driveId, dbResponse)){
						// parent path was found in the database
						parent = dbResponse;
					}
				}
			}
			
			// If this is still null or empty - we cant query the database properly later on
			// Query OneDrive API for parent details
			if ((parent.driveId == "") && (parent.id == "")){
				try {
					log.vdebug("Attempting to query OneDrive for this parent path: ", parentPath);
					onedrivePathDetails = onedrive.getPathDetails(parentPath);
				} catch (OneDriveException e) {
					log.vdebug("onedrivePathDetails = onedrive.getPathDetails(parentPath); generated a OneDriveException");
					// exception - set onedriveParentRootDetails to a blank valid JSON
					onedrivePathDetails = parseJSON("{}");
					if (e.httpStatusCode == 404) {
						// Parent does not exist ... need to create parent
						log.vdebug("Parent path does not exist: ", parentPath);
						uploadCreateDir(parentPath);
					}
					
					if (e.httpStatusCode == 429) {
						// HTTP request returned status code 429 (Too Many Requests). We need to leverage the response Retry-After HTTP header to ensure minimum delay until the throttle is removed.
						handleOneDriveThrottleRequest();
						// Retry original request by calling function again to avoid replicating any further error handling
						log.vdebug("Retrying original request that generated the OneDrive HTTP 429 Response Code (Too Many Requests) - calling uploadCreateDir(path);");
						uploadCreateDir(path);
						// return back to original call
						return;
					}
					
					if (e.httpStatusCode >= 500) {
						// OneDrive returned a 'HTTP 5xx Server Side Error' - gracefully handling error - error message already logged
						return;
					}
				}
				
				// configure the parent item data
				if (hasId(onedrivePathDetails) && hasParentReference(onedrivePathDetails)){
					log.vdebug("Parent path found, configuring parent item");
					parent.id = onedrivePathDetails["id"].str; // This item's ID. Should give something like 12345ABCDE1234A1!101
					parent.driveId = onedrivePathDetails["parentReference"]["driveId"].str; // Should give something like 12345abcde1234a1
				} else {
					// OneDrive API query failed
					// Assume client defaults
					log.vdebug("Parent path could not be queried, using OneDrive account defaults");
					parent.id = defaultRootId;  // Should give something like 12345ABCDE1234A1!101
					parent.driveId = defaultDriveId;  // Should give something like 12345abcde1234a1
				}
			}
		
			JSONValue response;
			// test if the path we are going to create already exists on OneDrive
			try {
				log.vdebug("Attempting to query OneDrive for this path: ", path);
				response = onedrive.getPathDetailsByDriveId(parent.driveId, path);
			} catch (OneDriveException e) {
				log.vdebug("response = onedrive.getPathDetails(path); generated a OneDriveException");
				if (e.httpStatusCode == 404) {
					// The directory was not found on the drive id we queried
					log.vlog("The requested directory to create was not found on OneDrive - creating remote directory: ", path);

					if (!dryRun) {
						// Perform the database lookup - is the parent in the database?
						if (!itemdb.selectByPath(dirName(path), parent.driveId, parent)) {
							// parent is not in the database
							log.vdebug("Parent path is not in the database - need to add it: ", dirName(path));
							uploadCreateDir(dirName(path));
						}
						
						// Is the parent a 'folder' from another user? ie - is this a 'shared folder' that has been shared with us?
						if (defaultDriveId == parent.driveId){
							// enforce check of parent path. if the above was triggered, the below will generate a sync retry and will now be sucessful
							enforce(itemdb.selectByPath(dirName(path), parent.driveId, parent), "The parent item id is not in the database");
						} else {
							log.vdebug("Parent drive ID is not our drive ID - parent most likely a shared folder");
						}
						
						JSONValue driveItem = [
								"name": JSONValue(baseName(path)),
								"folder": parseJSON("{}")
						];
						
						// Submit the creation request
						// Fix for https://github.com/skilion/onedrive/issues/356
						try {
							// Attempt to create a new folder on the configured parent driveId & parent id
							response = onedrive.createById(parent.driveId, parent.id, driveItem);
						} catch (OneDriveException e) {
							if (e.httpStatusCode == 409) {
								// OneDrive API returned a 404 (above) to say the directory did not exist
								// but when we attempted to create it, OneDrive responded that it now already exists
								log.vlog("OneDrive reported that ", path, " already exists .. OneDrive API race condition");
								return;
							} else {
								// some other error from OneDrive was returned - display what it is
								log.error("OneDrive generated an error when creating this path: ", path);
								displayOneDriveErrorMessage(e.msg, getFunctionName!({}));
								return;
							}
						}
						// Is the response a valid JSON object - validation checking done in saveItem
						saveItem(response);
					} else {
						// Simulate a successful 'directory create' & save it to the dryRun database copy
						// The simulated response has to pass 'makeItem' as part of saveItem
						auto fakeResponse = createFakeResponse(path);
						saveItem(fakeResponse);
					}
						
					log.vlog("Successfully created the remote directory ", path, " on OneDrive");
					return;
				}
				
				if (e.httpStatusCode == 429) {
					// HTTP request returned status code 429 (Too Many Requests). We need to leverage the response Retry-After HTTP header to ensure minimum delay until the throttle is removed.
					handleOneDriveThrottleRequest();
					// Retry original request by calling function again to avoid replicating any further error handling
					log.vdebug("Retrying original request that generated the OneDrive HTTP 429 Response Code (Too Many Requests) - calling uploadCreateDir(path);");
					uploadCreateDir(path);
					// return back to original call
					return;
				}
				
				if (e.httpStatusCode >= 500) {
					// OneDrive returned a 'HTTP 5xx Server Side Error' - gracefully handling error - error message already logged
					return;
				}
			} 
			
			// response from OneDrive has to be a valid JSON object
			if (response.type() == JSONType.object){
				// https://docs.microsoft.com/en-us/windows/desktop/FileIO/naming-a-file
				// Do not assume case sensitivity. For example, consider the names OSCAR, Oscar, and oscar to be the same, 
				// even though some file systems (such as a POSIX-compliant file system) may consider them as different. 
				// Note that NTFS supports POSIX semantics for case sensitivity but this is not the default behavior.
				
				if (response["name"].str == baseName(path)){
					// OneDrive 'name' matches local path name
					log.vlog("The requested directory to create was found on OneDrive - skipping creating the directory: ", path );
					// Check that this path is in the database
					if (!itemdb.selectById(parent.driveId, parent.id, parent)){
						// parent for 'path' is NOT in the database
						log.vlog("The parent for this path is not in the local database - need to add parent to local database");
						parentPath = dirName(path);
						// add the parent into the database
						uploadCreateDir(parentPath);
						// save this child item into the database
						log.vlog("The parent for this path has been added to the local database - adding requested path (", path ,") to database");
						if (!dryRun) {
							// save the live data
							saveItem(response);
						} else {
							// need to fake this data
							auto fakeResponse = createFakeResponse(path);
							saveItem(fakeResponse);
						}
					} else {
						// parent is in database
						log.vlog("The parent for this path is in the local database - adding requested path (", path ,") to database");
						// are we in a --dry-run scenario?
						if (!dryRun) {
							// get the live data
							JSONValue pathDetails;
							try {
								pathDetails = onedrive.getPathDetailsByDriveId(parent.driveId, path);
							} catch (OneDriveException e) {
								log.vdebug("pathDetails = onedrive.getPathDetailsByDriveId(parent.driveId, path) generated a OneDriveException");
								if (e.httpStatusCode == 404) {
									// The directory was not found 
									log.error("ERROR: The requested single directory to sync was not found on OneDrive");
									return;
								}
								
								if (e.httpStatusCode == 429) {
									// HTTP request returned status code 429 (Too Many Requests). We need to leverage the response Retry-After HTTP header to ensure minimum delay until the throttle is removed.
									handleOneDriveThrottleRequest();
									// Retry original request by calling function again to avoid replicating any further error handling
									log.vdebug("Retrying original request that generated the OneDrive HTTP 429 Response Code (Too Many Requests) - calling onedrive.getPathDetailsByDriveId(parent.driveId, path);");
									pathDetails = onedrive.getPathDetailsByDriveId(parent.driveId, path);
								}
											
								if (e.httpStatusCode >= 500) {
									// OneDrive returned a 'HTTP 5xx Server Side Error' - gracefully handling error - error message already logged
									return;
								}
							}
							
							// Is the response a valid JSON object - validation checking done in saveItem
							saveItem(pathDetails);
							
							// OneDrive Personal Shared Folder edgecase handling
							// In a:
							// 		--resync --upload-only --single-directory 'dir' scenario, and where the root 'dir' for --single-directory is a 'shared folder'
							// OR
							// 		--resync --upload-only scenario, and where the root 'dir' to upload is a 'shared folder'
							//
							// We will not have the 'tie' DB entry created because of --upload-only because we do not download the folder structure from OneDrive
							// to know what the remoteDriveId actually is
							if (accountType == "personal"){
								// are we in a --resync --upload-only scenario ?
								if ((cfg.getValueBool("resync")) && (cfg.getValueBool("upload_only"))) {
									// Create a temp item
									// Takes a JSON input and formats to an item which can be used by the database
									Item tempItem = makeItem(pathDetails);
									// New DB Tie item due to edge case
									Item tieDBItem;
									// Set the name
									tieDBItem.name = tempItem.name;
									// Set the correct item type
									tieDBItem.type = ItemType.dir;
									//parent.type = ItemType.remote;
									if ((tempItem.type == ItemType.remote) && (!tempItem.remoteDriveId.empty)) {
										// set the right elements
										tieDBItem.driveId = tempItem.remoteDriveId;
										tieDBItem.id = tempItem.remoteId;
										// Set the correct mtime
										tieDBItem.mtime = tempItem.mtime;
										// Add tie DB record to the local database
										log.vdebug("Adding tie DB record to database: ", tieDBItem);
										itemdb.upsert(tieDBItem);
									}				
								}
							}
						} else {
							// need to fake this data
							auto fakeResponse = createFakeResponse(path);
							saveItem(fakeResponse);
						}
					}
				} else {
					// They are the "same" name wise but different in case sensitivity
					log.error("ERROR: Current directory has a 'case-insensitive match' to an existing directory on OneDrive");
					log.error("ERROR: To resolve, rename this local directory: ", buildNormalizedPath(absolutePath(path)));
					log.error("ERROR: Remote OneDrive directory: ", response["name"].str);
					log.log("Skipping: ", buildNormalizedPath(absolutePath(path)));
					return;
				}
			} else {
				// response is not valid JSON, an error was returned from OneDrive
				log.error("ERROR: There was an error performing this operation on OneDrive");
				log.error("ERROR: Increase logging verbosity to assist determining why.");
				log.log("Skipping: ", buildNormalizedPath(absolutePath(path)));
				return;
			}
		}
	}
	
	// upload a new file to OneDrive
	private void uploadNewFile(const(string) path)
	{
		// Reset upload failure - OneDrive or filesystem issue (reading data)
		uploadFailed = false;
		Item parent;
		bool parentPathFoundInDB = false;
		// Check the database for the parent path
		// What parent path to use?
		string parentPath = dirName(path);		// will be either . or something else
		if (parentPath == "."){
			// Assume this is a new file in the users configured sync_dir root
			// Use client defaults
			parent.id = defaultRootId;  // Should give something like 12345ABCDE1234A1!101
			parent.driveId = defaultDriveId;  // Should give something like 12345abcde1234a1
			parentPathFoundInDB = true;
		} else {
			// Query the database using each of the driveId's we are using
			foreach (driveId; driveIDsArray) {
				// Query the database for this parent path using each driveId
				Item dbResponse;
				if(itemdb.selectByPath(parentPath, driveId, dbResponse)){
					// parent path was found in the database
					parent = dbResponse;
					parentPathFoundInDB = true;
				}
			}
		}
		
		// Get the file size
		long thisFileSize = getSize(path);
		// Can we upload this file - is there enough free space? - https://github.com/skilion/onedrive/issues/73
		// We can only use 'remainingFreeSpace' if we are uploading to our driveId ... if this is a shared folder, we have no visibility of space available, as quota details are not provided by the OneDrive API
		if (parent.driveId == defaultDriveId) {
			// the file will be uploaded to my driveId
			log.vdebug("File upload destination is users default driveId ..");
			// are quota details being restricted?
			if (!quotaRestricted) {
				// quota is not being restricted - we can track drive space allocation to determine if it is possible to upload the file
				if ((remainingFreeSpace - thisFileSize) < 0) {
					// no space to upload file, based on tracking of quota values
					quotaAvailable = false;
				} else {
					// there is free space to upload file, based on tracking of quota values
					quotaAvailable = true;
				}
			} else {
				// set quotaAvailable as true, even though we have zero way to validate that this is correct or not
				quotaAvailable = true;
			}
		} else {
			// the file will be uploaded to a shared folder
			// we can't track if there is enough free space to upload the file
			log.vdebug("File upload destination is a shared folder - the upload may fail if not enough space on OneDrive ..");
			// set quotaAvailable as true, even though we have zero way to validate that this is correct or not
			quotaAvailable = true;
		}
		
		// If performing a dry-run or parentPath is found in the database & there is quota available to upload file
		if ((dryRun) || (parentPathFoundInDB && quotaAvailable)) {
			// Maximum file size upload
			//  https://support.microsoft.com/en-us/office/invalid-file-names-and-file-types-in-onedrive-and-sharepoint-64883a5d-228e-48f5-b3d2-eb39e07630fa?ui=en-us&rs=en-us&ad=us
			//	July 2020, maximum file size for all accounts is 100GB
			//  January 2021, maximum file size for all accounts is 250GB
			auto maxUploadFileSize = 268435456000; // 250GB
			
			// Can we read the file - as a permissions issue or file corruption will cause a failure
			// https://github.com/abraunegg/onedrive/issues/113
			if (readLocalFile(path)){
				// we are able to read the file
				// To avoid a 409 Conflict error - does the file actually exist on OneDrive already?
				JSONValue fileDetailsFromOneDrive;
				if (thisFileSize <= maxUploadFileSize){
					// Resolves: https://github.com/skilion/onedrive/issues/121, https://github.com/skilion/onedrive/issues/294, https://github.com/skilion/onedrive/issues/329
					// Does this 'file' already exist on OneDrive?
					try {
						// test if the local path exists on OneDrive
						// if parent.driveId is invalid, then API call will generate a 'HTTP 400 - Bad Request' - make sure we at least have a valid parent.driveId
						if (!parent.driveId.empty) {
							// use configured value for parent.driveId
							fileDetailsFromOneDrive = onedrive.getPathDetailsByDriveId(parent.driveId, path);
						} else {
							// switch to using defaultDriveId
							log.vdebug("parent.driveId is empty - using defaultDriveId for API call");
							fileDetailsFromOneDrive = onedrive.getPathDetailsByDriveId(defaultDriveId, path);
						}
					} catch (OneDriveException e) {
						// log that we generated an exception
						log.vdebug("fileDetailsFromOneDrive = onedrive.getPathDetailsByDriveId(parent.driveId, path); generated a OneDriveException");
						// OneDrive returned a 'HTTP/1.1 400 Bad Request'
						// If the 'path', when encoded, cannot be interpreted by the OneDrive API, the API will generate a 400 error
						if (e.httpStatusCode == 400) {
							log.log("Skipping uploading this new file: ", buildNormalizedPath(absolutePath(path)));
							log.vlog("Skipping item - OneDrive returned a 'HTTP 400 - Bad Request' when attempting to query if file exists");
							log.error("ERROR: To resolve, rename this local file: ", buildNormalizedPath(absolutePath(path)));
							uploadFailed = true;
							return;
						}
						// OneDrive returned a 'HTTP/1.1 401 Unauthorized Error'
						if (e.httpStatusCode == 401) {
							log.vlog("Skipping item - OneDrive returned a 'HTTP 401 - Unauthorized' when attempting to query if file exists");
							uploadFailed = true;
							return;
						}
						// A 404 is the expected response if the file was not present
						if (e.httpStatusCode == 404) {
							// The file was not found on OneDrive, need to upload it		
							// Check if file should be skipped based on skip_size config
							if (thisFileSize >= this.newSizeLimit) {
								log.vlog("Skipping item - excluded by skip_size config: ", path, " (", thisFileSize/2^^20," MB)");
								return;
							}
							
							// start of upload file
							write("Uploading new file ", path, " ... ");
							JSONValue response;
							
							// Calculate upload speed
							auto uploadStartTime = Clock.currTime();
							
							if (!dryRun) {
								// Resolve https://github.com/abraunegg/onedrive/issues/37
								if (thisFileSize == 0){
									// We can only upload zero size files via simpleFileUpload regardless of account type
									// https://github.com/OneDrive/onedrive-api-docs/issues/53
									try {
										response = onedrive.simpleUpload(path, parent.driveId, parent.id, baseName(path));
									} catch (OneDriveException e) {
										// error uploading file
										if (e.httpStatusCode == 401) {
											// OneDrive returned a 'HTTP/1.1 401 Unauthorized Error' - file failed to be uploaded
											writeln("skipped.");
											log.fileOnly("Uploading new file ", path, " ... skipped.");
											log.vlog("OneDrive returned a 'HTTP 401 - Unauthorized' - gracefully handling error");
											uploadFailed = true;
											return;
										}
										if (e.httpStatusCode == 429) {
											// HTTP request returned status code 429 (Too Many Requests). We need to leverage the response Retry-After HTTP header to ensure minimum delay until the throttle is removed.
											handleOneDriveThrottleRequest();
											// Retry original request by calling function again to avoid replicating any further error handling
											uploadNewFile(path);
											// return back to original call
											return;
										}
										if (e.httpStatusCode == 504) {
											// HTTP request returned status code 504 (Gateway Timeout)
											log.log("OneDrive returned a 'HTTP 504 - Gateway Timeout' - retrying upload request");
											// Retry original request by calling function again to avoid replicating any further error handling
											uploadNewFile(path);
											// return back to original call
											return;
										} else {
											// display what the error is
											writeln("skipped.");
											log.fileOnly("Uploading new file ", path, " ... skipped.");
											displayOneDriveErrorMessage(e.msg, getFunctionName!({}));
											uploadFailed = true;
											return;
										}
									} catch (FileException e) {
										// display the error message
										writeln("skipped.");
										log.fileOnly("Uploading new file ", path, " ... skipped.");
										displayFileSystemErrorMessage(e.msg, getFunctionName!({}));
										uploadFailed = true;
										return;
									}
								} else {
									// File is not a zero byte file
									// Are we using OneDrive Personal or OneDrive Business?
									// To solve 'Multiple versions of file shown on website after single upload' (https://github.com/abraunegg/onedrive/issues/2)
									// check what 'account type' this is as this issue only affects OneDrive Business so we need some extra logic here
									if (accountType == "personal"){
										// Original file upload logic
										if (thisFileSize <= thresholdFileSize) {
											try {
												response = onedrive.simpleUpload(path, parent.driveId, parent.id, baseName(path));
											} catch (OneDriveException e) {
												if (e.httpStatusCode == 401) {
													// OneDrive returned a 'HTTP/1.1 401 Unauthorized Error' - file failed to be uploaded
													writeln("skipped.");
													log.fileOnly("Uploading new file ", path, " ... skipped.");
													log.vlog("OneDrive returned a 'HTTP 401 - Unauthorized' - gracefully handling error");
													uploadFailed = true;
													return;
												}
												
												if (e.httpStatusCode == 429) {
													// HTTP request returned status code 429 (Too Many Requests). We need to leverage the response Retry-After HTTP header to ensure minimum delay until the throttle is removed.
													handleOneDriveThrottleRequest();
													// Retry original request by calling function again to avoid replicating any further error handling
													uploadNewFile(path);
													// return back to original call
													return;
												}
												
												if (e.httpStatusCode == 504) {
													// HTTP request returned status code 504 (Gateway Timeout)
													log.log("OneDrive returned a 'HTTP 504 - Gateway Timeout' - retrying upload request as a session");
													// Try upload as a session
													try {
														response = session.upload(path, parent.driveId, parent.id, baseName(path));
													} catch (OneDriveException e) {
														// error uploading file
														if (e.httpStatusCode == 429) {
															// HTTP request returned status code 429 (Too Many Requests). We need to leverage the response Retry-After HTTP header to ensure minimum delay until the throttle is removed.
															handleOneDriveThrottleRequest();
															// Retry original request by calling function again to avoid replicating any further error handling
															uploadNewFile(path);
															// return back to original call
															return;
														} else {
															// display what the error is
															writeln("skipped.");
															log.fileOnly("Uploading new file ", path, " ... skipped.");
															displayOneDriveErrorMessage(e.msg, getFunctionName!({}));
															uploadFailed = true;
															return;
														}
													}
												} else {
													// display what the error is
													writeln("skipped.");
													log.fileOnly("Uploading new file ", path, " ... skipped.");
													displayOneDriveErrorMessage(e.msg, getFunctionName!({}));
													uploadFailed = true;
													return;
												}
											} catch (FileException e) {
												// display the error message
												writeln("skipped.");
												log.fileOnly("Uploading new file ", path, " ... skipped.");
												displayFileSystemErrorMessage(e.msg, getFunctionName!({}));
												uploadFailed = true;
												return;
											}
										} else {
											// File larger than threshold - use a session to upload
											writeln("");
											try {
												response = session.upload(path, parent.driveId, parent.id, baseName(path));
											} catch (OneDriveException e) {
												if (e.httpStatusCode == 401) {
													// OneDrive returned a 'HTTP/1.1 401 Unauthorized Error' - file failed to be uploaded
													writeln("skipped.");
													log.fileOnly("Uploading new file ", path, " ... skipped.");
													log.vlog("OneDrive returned a 'HTTP 401 - Unauthorized' - gracefully handling error");
													uploadFailed = true;
													return;
												}	
												if (e.httpStatusCode == 429) {
													// HTTP request returned status code 429 (Too Many Requests). We need to leverage the response Retry-After HTTP header to ensure minimum delay until the throttle is removed.
													handleOneDriveThrottleRequest();
													// Retry original request by calling function again to avoid replicating any further error handling
													uploadNewFile(path);
													// return back to original call
													return;
												} 
												if (e.httpStatusCode == 504) {
													// HTTP request returned status code 504 (Gateway Timeout)
													log.log("OneDrive returned a 'HTTP 504 - Gateway Timeout' - retrying upload request");
													// Retry original request by calling function again to avoid replicating any further error handling
													uploadNewFile(path);
													// return back to original call
													return;
												} else {
													// display what the error is
													writeln("skipped.");
													log.fileOnly("Uploading new file ", path, " ... skipped.");
													displayOneDriveErrorMessage(e.msg, getFunctionName!({}));
													uploadFailed = true;
													return;
												}
											} catch (FileException e) {
												// display the error message
												writeln("skipped.");
												log.fileOnly("Uploading new file ", path, " ... skipped.");
												displayFileSystemErrorMessage(e.msg, getFunctionName!({}));
												uploadFailed = true;
												return;
											}
										}
									} else {
										// OneDrive Business Account - always use a session to upload
										writeln("");
										try {
											response = session.upload(path, parent.driveId, parent.id, baseName(path));
										} catch (OneDriveException e) {
											if (e.httpStatusCode == 401) {
												// OneDrive returned a 'HTTP/1.1 401 Unauthorized Error' - file failed to be uploaded
												writeln("skipped.");
												log.fileOnly("Uploading new file ", path, " ... skipped.");
												log.vlog("OneDrive returned a 'HTTP 401 - Unauthorized' - gracefully handling error");
												uploadFailed = true;
												return;
											}	
											if (e.httpStatusCode == 429) {
												// HTTP request returned status code 429 (Too Many Requests). We need to leverage the response Retry-After HTTP header to ensure minimum delay until the throttle is removed.
												handleOneDriveThrottleRequest();
												// Retry original request by calling function again to avoid replicating any further error handling
												uploadNewFile(path);
												// return back to original call
												return;
											}
											if (e.httpStatusCode == 504) {
												// HTTP request returned status code 504 (Gateway Timeout)
												log.log("OneDrive returned a 'HTTP 504 - Gateway Timeout' - retrying upload request");
												// Retry original request by calling function again to avoid replicating any further error handling
												uploadNewFile(path);
												// return back to original call
												return;
											} else {
												// display what the error is
												writeln("skipped.");
												log.fileOnly("Uploading new file ", path, " ... skipped.");
												displayOneDriveErrorMessage(e.msg, getFunctionName!({}));
												uploadFailed = true;
												return;
											}
										} catch (FileException e) {
											// display the error message
											writeln("skipped.");
											log.fileOnly("Uploading new file ", path, " ... skipped.");
											displayFileSystemErrorMessage(e.msg, getFunctionName!({}));
											uploadFailed = true;
											return;
										}
									}
								}
								
								// response from OneDrive has to be a valid JSON object
								if (response.type() == JSONType.object){
									// upload done without error
									writeln("done.");
									
									// upload finished
									auto uploadFinishTime = Clock.currTime();
									auto uploadDuration = uploadFinishTime - uploadStartTime;
									log.vdebug("File Size: ", thisFileSize, " Bytes");
									log.vdebug("Upload Duration: ", (uploadDuration.total!"msecs"/1e3), " Seconds");
									auto uploadSpeed = (thisFileSize / (uploadDuration.total!"msecs"/1e3)/ 1024 / 1024);
									log.vdebug("Upload Speed: ", uploadSpeed, " Mbps (approx)");
									
									// Log upload action to log file
									log.fileOnly("Uploading new file ", path, " ... done.");
									// The file was uploaded, or a 4xx / 5xx error was generated
									if ("size" in response){
										// The response JSON contains size, high likelihood valid response returned 
										ulong uploadFileSize = response["size"].integer;
										
										// In some cases the file that was uploaded was not complete, but 'completed' without errors on OneDrive
										// This has been seen with PNG / JPG files mainly, which then contributes to generating a 412 error when we attempt to update the metadata
										// Validate here that the file uploaded, at least in size, matches in the response to what the size is on disk
										if (thisFileSize != uploadFileSize){
											// Upload size did not match local size
											// There are 2 scenarios where this happens:
											// 1. Failed Transfer
											// 2. Upload file is going to a SharePoint Site, where Microsoft enriches the file with additional metadata with no way to disable
											// For this client:
											// - If a SharePoint Library, disableUploadValidation gets flagged as True
											// - If we are syncing a business shared folder, this folder could reside on a Users Path (there should be no upload issue) or SharePoint (upload issue)
											if ((disableUploadValidation)|| (syncBusinessFolders && (parent.driveId != defaultDriveId))){
												// Print a warning message - should only be triggered if:
												// - disableUploadValidation gets flagged (documentLibrary account type)
												// - syncBusinessFolders is being used & parent.driveId != defaultDriveId
												log.log("WARNING: Uploaded file size does not match local file - skipping upload validation");
												log.vlog("WARNING: Due to Microsoft Sharepoint 'enrichment' of files, this file is now technically different to your local copy");
												log.vlog("See: https://github.com/OneDrive/onedrive-api-docs/issues/935 for further details");
											} else {
												// OK .. the uploaded file does not match and we did not disable this validation
												log.log("Uploaded file size does not match local file - upload failure - retrying");
												// Delete uploaded bad file
												onedrive.deleteById(response["parentReference"]["driveId"].str, response["id"].str, response["eTag"].str);
												// Re-upload
												uploadNewFile(path);
												return;
											}
										} 
										
										// File validation is OK
										if ((accountType == "personal") || (thisFileSize == 0)){
											// Update the item's metadata on OneDrive
											string id = response["id"].str;
											string cTag; 
											
											// Is there a valid cTag in the response?
											if ("cTag" in response) {
												// use the cTag instead of the eTag because OneDrive may update the metadata of files AFTER they have been uploaded
												cTag = response["cTag"].str;
											} else {
												// Is there an eTag in the response?
												if ("eTag" in response) {
													// use the eTag from the response as there was no cTag
													cTag = response["eTag"].str;
												} else {
													// no tag available - set to nothing
													cTag = "";
												}
											}
											// check if the path exists locally before we try to set the file times
											if (exists(path)) {
												SysTime mtime = timeLastModified(path).toUTC();
												// update the file modified time on OneDrive and save item details to database
												uploadLastModifiedTime(parent.driveId, id, cTag, mtime);
											} else {
												// will be removed in different event!
												log.log("File disappeared after upload: ", path);
											}
										} else {
											// OneDrive Business Account - always use a session to upload
											// The session includes a Request Body element containing lastModifiedDateTime
											// which negates the need for a modify event against OneDrive
											// Is the response a valid JSON object - validation checking done in saveItem
											saveItem(response);
										}
									}
									
									// update free space tracking if this is our drive id
									if (parent.driveId == defaultDriveId) {				
										// how much space is left on OneDrive after upload?
										remainingFreeSpace = (remainingFreeSpace - thisFileSize);
										log.vlog("Remaining free space on OneDrive: ", remainingFreeSpace);
									}
									// File uploaded successfully, space details updated if required
									return;
								} else {
									// response is not valid JSON, an error was returned from OneDrive
									log.fileOnly("Uploading new file ", path, " ... error");
									uploadFailed = true;
									return;
								}
							} else {
								// we are --dry-run - simulate the file upload
								writeln("done.");
								response = createFakeResponse(path);
								// Log action to log file
								log.fileOnly("Uploading new file ", path, " ... done.");
								// Is the response a valid JSON object - validation checking done in saveItem
								saveItem(response);
								return;
							}
						}
						// OneDrive returned a '429 - Too Many Requests' 
						if (e.httpStatusCode == 429) {
							// HTTP request returned status code 429 (Too Many Requests). We need to leverage the response Retry-After HTTP header to ensure minimum delay until the throttle is removed.
							handleOneDriveThrottleRequest();
							// Retry original request by calling function again to avoid replicating any further error handling
							log.vdebug("Retrying original request that generated the OneDrive HTTP 429 Response Code (Too Many Requests) - calling uploadNewFile(path);");
							uploadNewFile(path);
							// return back to original call
							return;
						}
						// OneDrive returned a 'HTTP 5xx Server Side Error' - gracefully handling error - error message already logged
						if (e.httpStatusCode >= 500) {
							uploadFailed = true;
							return;
						}
					}
					
					// Check that the filename that is returned is actually the file we wish to upload
					// https://docs.microsoft.com/en-us/windows/desktop/FileIO/naming-a-file
					// Do not assume case sensitivity. For example, consider the names OSCAR, Oscar, and oscar to be the same, 
					// even though some file systems (such as a POSIX-compliant file system) may consider them as different. 
					// Note that NTFS supports POSIX semantics for case sensitivity but this is not the default behavior.
					
					// fileDetailsFromOneDrive has to be a valid object
					if (fileDetailsFromOneDrive.type() == JSONType.object){
						// fileDetailsFromOneDrive = onedrive.getPathDetails(path) returned a valid JSON, meaning the file exists on OneDrive
						// Check that 'name' is in the JSON response (validates data) and that 'name' == the path we are looking for
						if (("name" in fileDetailsFromOneDrive) && (fileDetailsFromOneDrive["name"].str == baseName(path))) {
							// OneDrive 'name' matches local path name
							log.vlog("Requested file to upload exists on OneDrive - local database is out of sync for this file: ", path);
							
							// Is the local file newer than the uploaded file?
							SysTime localFileModifiedTime = timeLastModified(path).toUTC();
							SysTime remoteFileModifiedTime = SysTime.fromISOExtString(fileDetailsFromOneDrive["fileSystemInfo"]["lastModifiedDateTime"].str);
							localFileModifiedTime.fracSecs = Duration.zero;
							
							if (localFileModifiedTime > remoteFileModifiedTime){
								// local file is newer
								log.vlog("Requested file to upload is newer than existing file on OneDrive");
								write("Uploading modified file ", path, " ... ");
								JSONValue response;
								
								if (!dryRun) {
									if (accountType == "personal"){
										// OneDrive Personal account upload handling
										if (thisFileSize <= thresholdFileSize) {
											try {
												response = onedrive.simpleUpload(path, parent.driveId, parent.id, baseName(path));
												writeln("done.");
											} catch (OneDriveException e) {
												log.vdebug("response = onedrive.simpleUpload(path, parent.driveId, parent.id, baseName(path)); generated a OneDriveException");
												if (e.httpStatusCode == 401) {
													// OneDrive returned a 'HTTP/1.1 401 Unauthorized Error' - file failed to be uploaded
													writeln("skipped.");
													log.fileOnly("Uploading modified file ", path, " ... skipped.");
													log.vlog("OneDrive returned a 'HTTP 401 - Unauthorized' - gracefully handling error");
													uploadFailed = true;
													return;
												}
												
												if (e.httpStatusCode == 429) {
													// HTTP request returned status code 429 (Too Many Requests). We need to leverage the response Retry-After HTTP header to ensure minimum delay until the throttle is removed.
													handleOneDriveThrottleRequest();
													// Retry original request by calling function again to avoid replicating any further error handling
													log.vdebug("Retrying original request that generated the OneDrive HTTP 429 Response Code (Too Many Requests) - calling uploadNewFile(path);");
													uploadNewFile(path);
													// return back to original call
													return;
												}
												
												if (e.httpStatusCode == 504) {
													// HTTP request returned status code 504 (Gateway Timeout)
													log.log("OneDrive returned a 'HTTP 504 - Gateway Timeout' - retrying upload request as a session");
													// Try upload as a session
													try {
														response = session.upload(path, parent.driveId, parent.id, baseName(path));
														writeln("done.");
													} catch (OneDriveException e) {
														if (e.httpStatusCode == 429) {
															// HTTP request returned status code 429 (Too Many Requests). We need to leverage the response Retry-After HTTP header to ensure minimum delay until the throttle is removed.
															handleOneDriveThrottleRequest();
															// Retry original request by calling function again to avoid replicating any further error handling
															uploadNewFile(path);
															// return back to original call
															return;
														} else {
															// error uploading file
															// display what the error is
															writeln("skipped.");
															log.fileOnly("Uploading modified file ", path, " ... skipped.");
															displayOneDriveErrorMessage(e.msg, getFunctionName!({}));
															uploadFailed = true;
															return;
														}
													}
												} else {
													// display what the error is
													writeln("skipped.");
													log.fileOnly("Uploading modified file ", path, " ... skipped.");
													displayOneDriveErrorMessage(e.msg, getFunctionName!({}));
													uploadFailed = true;
													return;
												}
											} catch (FileException e) {
												// display the error message
												writeln("skipped.");
												log.fileOnly("Uploading modified file ", path, " ... skipped.");
												displayFileSystemErrorMessage(e.msg, getFunctionName!({}));
												uploadFailed = true;
												return;
											}
										} else {
											// File larger than threshold - use a session to upload
											writeln("");
											try {
												response = session.upload(path, parent.driveId, parent.id, baseName(path));
												writeln("done.");
											} catch (OneDriveException e) {
												log.vdebug("response = session.upload(path, parent.driveId, parent.id, baseName(path)); generated a OneDriveException");
												if (e.httpStatusCode == 401) {
													// OneDrive returned a 'HTTP/1.1 401 Unauthorized Error' - file failed to be uploaded
													writeln("skipped.");
													log.fileOnly("Uploading modified file ", path, " ... skipped.");
													log.vlog("OneDrive returned a 'HTTP 401 - Unauthorized' - gracefully handling error");
													uploadFailed = true;
													return;
												}
												if (e.httpStatusCode == 429) {
													// HTTP request returned status code 429 (Too Many Requests). We need to leverage the response Retry-After HTTP header to ensure minimum delay until the throttle is removed.
													handleOneDriveThrottleRequest();
													// Retry original request by calling function again to avoid replicating any further error handling
													log.vdebug("Retrying original request that generated the OneDrive HTTP 429 Response Code (Too Many Requests) - calling uploadNewFile(path);");
													uploadNewFile(path);
													// return back to original call
													return;
												} 
												if (e.httpStatusCode == 504) {
													// HTTP request returned status code 504 (Gateway Timeout)
													log.log("OneDrive returned a 'HTTP 504 - Gateway Timeout' - retrying upload request");
													// Retry original request by calling function again to avoid replicating any further error handling
													uploadNewFile(path);
													// return back to original call
													return;
												} else {
													// error uploading file
													// display what the error is
													writeln("skipped.");
													log.fileOnly("Uploading modified file ", path, " ... skipped.");
													displayOneDriveErrorMessage(e.msg, getFunctionName!({}));
													uploadFailed = true;
													return;
												}
											} catch (FileException e) {
												// display the error message
												writeln("skipped.");
												log.fileOnly("Uploading modified file ", path, " ... skipped.");
												displayFileSystemErrorMessage(e.msg, getFunctionName!({}));
												uploadFailed = true;
												return;
											}
										}
										
										// response from OneDrive has to be a valid JSON object
										if (response.type() == JSONType.object){
											// response is a valid JSON object
											string id = response["id"].str;
											string cTag;
										
											// Is there a valid cTag in the response?
											if ("cTag" in response) {
												// use the cTag instead of the eTag because Onedrive may update the metadata of files AFTER they have been uploaded
												cTag = response["cTag"].str;
											} else {
												// Is there an eTag in the response?
												if ("eTag" in response) {
													// use the eTag from the response as there was no cTag
													cTag = response["eTag"].str;
												} else {
													// no tag available - set to nothing
													cTag = "";
												}
											}
											// validate if path exists so mtime can be calculated
											if (exists(path)) {
												SysTime mtime = timeLastModified(path).toUTC();
												uploadLastModifiedTime(parent.driveId, id, cTag, mtime);
											} else {
												// will be removed in different event!
												log.log("File disappeared after upload: ", path);
											}
										} else {
											// Log that an invalid JSON object was returned
											log.vdebug("onedrive.simpleUpload or session.upload call returned an invalid JSON Object");
											return;
										}
									} else {
										// OneDrive Business account modified file upload handling
										if (accountType == "business"){
											// OneDrive Business Account
											if ((!syncBusinessFolders) || (parent.driveId == defaultDriveId)) {
												// If we are not syncing Shared Business Folders, or this change is going to the 'users' default drive, handle normally
												// For logging consistency
												writeln("");
												try {
													response = session.upload(path, parent.driveId, parent.id, baseName(path), fileDetailsFromOneDrive["eTag"].str);
												} catch (OneDriveException e) {
													log.vdebug("response = session.upload(path, parent.driveId, parent.id, baseName(path), fileDetailsFromOneDrive['eTag'].str); generated a OneDriveException");
													if (e.httpStatusCode == 401) {
														// OneDrive returned a 'HTTP/1.1 401 Unauthorized Error' - file failed to be uploaded
														writeln("skipped.");
														log.fileOnly("Uploading modified file ", path, " ... skipped.");
														log.vlog("OneDrive returned a 'HTTP 401 - Unauthorized' - gracefully handling error");
														uploadFailed = true;
														return;
													}
													if (e.httpStatusCode == 429) {
														// HTTP request returned status code 429 (Too Many Requests). We need to leverage the response Retry-After HTTP header to ensure minimum delay until the throttle is removed.
														handleOneDriveThrottleRequest();
														// Retry original request by calling function again to avoid replicating any further error handling
														log.vdebug("Retrying original request that generated the OneDrive HTTP 429 Response Code (Too Many Requests) - calling uploadNewFile(path);");
														uploadNewFile(path);
														// return back to original call
														return;
													} 
													if (e.httpStatusCode == 504) {
														// HTTP request returned status code 504 (Gateway Timeout)
														log.log("OneDrive returned a 'HTTP 504 - Gateway Timeout' - retrying upload request");
														// Retry original request by calling function again to avoid replicating any further error handling
														uploadNewFile(path);
														// return back to original call
														return;
													} else {
														// error uploading file
														// display what the error is
														writeln("skipped.");
														log.fileOnly("Uploading modified file ", path, " ... skipped.");
														displayOneDriveErrorMessage(e.msg, getFunctionName!({}));
														uploadFailed = true;
														return;
													}
												} catch (FileException e) {
													// display the error message
													writeln("skipped.");
													log.fileOnly("Uploading modified file ", path, " ... skipped.");
													displayFileSystemErrorMessage(e.msg, getFunctionName!({}));
													uploadFailed = true;
													return;
												}
												// upload complete
												writeln("done.");
												saveItem(response);
											} else {
												// If we are uploading to a shared business folder, there are a couple of corner cases here:
												// 1. Shared Folder is a 'users' folder
												// 2. Shared Folder is a 'SharePoint Library' folder, meaning we get hit by this stupidity: https://github.com/OneDrive/onedrive-api-docs/issues/935 
												
												// Need try{} & catch (OneDriveException e) { & catch (FileException e) { handler for this query
												response = handleSharePointMetadataAdditionBugReplaceFile(fileDetailsFromOneDrive, parent, path);
												if (!uploadFailed){
													// Is the response a valid JSON object - validation checking done in saveItem
													saveItem(response);
												} else {
													// uploadFailed, return
													return;
												}
											}
										}
										
										// OneDrive SharePoint account modified file upload handling
										if (accountType == "documentLibrary"){
											// Depending on the file size, this will depend on how best to handle the modified local file
											// as if too large, the following error will be generated by OneDrive:
											//     HTTP request returned status code 413 (Request Entity Too Large)
											// We also cant use a session to upload the file, we have to use simpleUploadReplace
																						
											// Need try{} & catch (OneDriveException e) { & catch (FileException e) { handler for this query
											response = handleSharePointMetadataAdditionBugReplaceFile(fileDetailsFromOneDrive, parent, path);
											if (!uploadFailed){
												// Is the response a valid JSON object - validation checking done in saveItem
												saveItem(response);
											} else {
												// uploadFailed, return
												return;
											}
										}									
									}
									
									// Log action to log file
									log.fileOnly("Uploading modified file ", path, " ... done.");
									
									// update free space tracking if this is our drive id
									if (parent.driveId == defaultDriveId) {				
										// how much space is left on OneDrive after upload?
										remainingFreeSpace = (remainingFreeSpace - thisFileSize);
										log.vlog("Remaining free space on OneDrive: ", remainingFreeSpace);
									}
								} else {
									// we are --dry-run - simulate the file upload
									writeln("done.");
									response = createFakeResponse(path);
									// Log action to log file
									log.fileOnly("Uploading modified file ", path, " ... done.");
									// Is the response a valid JSON object - validation checking done in saveItem
									saveItem(response);
									return;
								}
							} else {
								// Save the details of the file that we got from OneDrive
								// --dry-run safe
								log.vlog("Updating the local database with details for this file: ", path);
								if (!dryRun) {
									// use the live data
									saveItem(fileDetailsFromOneDrive);
								} else {
									// need to fake this data
									auto fakeResponse = createFakeResponse(path);
									saveItem(fakeResponse);
								}
							}
						} else {
							// The files are the "same" name wise but different in case sensitivity
							log.error("ERROR: A local file has the same name as another local file.");
							log.error("ERROR: To resolve, rename this local file: ", buildNormalizedPath(absolutePath(path)));
							log.log("Skipping uploading this new file: ", buildNormalizedPath(absolutePath(path)));
						}
					} else {
						// fileDetailsFromOneDrive is not valid JSON, an error was returned from OneDrive
						log.error("ERROR: An error was returned from OneDrive and the resulting response is not a valid JSON object");
						log.error("ERROR: Increase logging verbosity to assist determining why.");
						uploadFailed = true;
						return;
					}
				} else {
					// Skip file - too large
					log.log("Skipping uploading this new file as it exceeds the maximum size allowed by OneDrive: ", path);
					uploadFailed = true;
					return;
				}
			} else {
				// unable to read local file
				log.log("Skipping uploading this file as it cannot be read (file permissions or file corruption): ", path);
			}
		} else {
			// Upload of the new file did not occur .. why?
			if (!parentPathFoundInDB) {
				// Parent path was not found
				log.log("Skipping uploading this new file as parent path is not in the database: ", path);
				uploadFailed = true;
				return;
			}
			if (!quotaAvailable) {
				// Not enough free space
				log.log("Skipping item '", path, "' due to insufficient free space available on OneDrive");
				uploadFailed = true;
				return;
			}
		}
	}

	private JSONValue handleSharePointMetadataAdditionBugReplaceFile(JSONValue fileDetailsFromOneDrive, const ref Item parent, const(string) path)
	{
		// Explicit function for handling https://github.com/OneDrive/onedrive-api-docs/issues/935
		// Replace existing file
		JSONValue response;
		
		// Depending on the file size, this will depend on how best to handle the modified local file
		// as if too large, the following error will be generated by OneDrive:
		//     HTTP request returned status code 413 (Request Entity Too Large)
		// We also cant use a session to upload the file, we have to use simpleUploadReplace
		
		// Calculate existing hash for this file
		string existingFileHash = computeQuickXorHash(path);
		
		if (getSize(path) <= thresholdFileSize) {
			// Upload file via simpleUploadReplace as below threshold size
			try {
				response = onedrive.simpleUploadReplace(path, fileDetailsFromOneDrive["parentReference"]["driveId"].str, fileDetailsFromOneDrive["id"].str, fileDetailsFromOneDrive["eTag"].str);
			} catch (OneDriveException e) {
				if (e.httpStatusCode == 401) {
					// OneDrive returned a 'HTTP/1.1 401 Unauthorized Error' - file failed to be uploaded
					writeln("skipped.");
					log.fileOnly("Uploading modified file ", path, " ... skipped.");
					log.vlog("OneDrive returned a 'HTTP 401 - Unauthorized' - gracefully handling error");
					uploadFailed = true;
					return response;
				} else {
					// display what the error is
					writeln("skipped.");
					log.fileOnly("Uploading modified file ", path, " ... skipped.");
					displayOneDriveErrorMessage(e.msg, getFunctionName!({}));
					uploadFailed = true;
					return response;
				}
			} catch (FileException e) {
				// display the error message
				writeln("skipped.");
				log.fileOnly("Uploading modified file ", path, " ... skipped.");
				displayFileSystemErrorMessage(e.msg, getFunctionName!({}));
				uploadFailed = true;
				return response;
			}
		} else {
			// Have to upload via a session, however we have to delete the file first otherwise this will generate a 404 error post session upload
			// Remove the existing file
			onedrive.deleteById(fileDetailsFromOneDrive["parentReference"]["driveId"].str, fileDetailsFromOneDrive["id"].str, fileDetailsFromOneDrive["eTag"].str);	
			// Upload as a session, as a new file
			writeln("");
			try {
				response = session.upload(path, parent.driveId, parent.id, baseName(path));
			} catch (OneDriveException e) {
				if (e.httpStatusCode == 401) {
					// OneDrive returned a 'HTTP/1.1 401 Unauthorized Error' - file failed to be uploaded
					writeln("skipped.");
					log.fileOnly("Uploading new file ", path, " ... skipped.");
					log.vlog("OneDrive returned a 'HTTP 401 - Unauthorized' - gracefully handling error");
					uploadFailed = true;
					return response;
				} else {
					// display what the error is
					writeln("skipped.");
					log.fileOnly("Uploading new file ", path, " ... skipped.");
					displayOneDriveErrorMessage(e.msg, getFunctionName!({}));
					uploadFailed = true;
					return response;
				}
			} catch (FileException e) {
				// display the error message
				writeln("skipped.");
				log.fileOnly("Uploading new file ", path, " ... skipped.");
				displayFileSystemErrorMessage(e.msg, getFunctionName!({}));
				uploadFailed = true;
				return response;
			}
		}
		writeln("done.");
		// Due to https://github.com/OneDrive/onedrive-api-docs/issues/935 Microsoft modifies all PDF, MS Office & HTML files with added XML content. It is a 'feature' of SharePoint.
		// So - now the 'local' and 'remote' file is technically DIFFERENT ... thanks Microsoft .. NO way to disable this stupidity
		string uploadNewFileHash;
		if (hasQuickXorHash(response)) {
		// use the response json hash detail to compare
			uploadNewFileHash = response["file"]["hashes"]["quickXorHash"].str;
		}
		
		if (existingFileHash != uploadNewFileHash) {
			// file was modified by Microsoft post upload to SharePoint site
			log.vdebug("Existing Local File Hash: ", existingFileHash);
			log.vdebug("New Remote File Hash:     ", uploadNewFileHash);
			
			if(!uploadOnly){
				// Download the Microsoft 'modified' file so 'local' is now in sync
				log.vlog("Due to Microsoft Sharepoint 'enrichment' of files, downloading 'enriched' file to ensure local file is in-sync");
				log.vlog("See: https://github.com/OneDrive/onedrive-api-docs/issues/935 for further details");
				auto fileSize = response["size"].integer;
				onedrive.downloadById(response["parentReference"]["driveId"].str, response["id"].str, path, fileSize);
			} else {
				// we are not downloading a file, warn that file differences will exist
				log.vlog("WARNING: Due to Microsoft Sharepoint 'enrichment' of files, this file is now technically different to your local copy");
				log.vlog("See: https://github.com/OneDrive/onedrive-api-docs/issues/935 for further details");
			}
		}
		
		// return a JSON response so that it can be used and saved
		return response;
	}

	// delete an item on OneDrive
	private void uploadDeleteItem(Item item, const(string) path)
	{
		log.log("Deleting item from OneDrive: ", path);
		bool flagAsBigDelete = false;
		
		// query the database - how many objects will this remove?
		auto children = getChildren(item.driveId, item.id);
		long itemsToDelete = count(children);
		log.vdebug("Number of items to delete: ", itemsToDelete);
		
		// Are we running in monitor mode? A local delete of a file will issue a inotify event, which will trigger the local & remote data immediately
		if (!cfg.getValueBool("monitor")) {
			// not running in monitor mode
			if (itemsToDelete > cfg.getValueLong("classify_as_big_delete")) {
				// A big delete detected
				flagAsBigDelete = true;
				if (!cfg.getValueBool("force")) {
					log.error("ERROR: An attempt to remove a large volume of data from OneDrive has been detected. Exiting client to preserve data on OneDrive");
					log.error("ERROR: To delete a large volume of data use --force or increase the config value 'classify_as_big_delete' to a larger value");
					// Must exit here to preserve data on OneDrive
					onedrive.shutdown();
					exit(-1);
				}
			}
		}
		
		if (!dryRun) {
			// we are not in a --dry-run situation, process deletion to OneDrive
			if ((item.driveId == "") && (item.id == "") && (item.eTag == "")){
				// These are empty ... we cannot delete if this is empty ....
				log.vdebug("item.driveId, item.id & item.eTag are empty ... need to query OneDrive for values");
				log.vdebug("Checking OneDrive for path: ", path);
				JSONValue onedrivePathDetails = onedrive.getPathDetails(path); // Returns a JSON String for the OneDrive Path
				log.vdebug("OneDrive path details: ", onedrivePathDetails);
				item.driveId = onedrivePathDetails["parentReference"]["driveId"].str; // Should give something like 12345abcde1234a1
				item.id = onedrivePathDetails["id"].str; // This item's ID. Should give something like 12345ABCDE1234A1!101
				item.eTag = onedrivePathDetails["eTag"].str; // Should be something like aNjM2NjJFRUVGQjY2NjJFMSE5MzUuMA
			}
			
			//	do the delete
			try {
				// what item are we trying to delete?
				log.vdebug("Attempting to delete item from drive: ", item.driveId);
				log.vdebug("Attempting to delete this item id: ", item.id);
				// perform the delete via the API
				onedrive.deleteById(item.driveId, item.id, item.eTag);
			} catch (OneDriveException e) {
				if (e.httpStatusCode == 404) {
					// item.id, item.eTag could not be found on driveId
					log.vlog("OneDrive reported: The resource could not be found.");
				} else {
					// Not a 404 response .. is this a 401 response due to some sort of OneDrive Business security policy?
					if ((e.httpStatusCode == 401) && (accountType != "personal")) {
						log.vdebug("onedrive.deleteById generated a 401 error response when attempting to delete object by item id");
						auto errorArray = splitLines(e.msg);
						JSONValue errorMessage = parseJSON(replace(e.msg, errorArray[0], ""));
						if (errorMessage["error"]["message"].str == "Access denied. You do not have permission to perform this action or access this resource.") {
							// Issue #1041 - Unable to delete OneDrive content when permissions prevent deletion
							try {
								log.vdebug("Attempting a reverse delete of all child objects from OneDrive");
								foreach_reverse (Item child; children) {
									log.vdebug("Delete child item from drive: ", child.driveId);
									log.vdebug("Delete this child item id: ", child.id);
									onedrive.deleteById(child.driveId, child.id, child.eTag);
									// delete the child reference in the local database
									itemdb.deleteById(child.driveId, child.id);
								}
								log.vdebug("Delete parent item from drive: ", item.driveId);
								log.vdebug("Delete this parent item id: ", item.id);
								onedrive.deleteById(item.driveId, item.id, item.eTag);
							} catch (OneDriveException e) {
								// display what the error is
								log.vdebug("A further error was generated when attempting a reverse delete of objects from OneDrive");
								displayOneDriveErrorMessage(e.msg, getFunctionName!({}));
								return;
							}
						}
					}
				
					// Not a 404 response .. is this a 403 response due to OneDrive Business Retention Policy being enabled?
					if ((e.httpStatusCode == 403) && (accountType != "personal")) {
						log.vdebug("onedrive.deleteById generated a 403 error response when attempting to delete object by item id");
						auto errorArray = splitLines(e.msg);
						JSONValue errorMessage = parseJSON(replace(e.msg, errorArray[0], ""));
						if (errorMessage["error"]["message"].str == "Request was cancelled by event received. If attempting to delete a non-empty folder, it's possible that it's on hold") {
							// Issue #338 - Unable to delete OneDrive content when OneDrive Business Retention Policy is enabled
							try {
								log.vdebug("Attempting a reverse delete of all child objects from OneDrive");
								foreach_reverse (Item child; children) {
									log.vdebug("Delete child item from drive: ", child.driveId);
									log.vdebug("Delete this child item id: ", child.id);
									onedrive.deleteById(child.driveId, child.id, child.eTag);
									// delete the child reference in the local database
									itemdb.deleteById(child.driveId, child.id);
								}
								log.vdebug("Delete parent item from drive: ", item.driveId);
								log.vdebug("Delete this parent item id: ", item.id);
								onedrive.deleteById(item.driveId, item.id, item.eTag);
							} catch (OneDriveException e) {
								// display what the error is
								log.vdebug("A further error was generated when attempting a reverse delete of objects from OneDrive");
								displayOneDriveErrorMessage(e.msg, getFunctionName!({}));
								return;
							}
						}
					} else {
						// Not a 403 response & OneDrive Business Account / O365 Shared Folder / Library
						log.vdebug("onedrive.deleteById generated an error response when attempting to delete object by item id");
						// display what the error is
						displayOneDriveErrorMessage(e.msg, getFunctionName!({}));
						return;
					}
				}
			}
			
			// delete the reference in the local database
			itemdb.deleteById(item.driveId, item.id);
			if (item.remoteId != null) {
				// If the item is a remote item, delete the reference in the local database
				itemdb.deleteById(item.remoteDriveId, item.remoteId);
			}
		}
	}

	// get the children of an item id from the database
	private Item[] getChildren(string driveId, string id)
	{
		Item[] children;
		children ~= itemdb.selectChildren(driveId, id);
		foreach (Item child; children) {
			if (child.type != ItemType.file) {
				// recursively get the children of this child
				children ~= getChildren(child.driveId, child.id);
			}
		}
		return children;
	}

	// update the item's last modified time
	private void uploadLastModifiedTime(const(char)[] driveId, const(char)[] id, const(char)[] eTag, SysTime mtime)
	{
		string itemModifiedTime;
		itemModifiedTime = mtime.toISOExtString();
		JSONValue data = [
			"fileSystemInfo": JSONValue([
				"lastModifiedDateTime": itemModifiedTime
			])
		];
		
		JSONValue response;
		try {
			response = onedrive.updateById(driveId, id, data, eTag);
		} catch (OneDriveException e) {
			if (e.httpStatusCode == 412) {
				// OneDrive threw a 412 error, most likely: ETag does not match current item's value
				// Retry without eTag
				log.vdebug("File Metadata Update Failed - OneDrive eTag / cTag match issue");
				log.vlog("OneDrive returned a 'HTTP 412 - Precondition Failed' when attempting file time stamp update - gracefully handling error");
				string nullTag = null;
				response = onedrive.updateById(driveId, id, data, nullTag);
			}
		} 
		// save the updated response from OneDrive in the database
		// Is the response a valid JSON object - validation checking done in saveItem
		saveItem(response);
	}

	// save item details into database
	private void saveItem(JSONValue jsonItem)
	{
		// jsonItem has to be a valid object
		if (jsonItem.type() == JSONType.object){
			// Check if the response JSON has an 'id', otherwise makeItem() fails with 'Key not found: id'
			if (hasId(jsonItem)) {
				// Are we in a --upload-only & --remove-source-files scenario?
				// We do not want to add the item to the database in this situation as there is no local reference to the file post file deletion
				// If the item is a directory, we need to add this to the DB, if this is a file, we dont add this, the parent path is not in DB, thus any new files in this directory are not added
				if ((uploadOnly) && (localDeleteAfterUpload) && (isItemFile(jsonItem))) {
					// Log that we skipping adding item to the local DB and the reason why
					log.vdebug("Skipping adding to database as --upload-only & --remove-source-files configured");
				} else {
					// What is the JSON item we are trying to create a DB record with?
					log.vdebug("Creating DB item from this JSON: ", jsonItem);
					// Takes a JSON input and formats to an item which can be used by the database
					Item item = makeItem(jsonItem);
					// Add to the local database
					log.vdebug("Adding to database: ", item);
					itemdb.upsert(item);
					
					// If we have a remote drive ID, add this to our list of known drive id's
					if (!item.remoteDriveId.empty) {
						// Keep the driveIDsArray with unique entries only
						if (!canFind(driveIDsArray, item.remoteDriveId)) {
							// Add this drive id to the array to search with
							driveIDsArray ~= item.remoteDriveId;
						}
					}
				}
			} else {
				// log error
				log.error("ERROR: OneDrive response missing required 'id' element");
				log.error("ERROR: ", jsonItem);
			}
		} else {
			// log error
			log.error("ERROR: An error was returned from OneDrive and the resulting response is not a valid JSON object");
			log.error("ERROR: Increase logging verbosity to assist determining why.");
		}
	}

	// https://docs.microsoft.com/en-us/onedrive/developer/rest-api/api/driveitem_move
	// This function is only called in monitor mode when an move event is coming from
	// inotify and we try to move the item.
	void uploadMoveItem(string from, string to)
	{
		log.log("Moving ", from, " to ", to);
		
		// 'to' file validation .. is the 'to' file valid for upload?
		if (isSymlink(to)) {
			// if config says so we skip all symlinked items
			if (cfg.getValueBool("skip_symlinks")) {
				log.vlog("Skipping item - skip symbolic links configured: ", to);
				return;

			}
			// skip unexisting symbolic links
			else if (!exists(readLink(to))) {
				log.logAndNotify("Skipping item - invalid symbolic link: ", to);
				return;
			}
		}
		
		// Restriction and limitations about windows naming files
		if (!isValidName(to)) {
			log.logAndNotify("Skipping item - invalid name (Microsoft Naming Convention): ", to);
			return;
		}
		
		// Check for bad whitespace items
		if (!containsBadWhiteSpace(to)) {
			log.logAndNotify("Skipping item - invalid name (Contains an invalid whitespace item): ", to);
			return;
		}
		
		// Check for HTML ASCII Codes as part of file name
		if (!containsASCIIHTMLCodes(to)) {
			log.logAndNotify("Skipping item - invalid name (Contains HTML ASCII Code): ", to);
			return;
		}
		
		// 'to' file has passed file validation
		Item fromItem, toItem, parentItem;
		if (!itemdb.selectByPath(from, defaultDriveId, fromItem)) {
			if (cfg.getValueBool("skip_dotfiles") && isDotFile(to)){	
				log.log("Skipping upload due to skip_dotfile = true");
				return;
			} else {
				uploadNewFile(to);
				return;
			}
		}
		if (fromItem.parentId == null) {
			// the item is a remote folder, need to do the operation on the parent
			enforce(itemdb.selectByPathWithoutRemote(from, defaultDriveId, fromItem));
		}
		if (itemdb.selectByPath(to, defaultDriveId, toItem)) {
			// the destination has been overwritten
			uploadDeleteItem(toItem, to);
		}
		if (!itemdb.selectByPath(dirName(to), defaultDriveId, parentItem)) {
			// the parent item is not in the database
			
			// is the destination a .folder that is being skipped?
			if (cfg.getValueBool("skip_dotfiles")) {
				if (isDotFile(dirName(to))) {
					// target location is a .folder
					log.vdebug("Target location is excluded from sync due to skip_dotfiles = true");
					// item will have been moved locally, but as this is now to a location that is not synced, needs to be removed from OneDrive
					log.log("Item has been moved to a location that is excluded from sync operations. Removing item from OneDrive");
					uploadDeleteItem(fromItem, from);
					return;
				}
			}
			
			// some other error
			throw new SyncException("Can't move an item to an unsynced directory");
		}
		if (cfg.getValueBool("skip_dotfiles") && isDotFile(to)){
			log.log("Removing item from OneDrive due to skip_dotfiles = true");
			uploadDeleteItem(fromItem, from);
			return;
		}
		if (fromItem.driveId != parentItem.driveId) {
			// items cannot be moved between drives
			uploadDeleteItem(fromItem, from);
			uploadNewFile(to);
		} else {
			if (!exists(to)) {
				log.vlog("uploadMoveItem target has disappeared: ", to);
				return;
			}
			SysTime mtime = timeLastModified(to).toUTC();
			JSONValue diff = [
				"name": JSONValue(baseName(to)),
				"parentReference": JSONValue([
					"id": parentItem.id
				]),
				"fileSystemInfo": JSONValue([
					"lastModifiedDateTime": mtime.toISOExtString()
				])
			];
			
			// Perform the move operation on OneDrive
			JSONValue response;
			try {
				response = onedrive.updateById(fromItem.driveId, fromItem.id, diff, fromItem.eTag);
			} catch (OneDriveException e) {
				if (e.httpStatusCode == 412) {
					// OneDrive threw a 412 error, most likely: ETag does not match current item's value
					// Retry without eTag
					log.vdebug("File Move Failed - OneDrive eTag / cTag match issue");
					log.vlog("OneDrive returned a 'HTTP 412 - Precondition Failed' when attempting to move the file - gracefully handling error");
					string nullTag = null;
					// move the file but without the eTag
					response = onedrive.updateById(fromItem.driveId, fromItem.id, diff, nullTag);
				}
			} 
			// save the move response from OneDrive in the database
			// Is the response a valid JSON object - validation checking done in saveItem
			saveItem(response);
		}
	}

	// delete an item by it's path
	void deleteByPath(const(string) path)
	{
		Item item;
		// Need to check all driveid's we know about, not just the defaultDriveId
		bool itemInDB = false;
		foreach (searchDriveId; driveIDsArray) {
			if (itemdb.selectByPath(path, searchDriveId, item)) {
				// item was found in the DB
				itemInDB = true;
				break;
			}
		}
		if (!itemInDB) {
			throw new SyncException("The item to delete is not in the local database");
		}
		
		if (item.parentId == null) {
			// the item is a remote folder, need to do the operation on the parent
			enforce(itemdb.selectByPathWithoutRemote(path, defaultDriveId, item));
		}
		try {
			if (noRemoteDelete) {
				// do not process remote delete
				log.vlog("Skipping remote delete as --upload-only & --no-remote-delete configured");
			} else {
				uploadDeleteItem(item, path);
			}
		} catch (OneDriveException e) {
			if (e.httpStatusCode == 404) {
				log.log(e.msg);
			} else {
				// display what the error is
				displayOneDriveErrorMessage(e.msg, getFunctionName!({}));
			}
		}
	}
	
	// move a OneDrive folder from one name to another
	void moveByPath(const(string) source, const(string) destination)
	{
		log.vlog("Moving remote folder: ", source, " -> ", destination);
		
		// Source and Destination are relative to ~/OneDrive
		string sourcePath = source;
		string destinationBasePath = dirName(destination).idup;
		
		// if destinationBasePath == '.' then destinationBasePath needs to be ""
		if (destinationBasePath == ".") {
			destinationBasePath = "";
		}
		
		string newFolderName = baseName(destination).idup;
		string destinationPathString = "/drive/root:/" ~ destinationBasePath;
		
		// Build up the JSON changes
		JSONValue moveData = ["name": newFolderName];
		JSONValue destinationPath = ["path": destinationPathString];
		moveData["parentReference"] = destinationPath;
				
		// Make the change on OneDrive
		auto res = onedrive.moveByPath(sourcePath, moveData);	
	}
	
	// Query Office 365 SharePoint Shared Library site to obtain it's Drive ID
	void querySiteCollectionForDriveID(string o365SharedLibraryName)
	{
		// Steps to get the ID:
		// 1. Query https://graph.microsoft.com/v1.0/sites?search= with the name entered
		// 2. Evaluate the response. A valid response will contain the description and the id. If the response comes back with nothing, the site name cannot be found or no access
		// 3. If valid, use the returned ID and query the site drives
		//		https://graph.microsoft.com/v1.0/sites/<site_id>/drives
		// 4. Display Shared Library Name & Drive ID
		
		string site_id;
		string drive_id;
		bool found = false;
		JSONValue siteQuery;
		string nextLink;
		string[] siteSearchResults;
		
		log.log("Office 365 Library Name Query: ", o365SharedLibraryName);
		
		for (;;) {
			try {
				siteQuery = onedrive.o365SiteSearch(nextLink);
			} catch (OneDriveException e) {
				log.error("ERROR: Query of OneDrive for Office 365 Library Name failed");
				if (e.httpStatusCode == 403) {
					// Forbidden - most likely authentication scope needs to be updated
					log.error("ERROR: Authentication scope needs to be updated. Use --reauth and re-authenticate client.");
					return;
				}
				// HTTP request returned status code 429 (Too Many Requests)
				if (e.httpStatusCode == 429) {
					// HTTP request returned status code 429 (Too Many Requests). We need to leverage the response Retry-After HTTP header to ensure minimum delay until the throttle is removed.
					handleOneDriveThrottleRequest();
					log.vdebug("Retrying original request that generated the OneDrive HTTP 429 Response Code (Too Many Requests) - attempting to query OneDrive drive children");
				}
				// HTTP request returned status code 504 (Gateway Timeout) or 429 retry
				if ((e.httpStatusCode == 429) || (e.httpStatusCode == 504)) {
					// re-try the specific changes queries	
					if (e.httpStatusCode == 504) {
						log.log("OneDrive returned a 'HTTP 504 - Gateway Timeout' when attempting to query Sharepoint Sites - retrying applicable request");
						log.vdebug("siteQuery = onedrive.o365SiteSearch(nextLink) previously threw an error - retrying");
						// The server, while acting as a proxy, did not receive a timely response from the upstream server it needed to access in attempting to complete the request. 
						log.vdebug("Thread sleeping for 30 seconds as the server did not receive a timely response from the upstream server it needed to access in attempting to complete the request");
						Thread.sleep(dur!"seconds"(30));
					}
					// re-try original request - retried for 429 and 504
					try {
						log.vdebug("Retrying Query: siteQuery = onedrive.o365SiteSearch(nextLink)");
						siteQuery = onedrive.o365SiteSearch(nextLink);
						log.vdebug("Query 'siteQuery = onedrive.o365SiteSearch(nextLink)' performed successfully on re-try");
					} catch (OneDriveException e) {
						// display what the error is
						log.vdebug("Query Error: siteQuery = onedrive.o365SiteSearch(nextLink) on re-try after delay");
						// error was not a 504 this time
						displayOneDriveErrorMessage(e.msg, getFunctionName!({}));
						return;
					}
				} else {
					// display what the error is
					displayOneDriveErrorMessage(e.msg, getFunctionName!({}));
					return;
				}
			}
			
			// is siteQuery a valid JSON object & contain data we can use?
			if ((siteQuery.type() == JSONType.object) && ("value" in siteQuery)) {
				// valid JSON object
				log.vdebug("O365 Query Response: ", siteQuery);
				
				foreach (searchResult; siteQuery["value"].array) {
					// Need an 'exclusive' match here with o365SharedLibraryName as entered
					log.vdebug("Found O365 Site: ", searchResult);
					
					// 'displayName' and 'id' have to be present in the search result record in order to query the site
					if (("displayName" in searchResult) && ("id" in searchResult)) {
						if (o365SharedLibraryName == searchResult["displayName"].str){
							// 'displayName' matches search request
							site_id = searchResult["id"].str;
							JSONValue siteDriveQuery;
							
							try {
								siteDriveQuery = onedrive.o365SiteDrives(site_id);
							} catch (OneDriveException e) {
								log.error("ERROR: Query of OneDrive for Office Site ID failed");
								// display what the error is
								displayOneDriveErrorMessage(e.msg, getFunctionName!({}));
								return;
							}
							
							// is siteDriveQuery a valid JSON object & contain data we can use?
							if ((siteDriveQuery.type() == JSONType.object) && ("value" in siteDriveQuery)) {
								// valid JSON object
								foreach (driveResult; siteDriveQuery["value"].array) {
									// Display results
									writeln("-----------------------------------------------");
									log.vdebug("Site Details: ", driveResult);
									found = true;
									writeln("Site Name:    ", searchResult["displayName"].str);
									writeln("Library Name: ", driveResult["name"].str);
									writeln("drive_id:     ", driveResult["id"].str);
									writeln("Library URL:  ", driveResult["webUrl"].str);
								}
								// closeout
								writeln("-----------------------------------------------");
							} else {
								// not a valid JSON object
								log.error("ERROR: There was an error performing this operation on OneDrive");
								log.error("ERROR: Increase logging verbosity to assist determining why.");
								return;
							}
						}
					} else {
						// 'displayName', 'id' or ''webUrl' not present in JSON results for a specific site
						string siteNameAvailable = "Site 'name' was restricted by OneDrive API permissions";
						bool displayNameAvailable = false;
						bool idAvailable = false;
						if ("name" in searchResult) siteNameAvailable = searchResult["name"].str;
						if ("displayName" in searchResult) displayNameAvailable = true;
						if ("id" in searchResult) idAvailable = true;
						
						// Display error details for this site data
						writeln();
						log.error("ERROR: SharePoint Site details not provided for: ", siteNameAvailable);
						log.error("ERROR: The SharePoint Site results returned from OneDrive API do not contain the required items to match. Please check your permissions with your site administrator.");
						log.error("ERROR: Your site security settings is preventing the following details from being accessed: 'displayName' or 'id'");
						log.vlog(" - Is 'displayName' available = ", displayNameAvailable);
						log.vlog(" - Is 'id' available          = ", idAvailable);
						log.error("ERROR: To debug this further, please increase verbosity (--verbose or --verbose --verbose) to provide further insight as to what details are actually being returned.");
					}
				}
				
				if(!found) {
					// The SharePoint site we are searching for was not found in this bundle set
					// Add to siteSearchResults so we can display what we did find
					string siteSearchResultsEntry;
					foreach (searchResult; siteQuery["value"].array) {
						// We can only add the displayName if it is available
						if ("displayName" in searchResult) {
							// Use the displayName
							siteSearchResultsEntry = " * " ~ searchResult["displayName"].str;
							siteSearchResults ~= siteSearchResultsEntry;
						} else {
							// Add, but indicate displayName unavailable, use id
							if ("id" in searchResult) {
								siteSearchResultsEntry = " * " ~ "Unknown displayName (Data not provided by API), Site ID: " ~ searchResult["id"].str;
								siteSearchResults ~= siteSearchResultsEntry;
							} else {
								// displayName and id unavailable, display in debug log the entry
								log.vdebug("Bad SharePoint Data for site: ", searchResult);
							}
						}
					}
				}
			} else {
				// not a valid JSON object
				log.error("ERROR: There was an error performing this operation on OneDrive");
				log.error("ERROR: Increase logging verbosity to assist determining why.");
				return;
			}
			
			// If a collection exceeds the default page size (200 items), the @odata.nextLink property is returned in the response 
			// to indicate more items are available and provide the request URL for the next page of items.
			if ("@odata.nextLink" in siteQuery) {
				// Update nextLink to next set of SharePoint library names
				nextLink = siteQuery["@odata.nextLink"].str;
				log.vdebug("Setting nextLink to (@odata.nextLink): ", nextLink);
			} else break;
		}
		
		// Was the intended target found?
		if(!found) {
			writeln();
			log.error("ERROR: The requested SharePoint site could not be found. Please check it's name and your permissions to access the site.");
			// List all sites returned to assist user
			writeln();
			log.log("The following SharePoint site names were returned:");
			foreach (searchResultEntry; siteSearchResults) {
				// list the display name that we use to match against the user query
				log.log(searchResultEntry);
			}
		}
	}
	
	// Create an anonymous read-only shareable link for an existing file on OneDrive
	void createShareableLinkForFile(string filePath, bool writeablePermissions)
	{
		JSONValue onedrivePathDetails;
		JSONValue createShareableLinkResponse;
		string driveId;
		string itemId;
		string fileShareLink;
		
		// Get the path details from OneDrive
		try {
			onedrivePathDetails = onedrive.getPathDetails(filePath); // Returns a JSON String for the OneDrive Path
		} catch (OneDriveException e) {
			log.vdebug("onedrivePathDetails = onedrive.getPathDetails(filePath); generated a OneDriveException");
			if (e.httpStatusCode == 404) {
				// Requested path could not be found
				log.error("ERROR: The requested path to query was not found on OneDrive");
				log.error("ERROR: Cannot create a shareable link for a file that does not exist on OneDrive");
				return;
			}
			
			if (e.httpStatusCode == 429) {
				// HTTP request returned status code 429 (Too Many Requests). We need to leverage the response Retry-After HTTP header to ensure minimum delay until the throttle is removed.
				handleOneDriveThrottleRequest();
				// Retry original request by calling function again to avoid replicating any further error handling
				log.vdebug("Retrying original request that generated the OneDrive HTTP 429 Response Code (Too Many Requests) - calling queryDriveForChanges(path);");
				createShareableLinkForFile(filePath, writeablePermissions);
				// return back to original call
				return;
			}
			
			if (e.httpStatusCode == 504) {
				// HTTP request returned status code 504 (Gateway Timeout)
				log.log("OneDrive returned a 'HTTP 504 - Gateway Timeout' - retrying request");
				// Retry original request by calling function again to avoid replicating any further error handling
				createShareableLinkForFile(filePath, writeablePermissions);
				// return back to original call
				return;
			} else {
				// display what the error is
				displayOneDriveErrorMessage(e.msg, getFunctionName!({}));
				return;
			}
		} 
		
		// Was a valid JSON response received?
		if (onedrivePathDetails.type() == JSONType.object) {
			// valid JSON response for the file was received
			// Configure the required variables
			driveId = onedrivePathDetails["parentReference"]["driveId"].str;
			itemId = onedrivePathDetails["id"].str;
			
			// What sort of shareable link is required?
			JSONValue accessScope;
			if (writeablePermissions) {
				// configure the read-write access scope
				accessScope = [
					"type": "edit",
					"scope": "anonymous"
				];
			} else {
				// configure the read-only access scope (default)
				accessScope = [
					"type": "view",
					"scope": "anonymous"
				];
			}
			
			// Create the shareable file link
			createShareableLinkResponse = onedrive.createShareableLink(driveId, itemId, accessScope);
			if ((createShareableLinkResponse.type() == JSONType.object) && ("link" in createShareableLinkResponse)) {
				// Extract the file share link from the JSON response
				fileShareLink = createShareableLinkResponse["link"]["webUrl"].str;
				writeln("File Shareable Link: ", fileShareLink);
				if (writeablePermissions) {
					writeln("Shareable Link has read-write permissions - use and provide with caution"); 
				}
				
			} else {
				// not a valid JSON object
				log.error("ERROR: There was an error performing this operation on OneDrive");
				log.error("ERROR: Increase logging verbosity to assist determining why.");
				return;
			}
		} else {
			// not a valid JSON object
			log.error("ERROR: There was an error performing this operation on OneDrive");
			log.error("ERROR: Increase logging verbosity to assist determining why.");
			return;
		} 
	}
	
	// Query OneDrive for file details of a given path
	void queryOneDriveForFileDetails(string localFilePath, string syncDir, string outputType)
	{
		// Query if file is valid locally
		if (exists(localFilePath)) {
			// File exists locally, does it exist in the database
			// Path needs to be relative to sync_dir path
			Item item;
			string[] distinctDriveIds = itemdb.selectDistinctDriveIds();
			string relativePath = relativePath(localFilePath, syncDir);
			bool fileInDB = false;
			foreach (searchDriveId; distinctDriveIds) {
				if (itemdb.selectByPath(relativePath, searchDriveId, item)) {
					// File is in the local database cache
					fileInDB = true;
					JSONValue fileDetails;
					try {
						fileDetails = onedrive.getFileDetails(item.driveId, item.id);
					} catch (OneDriveException e) {
						// display what the error is
						displayOneDriveErrorMessage(e.msg, getFunctionName!({}));
						return;
					}
					
					// debug output of response
					log.vdebug("API Response: ", fileDetails);
					
					// What sort of response to we generate
					// --get-file-link response
					if (outputType == "URL") {
						if ((fileDetails.type() == JSONType.object) && ("webUrl" in fileDetails)) {
							// Valid JSON object
							writeln(fileDetails["webUrl"].str);
						}
					}
					
					// --modified-by response
					if (outputType == "ModifiedBy") {
						if ((fileDetails.type() == JSONType.object) && ("lastModifiedBy" in fileDetails)) {
							// Valid JSON object
							writeln("Last modified:    ", fileDetails["lastModifiedDateTime"].str);
							writeln("Last modified by: ", fileDetails["lastModifiedBy"]["user"]["displayName"].str);
							// if 'email' provided, add this to the output
							if ("email" in fileDetails["lastModifiedBy"]["user"]) {
								writeln("Email Address:    ", fileDetails["lastModifiedBy"]["user"]["email"].str);
							}
						}
					}	
				}
			}
			// was path found?
			if (!fileInDB) {
				// File has not been synced with OneDrive
				log.error("Path has not been synced with OneDrive: ", localFilePath);
			}
		} else {
			// File does not exist locally
			log.error("Path not found on local system: ", localFilePath);
		}
	}
	
	// Query the OneDrive 'drive' to determine if we are 'in sync' or if there are pending changes
	void queryDriveForChanges(const(string) path)
	{
		
		// Function variables
		int validChanges = 0;
		long downloadSize = 0;
		string driveId;
		string folderId;
		string deltaLink;
		string thisItemId;
		string thisItemParentPath;
		string syncFolderName;
		string syncFolderPath;
		string syncFolderChildPath;
		JSONValue changes;
		JSONValue onedrivePathDetails;
		
		// Get the path details from OneDrive
		try {
			onedrivePathDetails = onedrive.getPathDetails(path); // Returns a JSON String for the OneDrive Path
		} catch (OneDriveException e) {
			log.vdebug("onedrivePathDetails = onedrive.getPathDetails(path); generated a OneDriveException");
			if (e.httpStatusCode == 404) {
				// Requested path could not be found
				log.error("ERROR: The requested path to query was not found on OneDrive");
				return;
			}
			
			if (e.httpStatusCode == 429) {
				// HTTP request returned status code 429 (Too Many Requests). We need to leverage the response Retry-After HTTP header to ensure minimum delay until the throttle is removed.
				handleOneDriveThrottleRequest();
				// Retry original request by calling function again to avoid replicating any further error handling
				log.vdebug("Retrying original request that generated the OneDrive HTTP 429 Response Code (Too Many Requests) - calling queryDriveForChanges(path);");
				queryDriveForChanges(path);
				// return back to original call
				return;
			}
			
			if (e.httpStatusCode == 504) {
				// HTTP request returned status code 504 (Gateway Timeout)
				log.log("OneDrive returned a 'HTTP 504 - Gateway Timeout' - retrying request");
				// Retry original request by calling function again to avoid replicating any further error handling
				queryDriveForChanges(path);
				// return back to original call
				return;
			} else {
				// display what the error is
				displayOneDriveErrorMessage(e.msg, getFunctionName!({}));
				return;
			}
		} 
		
		if(isItemRemote(onedrivePathDetails)){
			// remote changes
			driveId = onedrivePathDetails["remoteItem"]["parentReference"]["driveId"].str; // Should give something like 66d53be8a5056eca
			folderId = onedrivePathDetails["remoteItem"]["id"].str; // Should give something like BC7D88EC1F539DCF!107
			syncFolderName = onedrivePathDetails["name"].str;
			// A remote drive item will not have ["parentReference"]["path"]
			syncFolderPath = "";
			syncFolderChildPath = "";
		} else {
			driveId = defaultDriveId;
			folderId = onedrivePathDetails["id"].str; // Should give something like 12345ABCDE1234A1!101
			syncFolderName = onedrivePathDetails["name"].str;
			if (hasParentReferencePath(onedrivePathDetails)) {
				syncFolderPath = onedrivePathDetails["parentReference"]["path"].str;
				syncFolderChildPath = syncFolderPath ~ "/" ~ syncFolderName ~ "/";
			} else {
				// root drive item will not have ["parentReference"]["path"] 
				syncFolderPath = "";
				syncFolderChildPath = "";
			}
		}
		
		// Query Database for the deltaLink
		deltaLink = itemdb.getDeltaLink(driveId, folderId);
		
		const(char)[] idToQuery;
		if (driveId == defaultDriveId) {
			// The drive id matches our users default drive id
			idToQuery = defaultRootId.dup;
		} else {
			// The drive id does not match our users default drive id
			// Potentially the 'path id' we are requesting the details of is a Shared Folder (remote item)
			// Use folderId
			idToQuery = folderId;
		}
		
		// Query OneDrive changes
		try {
			changes = onedrive.viewChangesByItemId(driveId, idToQuery, deltaLink);
		} catch (OneDriveException e) {
			if (e.httpStatusCode == 429) {
				// HTTP request returned status code 429 (Too Many Requests). We need to leverage the response Retry-After HTTP header to ensure minimum delay until the throttle is removed.
				handleOneDriveThrottleRequest();
				// Retry original request by calling function again to avoid replicating any further error handling
				log.vdebug("Retrying original request that generated the OneDrive HTTP 429 Response Code (Too Many Requests) - calling queryDriveForChanges(path);");
				queryDriveForChanges(path);
				// return back to original call
				return;
			} else {
				// OneDrive threw an error
				log.vdebug("Error query: changes = onedrive.viewChangesById(driveId, idToQuery, deltaLink)");
				log.vdebug("OneDrive threw an error when querying for these changes:");
				log.vdebug("driveId:            ", driveId);
				log.vdebug("idToQuery:          ", idToQuery);
				log.vdebug("Previous deltaLink: ", deltaLink);
				displayOneDriveErrorMessage(e.msg, getFunctionName!({}));
				return;				
			}
		}
		
		// Are there any changes on OneDrive?
		if (count(changes["value"].array) != 0) {
			// Were we given a remote path to check if we are in sync for, or the root?
			if (path != "/") {
				// we were given a directory to check, we need to validate the list of changes against this path only
				foreach (item; changes["value"].array) {
					// Is this change valid for the 'path' we are checking?
					if (hasParentReferencePath(item)) {
						thisItemId = item["parentReference"]["id"].str;
						thisItemParentPath = item["parentReference"]["path"].str;
					} else {
						thisItemId = item["id"].str;
						// Is the defaultDriveId == driveId
						if (driveId == defaultDriveId){
							// 'root' items will not have ["parentReference"]["path"]
							if (isItemRoot(item)){
								thisItemParentPath = "";
							} else {
								thisItemParentPath = item["parentReference"]["path"].str;
							}
						} else {
							// A remote drive item will not have ["parentReference"]["path"]
							thisItemParentPath = "";
						}
					}
					
					if ( (thisItemId == folderId) || (canFind(thisItemParentPath, syncFolderChildPath)) || (canFind(thisItemParentPath, folderId)) ){
						// This is a change we want count
						validChanges++;
						if ((isItemFile(item)) && (hasFileSize(item))) {
							downloadSize = downloadSize + item["size"].integer;
						}
					}
				}
				// Are there any valid changes?
				if (validChanges != 0){
					writeln("Selected directory is out of sync with OneDrive");
					if (downloadSize > 0){
						downloadSize = downloadSize / 1000;
						writeln("Approximate data to download from OneDrive: ", downloadSize, " KB");
					}
				} else {
					writeln("No pending remote changes - selected directory is in sync");
				}
			} else {
				writeln("Local directory is out of sync with OneDrive");
				foreach (item; changes["value"].array) {
					if ((isItemFile(item)) && (hasFileSize(item))) {
						downloadSize = downloadSize + item["size"].integer;
					}
				}
				if (downloadSize > 0){
					downloadSize = downloadSize / 1000;
					writeln("Approximate data to download from OneDrive: ", downloadSize, " KB");
				}
			}
		} else {
			writeln("No pending remote changes - in sync");
		}
	}
	
	// Create a fake OneDrive response suitable for use with saveItem
	JSONValue createFakeResponse(const(string) path)
	{
		import std.digest.sha;
		// Generate a simulated JSON response which can be used
		// At a minimum we need:
		// 1. eTag
		// 2. cTag
		// 3. fileSystemInfo
		// 4. file or folder. if file, hash of file
		// 5. id
		// 6. name
		// 7. parent reference
		
		string fakeDriveId = defaultDriveId;
		string fakeRootId = defaultRootId;
		SysTime mtime = timeLastModified(path).toUTC();
		
		// Need to update the 'fakeDriveId' & 'fakeRootId' with elements from the --dry-run database
		// Otherwise some calls to validate objects will fail as the actual driveId being used is invalid
		string parentPath = dirName(path);
		Item databaseItem;
		
		if (parentPath != ".") {
			// Not a 'root' parent
			// For each driveid in the existing driveIDsArray 
			foreach (searchDriveId; driveIDsArray) {
				log.vdebug("FakeResponse: searching database for: ", searchDriveId, " ", parentPath);
				if (itemdb.selectByPath(parentPath, searchDriveId, databaseItem)) {
					log.vdebug("FakeResponse: Found Database Item: ", databaseItem);
					fakeDriveId = databaseItem.driveId;
					fakeRootId = databaseItem.id;
				}
			}
		}
		
		// real id / eTag / cTag are different format for personal / business account
		auto sha1 = new SHA1Digest();
		ubyte[] hash1 = sha1.digest(path);
		
		JSONValue fakeResponse;
		
		if (isDir(path)) {
			// path is a directory
			fakeResponse = [
							"id": JSONValue(toHexString(hash1)),
							"cTag": JSONValue(toHexString(hash1)),
							"eTag": JSONValue(toHexString(hash1)),
							"fileSystemInfo": JSONValue([
														"createdDateTime": mtime.toISOExtString(),
														"lastModifiedDateTime": mtime.toISOExtString()
														]),
							"name": JSONValue(baseName(path)),
							"parentReference": JSONValue([
														"driveId": JSONValue(fakeDriveId),
														"driveType": JSONValue(accountType),
														"id": JSONValue(fakeRootId)
														]),
							"folder": JSONValue("")
							];
		} else {
			// path is a file
			// compute file hash - both business and personal responses use quickXorHash
			string quickXorHash = computeQuickXorHash(path);
	
			fakeResponse = [
							"id": JSONValue(toHexString(hash1)),
							"cTag": JSONValue(toHexString(hash1)),
							"eTag": JSONValue(toHexString(hash1)),
							"fileSystemInfo": JSONValue([
														"createdDateTime": mtime.toISOExtString(),
														"lastModifiedDateTime": mtime.toISOExtString()
														]),
							"name": JSONValue(baseName(path)),
							"parentReference": JSONValue([
														"driveId": JSONValue(fakeDriveId),
														"driveType": JSONValue(accountType),
														"id": JSONValue(fakeRootId)
														]),
							"file": JSONValue([
												"hashes":JSONValue([
																	"quickXorHash": JSONValue(quickXorHash)
																	])
												
												])
							];
		}
						
		log.vdebug("Generated Fake OneDrive Response: ", fakeResponse);
		return fakeResponse;
	}
	
	void handleOneDriveThrottleRequest()
	{
		// If OneDrive sends a status code 429 then this function will be used to process the Retry-After response header which contains the value by which we need to wait
		log.vdebug("Handling a OneDrive HTTP 429 Response Code (Too Many Requests)");
		// Read in the Retry-After HTTP header as set and delay as per this value before retrying the request
		auto retryAfterValue = onedrive.getRetryAfterValue();
		log.vdebug("Using Retry-After Value = ", retryAfterValue);
		
		// HTTP request returned status code 429 (Too Many Requests)
		// https://github.com/abraunegg/onedrive/issues/133
		// https://github.com/abraunegg/onedrive/issues/815
		
		ulong delayBeforeRetry = 0;
		if (retryAfterValue != 0) {
			// Use the HTTP Response Header Value
			delayBeforeRetry = retryAfterValue;
		} else {
			// Use a 120 second delay as a default given header value was zero
			// This value is based on log files and data when determining correct process for 429 response handling
			delayBeforeRetry = 120;
			// Update that we are over-riding the provided value with a default
			log.vdebug("HTTP Response Header retry-after value was 0 - Using a preconfigured default of: ", delayBeforeRetry);
		}
		
		// Sleep thread as per request
		log.log("Thread sleeping due to 'HTTP request returned status code 429' - The request has been throttled");
		log.log("Sleeping for ", delayBeforeRetry, " seconds");
		Thread.sleep(dur!"seconds"(delayBeforeRetry));
		
		// Reset retry-after value to zero as we have used this value now and it may be changed in the future to a different value
		onedrive.resetRetryAfterValue();
	}
	
	// Generage a /delta compatible response when using National Azure AD deployments that do not support /delta queries
	// see: https://docs.microsoft.com/en-us/graph/deployments#supported-features
	JSONValue generateDeltaResponse(const(char)[] driveId, const(char)[] idToQuery)
	{
		// JSON value which will be responded with
		JSONValue deltaResponse;
		// initial data
		JSONValue rootData;
		JSONValue driveData;
		JSONValue topLevelChildren;
		JSONValue[] childrenData;
		string nextLink;
		
		// Get drive details for the provided driveId
		try {
			driveData = onedrive.getPathDetailsById(driveId, idToQuery);
		} catch (OneDriveException e) {
			log.vdebug("driveData = onedrive.getPathDetailsById(driveId, idToQuery) generated a OneDriveException");
			// HTTP request returned status code 504 (Gateway Timeout) or 429 retry
			if ((e.httpStatusCode == 429) || (e.httpStatusCode == 504)) {
				// HTTP request returned status code 429 (Too Many Requests). We need to leverage the response Retry-After HTTP header to ensure minimum delay until the throttle is removed.
				if (e.httpStatusCode == 429) {
					log.vdebug("Retrying original request that generated the OneDrive HTTP 429 Response Code (Too Many Requests) - retrying applicable request");
					handleOneDriveThrottleRequest();
				}
				if (e.httpStatusCode == 504) {
					log.vdebug("Retrying original request that generated the HTTP 504 (Gateway Timeout) - retrying applicable request");
					Thread.sleep(dur!"seconds"(30));
				}
				// Retry original request by calling function again to avoid replicating any further error handling
				driveData = onedrive.getPathDetailsById(driveId, idToQuery);
			} else {
				// There was a HTTP 5xx Server Side Error
				displayOneDriveErrorMessage(e.msg, getFunctionName!({}));
				// Must exit here
				onedrive.shutdown();
				exit(-1);
			}
		}
		
		if (!isItemRoot(driveData)) {
			// Get root details for the provided driveId
			try {
				rootData = onedrive.getDriveIdRoot(driveId);
			} catch (OneDriveException e) {
				log.vdebug("rootData = onedrive.getDriveIdRoot(driveId) generated a OneDriveException");
				// HTTP request returned status code 504 (Gateway Timeout) or 429 retry
				if ((e.httpStatusCode == 429) || (e.httpStatusCode == 504)) {
					// HTTP request returned status code 429 (Too Many Requests). We need to leverage the response Retry-After HTTP header to ensure minimum delay until the throttle is removed.
					if (e.httpStatusCode == 429) {
						log.vdebug("Retrying original request that generated the OneDrive HTTP 429 Response Code (Too Many Requests) - retrying applicable request");
						handleOneDriveThrottleRequest();
					}
					if (e.httpStatusCode == 504) {
						log.vdebug("Retrying original request that generated the HTTP 504 (Gateway Timeout) - retrying applicable request");
						Thread.sleep(dur!"seconds"(30));
					}
					// Retry original request by calling function again to avoid replicating any further error handling
					rootData = onedrive.getDriveIdRoot(driveId);
					
				} else {
					// There was a HTTP 5xx Server Side Error
					displayOneDriveErrorMessage(e.msg, getFunctionName!({}));
					// Must exit here
					onedrive.shutdown();
					exit(-1);
				}
			}
			// Add driveData JSON data to array
			log.vlog("Adding OneDrive root details for processing");
			childrenData ~= rootData;
		}
		
		// Add driveData JSON data to array
		log.vlog("Adding OneDrive folder details for processing");
		childrenData ~= driveData;
		
		for (;;) {
			// query top level children
			try {
				topLevelChildren = onedrive.listChildren(driveId, idToQuery, nextLink);
			} catch (OneDriveException e) {
				// OneDrive threw an error
				log.vdebug("------------------------------------------------------------------");
				log.vdebug("Query Error: topLevelChildren = onedrive.listChildren(driveId, idToQuery, nextLink)");
				log.vdebug("driveId: ", driveId);
				log.vdebug("idToQuery: ", idToQuery);
				log.vdebug("nextLink: ", nextLink);
				
				// HTTP request returned status code 404 (Not Found)
				if (e.httpStatusCode == 404) {
					// Stop application
					log.log("\n\nOneDrive returned a 'HTTP 404 - Item not found'");
					log.log("The item id to query was not found on OneDrive");
					log.log("\nRemove your '", cfg.databaseFilePath, "' file and try to sync again\n");
				}
				
				// HTTP request returned status code 429 (Too Many Requests)
				if (e.httpStatusCode == 429) {
					// HTTP request returned status code 429 (Too Many Requests). We need to leverage the response Retry-After HTTP header to ensure minimum delay until the throttle is removed.
					handleOneDriveThrottleRequest();
					log.vdebug("Retrying original request that generated the OneDrive HTTP 429 Response Code (Too Many Requests) - attempting to query OneDrive drive children");
				}
				
				// HTTP request returned status code 500 (Internal Server Error)
				if (e.httpStatusCode == 500) {
					// display what the error is
					displayOneDriveErrorMessage(e.msg, getFunctionName!({}));
				}
				
				// HTTP request returned status code 504 (Gateway Timeout) or 429 retry
				if ((e.httpStatusCode == 429) || (e.httpStatusCode == 504)) {
					// re-try the specific changes queries	
					if (e.httpStatusCode == 504) {
						log.log("OneDrive returned a 'HTTP 504 - Gateway Timeout' when attempting to query OneDrive drive children - retrying applicable request");
						log.vdebug("topLevelChildren = onedrive.listChildren(driveId, idToQuery, nextLink) previously threw an error - retrying");
						// The server, while acting as a proxy, did not receive a timely response from the upstream server it needed to access in attempting to complete the request. 
						log.vdebug("Thread sleeping for 30 seconds as the server did not receive a timely response from the upstream server it needed to access in attempting to complete the request");
						Thread.sleep(dur!"seconds"(30));
					}
					// re-try original request - retried for 429 and 504
					try {
						log.vdebug("Retrying Query: topLevelChildren = onedrive.listChildren(driveId, idToQuery, nextLink)");
						topLevelChildren = onedrive.listChildren(driveId, idToQuery, nextLink);
						log.vdebug("Query 'topLevelChildren = onedrive.listChildren(driveId, idToQuery, nextLink)' performed successfully on re-try");
					} catch (OneDriveException e) {
						// display what the error is
						log.vdebug("Query Error: topLevelChildren = onedrive.listChildren(driveId, idToQuery, nextLink) on re-try after delay");
						// error was not a 504 this time
						displayOneDriveErrorMessage(e.msg, getFunctionName!({}));
					}
				} else {
					// Default operation if not 404, 410, 429, 500 or 504 errors
					// display what the error is
					displayOneDriveErrorMessage(e.msg, getFunctionName!({}));
				}
			}
			
			// process top level children
			log.vlog("Adding ", count(topLevelChildren["value"].array), " OneDrive items for processing from OneDrive folder");
			foreach (child; topLevelChildren["value"].array) {
				// add this child to the array of objects
				childrenData ~= child;
				// is this child a folder?
				if (isItemFolder(child)){
					// We have to query this folders children if childCount > 0
					if (child["folder"]["childCount"].integer > 0){
						// This child folder has children
						string childIdToQuery = child["id"].str;
						string childDriveToQuery = child["parentReference"]["driveId"].str;
						auto childParentPath = child["parentReference"]["path"].str.split(":");
						string folderPathToScan = childParentPath[1] ~ "/" ~ child["name"].str;
						string pathForLogging = "/" ~ driveData["name"].str ~ "/" ~ child["name"].str;
						JSONValue[] grandChildrenData = queryForChildren(childDriveToQuery, childIdToQuery, folderPathToScan, pathForLogging);
						foreach (grandChild; grandChildrenData.array) {
							// add the grandchild to the array
							childrenData ~= grandChild;
						}
					}
				}
			}
			// If a collection exceeds the default page size (200 items), the @odata.nextLink property is returned in the response 
			// to indicate more items are available and provide the request URL for the next page of items.
			if ("@odata.nextLink" in topLevelChildren) {
				// Update nextLink to next changeSet bundle
				log.vdebug("Setting nextLink to (@odata.nextLink): ", nextLink);
				nextLink = topLevelChildren["@odata.nextLink"].str;
			} else break;
		}
		
		// craft response from all returned elements
		deltaResponse = [
						"@odata.context": JSONValue("https://graph.microsoft.com/v1.0/$metadata#Collection(driveItem)"),
						"value": JSONValue(childrenData.array)
						];
		
		// return the generated JSON response
		return deltaResponse;
	}
	
	// query child for children
	JSONValue[] queryForChildren(const(char)[] driveId, const(char)[] idToQuery, const(char)[] childParentPath, string pathForLogging)
	{
		// function variables
		JSONValue thisLevelChildren;
		JSONValue[] thisLevelChildrenData;
		string nextLink;

		for (;;) {
			// query children
			thisLevelChildren = queryThisLevelChildren(driveId, idToQuery, nextLink);
			
			// process this level children
			if (!childParentPath.empty) {
				// We dont use childParentPath to log, as this poses an information leak risk.
				// The full parent path of the child, as per the JSON might be:
				//   /Level 1/Level 2/Level 3/Child Shared Folder/some folder/another folder
				// But 'Child Shared Folder' is what is shared, thus '/Level 1/Level 2/Level 3/' is a potential information leak if logged.
				// Plus, the application output now shows accuratly what is being shared - so that is a good thing.
				log.vlog("Adding ", count(thisLevelChildren["value"].array), " OneDrive items for processing from ", pathForLogging);
			}
			foreach (child; thisLevelChildren["value"].array) {
				// add this child to the array of objects
				thisLevelChildrenData ~= child;
				// is this child a folder?
				if (isItemFolder(child)){
					// We have to query this folders children if childCount > 0
					if (child["folder"]["childCount"].integer > 0){
						// This child folder has children
						string childIdToQuery = child["id"].str;
						string childDriveToQuery = child["parentReference"]["driveId"].str;
						auto grandchildParentPath = child["parentReference"]["path"].str.split(":");
						string folderPathToScan = grandchildParentPath[1] ~ "/" ~ child["name"].str;
						string newLoggingPath = pathForLogging ~ "/" ~ child["name"].str;
						JSONValue[] grandChildrenData = queryForChildren(childDriveToQuery, childIdToQuery, folderPathToScan, newLoggingPath);
						foreach (grandChild; grandChildrenData.array) {
							// add the grandchild to the array
							thisLevelChildrenData ~= grandChild;
						}
					}
				}
			}
			// If a collection exceeds the default page size (200 items), the @odata.nextLink property is returned in the response 
			// to indicate more items are available and provide the request URL for the next page of items.
			if ("@odata.nextLink" in thisLevelChildren) {
				// Update nextLink to next changeSet bundle
				nextLink = thisLevelChildren["@odata.nextLink"].str;
				log.vdebug("Setting nextLink to (@odata.nextLink): ", nextLink);
			} else break;
		}
		
		// return response
		return thisLevelChildrenData;
	}
	
	// Query from OneDrive the child objects for this element
	JSONValue queryThisLevelChildren(const(char)[] driveId, const(char)[] idToQuery, string nextLink)
	{
		JSONValue thisLevelChildren;
	
		// query children
		try {
			// attempt API call
			log.vdebug("Attempting Query: thisLevelChildren = onedrive.listChildren(driveId, idToQuery, nextLink)");
			thisLevelChildren = onedrive.listChildren(driveId, idToQuery, nextLink);
			log.vdebug("Query 'thisLevelChildren = onedrive.listChildren(driveId, idToQuery, nextLink)' performed successfully");
		} catch (OneDriveException e) {
			// OneDrive threw an error
			log.vdebug("------------------------------------------------------------------");
			log.vdebug("Query Error: thisLevelChildren = onedrive.listChildren(driveId, idToQuery, nextLink)");
			log.vdebug("driveId: ", driveId);
			log.vdebug("idToQuery: ", idToQuery);
			log.vdebug("nextLink: ", nextLink);
			
			// HTTP request returned status code 404 (Not Found)
			if (e.httpStatusCode == 404) {
				// Stop application
				log.log("\n\nOneDrive returned a 'HTTP 404 - Item not found'");
				log.log("The item id to query was not found on OneDrive");
				log.log("\nRemove your '", cfg.databaseFilePath, "' file and try to sync again\n");
			}
			
			// HTTP request returned status code 429 (Too Many Requests)
			if (e.httpStatusCode == 429) {
				// HTTP request returned status code 429 (Too Many Requests). We need to leverage the response Retry-After HTTP header to ensure minimum delay until the throttle is removed.
				handleOneDriveThrottleRequest();
				log.vdebug("Retrying original request that generated the OneDrive HTTP 429 Response Code (Too Many Requests) - attempting to query OneDrive drive children");
			}
			
			// HTTP request returned status code 504 (Gateway Timeout) or 429 retry
			if ((e.httpStatusCode == 429) || (e.httpStatusCode == 504)) {
				// re-try the specific changes queries	
				if (e.httpStatusCode == 504) {
					// transient error - try again in 30 seconds
					log.log("OneDrive returned a 'HTTP 504 - Gateway Timeout' when attempting to query OneDrive drive children - retrying applicable request");
					log.vdebug("thisLevelChildren = onedrive.listChildren(driveId, idToQuery, nextLink) previously threw an error - retrying");
					// The server, while acting as a proxy, did not receive a timely response from the upstream server it needed to access in attempting to complete the request. 
					log.vdebug("Thread sleeping for 30 seconds as the server did not receive a timely response from the upstream server it needed to access in attempting to complete the request");
					Thread.sleep(dur!"seconds"(30));
				}
				// re-try original request - retried for 429 and 504 - but loop back calling this function 
				log.vdebug("Retrying Query: thisLevelChildren = queryThisLevelChildren(driveId, idToQuery, nextLink)");
				thisLevelChildren = queryThisLevelChildren(driveId, idToQuery, nextLink);	
			} else {
				// Default operation if not 404, 429 or 504 errors
				// display what the error is
				displayOneDriveErrorMessage(e.msg, getFunctionName!({}));
			}
		}
		// return response
		return thisLevelChildren;
	}
	
	// OneDrive Business Shared Folder support
	void listOneDriveBusinessSharedFolders()
	{
		// List OneDrive Business Shared Folders
		log.log("\nListing available OneDrive Business Shared Folders:");
		// Query the GET /me/drive/sharedWithMe API
		JSONValue graphQuery;
		try {
			graphQuery = onedrive.getSharedWithMe();
		} catch (OneDriveException e) {
			if (e.httpStatusCode == 401) {
				// HTTP request returned status code 401 (Unauthorized)
				displayOneDriveErrorMessage(e.msg, getFunctionName!({}));
				handleClientUnauthorised();
			}
			if (e.httpStatusCode == 429) {
				// HTTP request returned status code 429 (Too Many Requests). We need to leverage the response Retry-After HTTP header to ensure minimum delay until the throttle is removed.
				handleOneDriveThrottleRequest();
				// Retry original request by calling function again to avoid replicating any further error handling
				log.vdebug("Retrying original request that generated the OneDrive HTTP 429 Response Code (Too Many Requests) - graphQuery = onedrive.getSharedWithMe();");
				graphQuery = onedrive.getSharedWithMe();
			}
			if (e.httpStatusCode >= 500) {
				// There was a HTTP 5xx Server Side Error
				displayOneDriveErrorMessage(e.msg, getFunctionName!({}));
				// Must exit here
				onedrive.shutdown();
				exit(-1);
			}
		}
		
		if (graphQuery.type() == JSONType.object) {
			if (count(graphQuery["value"].array) == 0) {
				// no shared folders returned
				write("\nNo OneDrive Business Shared Folders were returned\n");
			} else {
				// shared folders were returned
				log.vdebug("onedrive.getSharedWithMe API Response: ", graphQuery);
				foreach (searchResult; graphQuery["value"].array) {
					// loop variables
					string sharedFolderName;
					string sharedByName;
					string sharedByEmail;
					// is the shared item with us a 'folder' ?
					// we only handle folders, not files or other items
					if (isItemFolder(searchResult)) {
						// Debug response output
						log.vdebug("shared folder entry: ", searchResult);
						sharedFolderName = searchResult["name"].str;
						
						// configure who this was shared by
						if ("sharedBy" in searchResult["remoteItem"]["shared"]) {
							// we have shared by details we can use
							if ("displayName" in searchResult["remoteItem"]["shared"]["sharedBy"]["user"]) {
								sharedByName = searchResult["remoteItem"]["shared"]["sharedBy"]["user"]["displayName"].str;
							}
							if ("email" in searchResult["remoteItem"]["shared"]["sharedBy"]["user"]) {
								sharedByEmail = searchResult["remoteItem"]["shared"]["sharedBy"]["user"]["email"].str;
							}
						}
						// Output query result
						log.log("---------------------------------------");
						log.log("Shared Folder:   ", sharedFolderName);
						if ((sharedByName != "") && (sharedByEmail != "")) {
							log.log("Shared By:       ", sharedByName, " (", sharedByEmail, ")");
						} else {
							if (sharedByName != "") {
								log.log("Shared By:       ", sharedByName);
							}
						}
						log.vlog("Item Id:         ", searchResult["remoteItem"]["id"].str);
						log.vlog("Parent Drive Id: ", searchResult["remoteItem"]["parentReference"]["driveId"].str);
						if ("id" in searchResult["remoteItem"]["parentReference"]) {
							log.vlog("Parent Item Id:  ", searchResult["remoteItem"]["parentReference"]["id"].str);
						}
					}
				}
			}
			write("\n");
		} else {
			// Log that an invalid JSON object was returned
			log.error("ERROR: onedrive.getSharedWithMe call returned an invalid JSON Object");
		}
	}
	
	// Query itemdb.computePath() and catch potential assert when DB consistency issue occurs
	string computeItemPath(string thisDriveId, string thisItemId)
	{
		static import core.exception;
		string calculatedPath;
		log.vdebug("Attempting to calculate local filesystem path for ", thisDriveId, " and ", thisItemId);
		try {
			calculatedPath = itemdb.computePath(thisDriveId, thisItemId);
		} catch (core.exception.AssertError) {
			// broken tree in the database, we cant compute the path for this item id, exit
			log.error("ERROR: A database consistency issue has been caught. A --resync is needed to rebuild the database.");
			// Must exit here to preserve data
			onedrive.shutdown();
			exit(-1);
		}
		
		// return calculated path as string
		return calculatedPath;
	}
	
	void handleClientUnauthorised() 
	{
		// common code for handling when a client is unauthorised
		writeln();
		log.errorAndNotify("ERROR: Check your configuration as your refresh_token may be empty or invalid. You may need to issue a --reauth and re-authorise this client.");
		writeln();
		// Must exit here
		onedrive.shutdown();
		exit(-1);
	}
}<|MERGE_RESOLUTION|>--- conflicted
+++ resolved
@@ -2256,12 +2256,13 @@
 				log.vdebug("This item was previously synced / seen by the client");				
 				if (("name" in driveItem["parentReference"]) != null) {
 					// How is this out of scope?
+					// is sync_list configured
 					if (syncListConfigured) {
 						// sync_list configured and in use
 						if (selectiveSync.isPathExcludedViaSyncList(driveItem["parentReference"]["name"].str)) {
 							// Previously synced item is now out of scope as it has been moved out of what is included in sync_list
 							log.vdebug("This previously synced item is now excluded from being synced due to sync_list exclusion");
-						}	
+						}
 					}
 					// flag to delete local file as it now is no longer in sync with OneDrive
 					log.vdebug("Flagging to delete item locally");
@@ -2408,15 +2409,20 @@
 		if (!unwanted) {
 			// Is the item parent in the local database?
 			if (itemdb.idInLocalDatabase(item.driveId, item.parentId)){
-<<<<<<< HEAD
 				// parent item is in the local database
+				// compute the item path if currently empty
+				if (path.empty) {
+					path = computeItemPath(item.driveId, item.parentId) ~ "/" ~ item.name;
+				}
+				
+				// normalise the path
+				path = buildNormalizedPath(path);
+				// 'path' at this stage must not start with '/' otherwise sync_list matching issue
+				path = path.strip('/');
+				
+				// is sync_list configured
 				if (syncListConfigured) {
 					// sync_list configured and in use
-					if (path.empty) {
-						// compute the item path to see if the path is excluded & need the full path for this file
-						path = computeItemPath(item.driveId, item.parentId) ~ "/" ~ item.name;
-					}
-					path = buildNormalizedPath(path);
 					log.vdebug("sync_list item to check: ", path);
 					if (selectiveSync.isPathExcludedViaSyncList(path)) {
 						// selective sync advised to skip, however is this a file and are we configured to upload / download files in the root?
@@ -2435,34 +2441,6 @@
 								// flag to delete
 								idsToDelete ~= [item.driveId, item.id];
 							}
-=======
-				// compute the item path to see if the path is excluded & need the full path for this file
-				log.vdebug("sync_list item to check: ", path);
-				if (path.empty) {
-					path = computeItemPath(item.driveId, item.parentId) ~ "/" ~ item.name;
-				}
-				path = buildNormalizedPath(path);
-				
-				// 'path' at this stage must not start with '/'
-				path = path.strip('/');
-				
-				if (selectiveSync.isPathExcludedViaSyncList(path)) {
-					// selective sync advised to skip, however is this a file and are we configured to upload / download files in the root?
-					if ((isItemFile(driveItem)) && (cfg.getValueBool("sync_root_files")) && (rootName(path) == "") ) {
-						// This is a file
-						// We are configured to sync all files in the root
-						// This is a file in the logical root
-						unwanted = false;
-					} else {
-						// path is unwanted
-						unwanted = true;
-						log.vlog("Skipping item - excluded by sync_list config: ", path);
-						// flagging to skip this file now, but does this exist in the DB thus needs to be removed / deleted?
-						if (itemdb.idInLocalDatabase(item.driveId, item.id)){
-							log.vlog("Flagging item for local delete as item exists in database: ", path);
-							// flag to delete
-							idsToDelete ~= [item.driveId, item.id];
->>>>>>> 941e1e21
 						}
 					}
 				}
@@ -2671,7 +2649,7 @@
 				if (!exists(readLink(path))) {
 					// reading the symbolic link failed	
 					log.vdebug("Reading the symbolic link target failed ........ ");
-					log.logAndNotify("Skipping item - invalid local symbolic link: ", path);
+					log.logAndNotify("Skipping item - invalid symbolic link: ", path);
 					return;
 				}
 			}
@@ -3646,7 +3624,7 @@
 		
 		// If path or filename does not exclude, is this excluded due to use of selective sync?
 		if (!unwanted) {
-			// Is the path excluded via sync_list?
+			// is sync_list configured
 			if (syncListConfigured) {
 				// sync_list configured and in use
 				unwanted = selectiveSync.isPathExcludedViaSyncList(path);
@@ -4429,6 +4407,7 @@
 					}
 				}
 				
+				// is sync_list configured
 				if (syncListConfigured) {
 					// sync_list configured and in use
 					if (selectiveSync.isPathExcludedViaSyncList(path)) {
