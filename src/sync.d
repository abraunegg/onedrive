--- conflicted
+++ resolved
@@ -2454,140 +2454,8 @@
 				// yes this is a remote item type
 				if (debugLogging) {addLogEntry("The 'newDatabaseItem' (handleLocalDirectoryCreation) is a remote item type - we need to create all of the associated database tie records for this database entry" , ["debug"]);}
 				createRequiredSharedFolderDatabaseRecords(onedriveJSONItem);
-<<<<<<< HEAD
-			}
-		}
-	}
-	
-	// Create 'root' DB Tie Record and 'Shared Folder' DB Record in a consistent manner
-	void createRequiredSharedFolderDatabaseRecords(JSONValue onedriveJSONItem) {
-		// Detail what we are doing
-		if (debugLogging) {addLogEntry("We have been requested to create 'root' and 'Shared Folder' DB Tie Records in a consistent manner" , ["debug"]);}
-		
-		JSONValue onlineParentData;
-		string parentDriveId;
-		string parentObjectId;
-		OneDriveApi onlineParentOneDriveApiInstance;
-		onlineParentOneDriveApiInstance = new OneDriveApi(appConfig);
-		onlineParentOneDriveApiInstance.initialise();
-		
-		// What account type is this? This needs to be configured correctly so this can be queried correctly
-		if (appConfig.accountType == "personal") {
-			// OneDrive Personal JSON has this structure that we need to use
-			parentDriveId = onedriveJSONItem["remoteItem"]["parentReference"]["driveId"].str;
-			parentObjectId = onedriveJSONItem["remoteItem"]["id"].str;
-		} else {
-			// OneDrive Business|Sharepoint JSON has this structure that we need to use
-			parentDriveId = onedriveJSONItem["remoteItem"]["parentReference"]["driveId"].str;
-			parentObjectId = onedriveJSONItem["remoteItem"]["id"].str;
-		}
-		
-		// Try and fetch this shared folder parent's details
-		try {
-			onlineParentData = onlineParentOneDriveApiInstance.getPathDetailsById(parentDriveId, parentObjectId);
-		} catch (OneDriveException exception) {
-			// If we get a 404 .. the shared item does not exist online ... perhaps a broken 'Add shortcut to My files' link in the account holders directory?
-			if ((exception.httpStatusCode == 403) || (exception.httpStatusCode == 404)) {
-				// The API call returned a 404 error response
-				if (debugLogging) {addLogEntry("onlineParentData = onlineParentOneDriveApiInstance.getPathDetailsById(parentDriveId, parentObjectId); generated a 404 - shared folder path does not exist online", ["debug"]);}
-				string errorMessage = format("WARNING: The OneDrive Shared Folder link target '%s' cannot be found online using the provided online data.", onedriveJSONItem["name"].str);
-				// detail what this 404 error response means
-				addLogEntry();
-				addLogEntry(errorMessage);
-				addLogEntry("WARNING: This is potentially a broken online OneDrive Shared Folder link or you no longer have access to it. Please correct this error online.");
-				addLogEntry();
-				// OneDrive API Instance Cleanup - Shutdown API, free curl object and memory
-				onlineParentOneDriveApiInstance.releaseCurlEngine();
-				onlineParentOneDriveApiInstance = null;
-				// Perform Garbage Collection
-				GC.collect();
-				// we have to return at this point
-				return;
-			} else {
-				// Catch all other errors
-				// Display what the error is
-				// - 408,429,503,504 errors are handled as a retry within uploadFileOneDriveApiInstance
-				displayOneDriveErrorMessage(exception.msg, getFunctionName!({}));
-				// OneDrive API Instance Cleanup - Shutdown API, free curl object and memory
-				onlineParentOneDriveApiInstance.releaseCurlEngine();
-				onlineParentOneDriveApiInstance = null;
-				// Perform Garbage Collection
-				GC.collect();
-				// If we get an error, we cannot do much else
-				return;
-			}
-		}
-		
-		// Create a 'root' DB Tie Record for a Shared Folder from the parent folder JSON data
-		// - This maps the Shared Folder 'driveId' with the parent folder where the shared folder exists, so we can call the parent folder to query for changes to this Shared Folder
-		createDatabaseRootTieRecordForOnlineSharedFolder(onlineParentData);
-		
-		if (debugLogging) {addLogEntry("Creating the Shared Folder DB Tie Record that binds the 'root' record to the 'folder'" , ["debug"]);}
-		
-		// Using the onlineParentData JSON data make a DB record for this parent item so that it exists in the database
-		Item sharedFolderDatabaseTie;
-				
-		// Make an item from the online JSON data
-		sharedFolderDatabaseTie = makeItem(onlineParentData);
-		// Ensure we use our online name, as we may have renamed the folder in our location
-		sharedFolderDatabaseTie.name = onedriveJSONItem["name"].str; // use this as the name .. this is the name of the folder online in our OneDrive account
-		
-		// Is sharedFolderDatabaseTie.driveId empty?
-		if (sharedFolderDatabaseTie.driveId.empty) {
-			// This cannot be empty - set to the correct reference for the Shared Folder DB Tie record
-			if (debugLogging) {addLogEntry("The Shared Folder DB Tie record entry for 'driveId' is empty ... correcting it" , ["debug"]);}
-			sharedFolderDatabaseTie.driveId = onlineParentData["parentReference"]["driveId"].str;
-		}
-		
-		
-		// Ensure 'parentId' is not empty, except for Personal Accounts 
-		if (appConfig.accountType != "personal") {
-			// Is sharedFolderDatabaseTie.parentId.empty?
-			if (sharedFolderDatabaseTie.parentId.empty) {
-				// This cannot be empty - set to the correct reference for the Shared Folder DB Tie record
-				if (debugLogging) {addLogEntry("The Shared Folder DB Tie record entry for 'parentId' is empty ... correcting it" , ["debug"]);}
-				sharedFolderDatabaseTie.parentId = onlineParentData["id"].str;
-			}
-		} else {
-			// The database Tie Record for Personal Accounts must be empty .. no change, leave 'parentId' empty
-		}
-		
-		// If a user has added the 'whole' SharePoint Document Library, then the DB Shared Folder Tie Record and 'root' record are the 'same'
-		if ((isItemRoot(onlineParentData)) && (onlineParentData["parentReference"]["driveType"].str == "documentLibrary")) {
-			// Yes this is a DocumentLibrary 'root' object
-			if (debugLogging) {
-				addLogEntry("Updating Shared Folder DB Tie record entry with correct values as this is a 'root' object as it is a SharePoint Library Root Object" , ["debug"]);
-				addLogEntry(" sharedFolderDatabaseTie.parentId = null", ["debug"]);
-				addLogEntry(" sharedFolderDatabaseTie.type = ItemType.root", ["debug"]);
-			}
-			sharedFolderDatabaseTie.parentId = null;
-			sharedFolderDatabaseTie.type = ItemType.root;
-		}
-		
-		// Personal Account Shared Folder Handling 
-		if (appConfig.accountType == "personal") {
-			// Yes this is a personal account
-			if (debugLogging) {
-				addLogEntry("Updating Shared Folder DB Tie record entry with correct values as this is a 'root' object as it is a Personal Shared Folder Root Object" , ["debug"]);
-				addLogEntry(" sharedFolderDatabaseTie.type = ItemType.root", ["debug"]);
-=======
->>>>>>> 5a201547
-			}
-			sharedFolderDatabaseTie.type = ItemType.root;
-		}
-		
-		// Log action
-		addLogEntry("Creating|Updating a DB Tie Record for this Shared Folder from the online parental data: " ~ sharedFolderDatabaseTie.name, ["debug"]);
-		addLogEntry("Shared Folder DB Tie Record data: " ~ to!string(sharedFolderDatabaseTie), ["debug"]);
-		
-		// Save item
-		itemDB.upsert(sharedFolderDatabaseTie);
-		
-		// OneDrive API Instance Cleanup - Shutdown API, free curl object and memory
-		onlineParentOneDriveApiInstance.releaseCurlEngine();
-		onlineParentOneDriveApiInstance = null;
-		// Perform Garbage Collection
-		GC.collect();
+			}
+		}
 	}
 	
 	// Create 'root' DB Tie Record and 'Shared Folder' DB Record in a consistent manner
@@ -7665,27 +7533,16 @@
 					remotePathObject = true;
 				}
 			} catch (OneDriveException exception) {
-<<<<<<< HEAD
-			
-				addLogEntry("GOT HERE");
-			
 				// Display error message
 				displayOneDriveErrorMessage(exception.msg, getFunctionName!({}));
-					
-=======
-				// Display error message
-				displayOneDriveErrorMessage(exception.msg, getFunctionName!({}));
-
->>>>>>> 5a201547
+				
 				// OneDrive API Instance Cleanup - Shutdown API, free curl object and memory
 				generateDeltaResponseOneDriveApiInstance.releaseCurlEngine();
 				generateDeltaResponseOneDriveApiInstance = null;
+				
 				// Perform Garbage Collection
 				GC.collect();
-<<<<<<< HEAD
-=======
-
->>>>>>> 5a201547
+				
 				// Must force exit here, allow logging to be done
 				forceExit();
 			}
