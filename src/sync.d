// What is this module called?
module syncEngine;

// What does this module require to function?
import core.stdc.stdlib: EXIT_SUCCESS, EXIT_FAILURE, exit;
import core.thread;
import core.time;
import std.algorithm;
import std.array;
import std.concurrency;
import std.container.rbtree;
import std.conv;
import std.datetime;
import std.encoding;
import std.exception;
import std.file;
import std.json;
import std.parallelism;
import std.path;
import std.range;
import std.regex;
import std.stdio;
import std.string;
import std.uni;
import std.uri;
import std.utf;
import std.math;

// What other modules that we have created do we need to import?
import config;
import log;
import util;
import onedrive;
import itemdb;
import clientSideFiltering;

class jsonResponseException: Exception {
	@safe pure this(string inputMessage) {
		string msg = format(inputMessage);
		super(msg);
	}	
}

class posixException: Exception {
	@safe pure this(string localTargetName, string remoteTargetName) {
		string msg = format("POSIX 'case-insensitive match' between '%s' (local) and '%s' (online) which violates the Microsoft OneDrive API namespace convention", localTargetName, remoteTargetName);
		super(msg);
	}	
}

class accountDetailsException: Exception {
	@safe pure this() {
		string msg = format("Unable to query OneDrive API to obtain required account details");
		super(msg);
	}	
}

class SyncException: Exception {
    @nogc @safe pure nothrow this(string msg, string file = __FILE__, size_t line = __LINE__) {
        super(msg, file, line);
    }
}

class SyncEngine {
	// Class Variables
	ApplicationConfig appConfig;
	OneDriveApi oneDriveApiInstance;
	ItemDatabase itemDB;
	ClientSideFiltering selectiveSync;
	
	// Array of directory databaseItem.id to skip while applying the changes.
	// These are the 'parent path' id's that are being excluded, so if the parent id is in here, the child needs to be skipped as well
	RedBlackTree!string skippedItems = redBlackTree!string();
	// Array of databaseItem.id to delete after the changes have been downloaded
	string[2][] idsToDelete;
	// Array of JSON items which are files or directories that are not 'root', skipped or to be deleted, that need to be processed
	JSONValue[] jsonItemsToProcess;
	// Array of JSON items which are files that are not 'root', skipped or to be deleted, that need to be downloaded
	JSONValue[] fileJSONItemsToDownload;
	// Array of paths that failed to download
	string[] fileDownloadFailures;
	// Array of all OneDrive driveId's that have been seen
	string[] driveIDsArray;
	// List of items we fake created when using --dry-run
	string[2][] idsFaked;
	// List of paths we fake deleted when using --dry-run
	string[] pathFakeDeletedArray;
	// Array of database Parent Item ID, Item ID & Local Path where the content has changed and needs to be uploaded
	string[3][] databaseItemsWhereContentHasChanged;
	// Array of local file paths that need to be uploaded as new itemts to OneDrive
	string[] newLocalFilesToUploadToOneDrive;
	// Array of local file paths that failed to be uploaded to OneDrive
	string[] fileUploadFailures;
	// List of path names changed online, but not changed locally when using --dry-run
	string[] pathsRenamed;
	// List of paths that were a POSIX case-insensitive match, thus could not be created online
	string[] posixViolationPaths;
	// List of local paths, that, when using the OneDrive Business Shared Folders feature, then diabling it, folder still exists locally and online
	// This list of local paths need to be skipped
	string[] businessSharedFoldersOnlineToSkip;
	// List of interrupted uploads session files that need to be resumed
	string[] interruptedUploadsSessionFiles;
	// List of validated interrupted uploads session JSON items to resume
	JSONValue[] jsonItemsToResumeUpload;
		
	// Flag that there were upload or download failures listed
	bool syncFailures = false;
	// Is sync_list configured
	bool syncListConfigured = false;
	// Was --dry-run used?
	bool dryRun = false;
	// Was --upload-only used?
	bool uploadOnly = false;
	// Was --remove-source-files used?
	// Flag to set whether the local file should be deleted once it is successfully uploaded to OneDrive
	bool localDeleteAfterUpload = false;
	
	// Do we configure to disable the download validation routine due to --disable-download-validation
	// We will always validate our downloads
	// However, when downloading files from SharePoint, the OneDrive API will not advise the correct file size 
	// which means that the application thinks the file download has failed as the size is different / hash is different
	// See: https://github.com/abraunegg/onedrive/discussions/1667
    bool disableDownloadValidation = false;
	
	// Do we configure to disable the upload validation routine due to --disable-upload-validation
	// We will always validate our uploads
	// However, when uploading a file that can contain metadata SharePoint will associate some 
	// metadata from the library the file is uploaded to directly in the file which breaks this validation. 
	// See: https://github.com/abraunegg/onedrive/issues/205
	// See: https://github.com/OneDrive/onedrive-api-docs/issues/935
	bool disableUploadValidation = false;
	
	// Do we perform a local cleanup of files that are 'extra' on the local file system, when using --download-only
	bool cleanupLocalFiles = false;
	// Are we performing a --single-directory sync ?
	bool singleDirectoryScope = false;
	string singleDirectoryScopeDriveId;
	string singleDirectoryScopeItemId;
	// Is National Cloud Deployments configured ?
	bool nationalCloudDeployment = false;
	// Do we configure not to perform a remote file delete if --upload-only & --no-remote-delete configured
	bool noRemoteDelete = false;
	// Is bypass_data_preservation set via config file
	// Local data loss MAY occur in this scenario
	bool bypassDataPreservation = false;
	// Maximum file size upload
	//  https://support.microsoft.com/en-us/office/invalid-file-names-and-file-types-in-onedrive-and-sharepoint-64883a5d-228e-48f5-b3d2-eb39e07630fa?ui=en-us&rs=en-us&ad=us
	//	July 2020, maximum file size for all accounts is 100GB
	//  January 2021, maximum file size for all accounts is 250GB
	ulong maxUploadFileSize = 268435456000; // 250GB
	// Threshold after which files will be uploaded using an upload session
	ulong sessionThresholdFileSize = 4 * 2^^20; // 4 MiB
	// File size limit for file operations that the user has configured
	ulong fileSizeLimit;
	// Total data to upload
	ulong totalDataToUpload;
	// How many items have been processed for the active operation
	ulong processedCount;
	// Are we creating a simulated /delta response? This is critically important in terms of how we 'update' the database
	bool generateSimulatedDeltaResponse = false;
	// Store the latest DeltaLink
	string latestDeltaLink;
	
	// Configure this class instance
	this(ApplicationConfig appConfig, ItemDatabase itemDB, ClientSideFiltering selectiveSync) {
		// Configure the class varaible to consume the application configuration
		this.appConfig = appConfig;
		// Configure the class varaible to consume the database configuration
		this.itemDB = itemDB;
		// Configure the class variable to consume the selective sync (skip_dir, skip_file and sync_list) configuration
		this.selectiveSync = selectiveSync;
		
		// Configure the dryRun flag to capture if --dry-run was used
		// Application startup already flagged we are also in a --dry-run state, so no need to output anything else here
		this.dryRun = appConfig.getValueBool("dry_run");
		
		// Configure file size limit
		if (appConfig.getValueLong("skip_size") != 0) {
			fileSizeLimit = appConfig.getValueLong("skip_size") * 2^^20;
			fileSizeLimit = (fileSizeLimit == 0) ? ulong.max : fileSizeLimit;
		}
		
		// Is there a sync_list file present?
		if (exists(appConfig.syncListFilePath)) this.syncListConfigured = true;
		
		// Configure the uploadOnly flag to capture if --upload-only was used
		if (appConfig.getValueBool("upload_only")) {
			addLogEntry("Configuring uploadOnly flag to TRUE as --upload-only passed in or configured", ["debug"]);
			this.uploadOnly = true;
		}
		
		// Configure the localDeleteAfterUpload flag
		if (appConfig.getValueBool("remove_source_files")) {
			addLogEntry("Configuring localDeleteAfterUpload flag to TRUE as --remove-source-files passed in or configured", ["debug"]);
			this.localDeleteAfterUpload = true;
		}
		
		// Configure the disableDownloadValidation flag
		if (appConfig.getValueBool("disable_download_validation")) {
			addLogEntry("Configuring disableDownloadValidation flag to TRUE as --disable-download-validation passed in or configured", ["debug"]);
			this.disableDownloadValidation = true;
		}
		
		// Configure the disableUploadValidation flag
		if (appConfig.getValueBool("disable_upload_validation")) {
			addLogEntry("Configuring disableUploadValidation flag to TRUE as --disable-upload-validation passed in or configured", ["debug"]);
			this.disableUploadValidation = true;
		}
		
		// Do we configure to clean up local files if using --download-only ?
		if ((appConfig.getValueBool("download_only")) && (appConfig.getValueBool("cleanup_local_files"))) {
			// --download-only and --cleanup-local-files were passed in
			addLogEntry();
			addLogEntry("WARNING: Application has been configured to cleanup local files that are not present online.");
			addLogEntry("WARNING: Local data loss MAY occur in this scenario if you are expecting data to remain archived locally.");
			addLogEntry();
			// Set the flag
			this.cleanupLocalFiles = true;
		}
		
		// Do we configure to NOT perform a remote delete if --upload-only & --no-remote-delete configured ?
		if ((appConfig.getValueBool("upload_only")) && (appConfig.getValueBool("no_remote_delete"))) {
			// --upload-only and --no-remote-delete were passed in
			addLogEntry("WARNING: Application has been configured NOT to cleanup remote files that are deleted locally.");
			// Set the flag
			this.noRemoteDelete = true;
		}
		
		// Are we forcing to use /children scan instead of /delta to simulate National Cloud Deployment use of /children?
		if (appConfig.getValueBool("force_children_scan")) {
			addLogEntry("Forcing client to use /children API call rather than /delta API to retrieve objects from the OneDrive API");
			this.nationalCloudDeployment = true;
		}
		
		// Are we forcing the client to bypass any data preservation techniques to NOT rename any local files if there is a conflict?
		// The enabling of this function could lead to data loss
		if (appConfig.getValueBool("bypass_data_preservation")) {
			addLogEntry("WARNING: Application has been configured to bypass local data preservation in the event of file conflict.");
			addLogEntry("WARNING: Local data loss MAY occur in this scenario.");
			this.bypassDataPreservation = true;
		}
		
		// Did the user configure a specific rate limit for the application?
		if (appConfig.getValueLong("rate_limit") > 0) {
			// User configured rate limit
			addLogEntry("User Configured Rate Limit: " ~ to!string(appConfig.getValueLong("rate_limit")));
			
			// If user provided rate limit is < 131072, flag that this is too low, setting to the recommended minimum of 131072
			if (appConfig.getValueLong("rate_limit") < 131072) {
				// user provided limit too low
				addLogEntry("WARNING: User configured rate limit too low for normal application processing and preventing application timeouts. Overriding to recommended minimum of 131072 (128KB/s)");
				appConfig.setValueLong("rate_limit", 131072);
			}
		}
		
		// Did the user downgrade all HTTP operations to force HTTP 1.1
		if (appConfig.getValueBool("force_http_11")) {
			// User is forcing downgrade to curl to use HTTP 1.1 for all operations
			addLogEntry("Downgrading all HTTP operations to HTTP/1.1 due to user configuration", ["verbose"]);
		} else {
			// Use curl defaults
			addLogEntry("Using Curl defaults for HTTP operational protocol version (potentially HTTP/2)", ["debug"]);
		}
	}
	
	// Initialise the Sync Engine class
	bool initialise() {

		// create a new instance of the OneDrive API
		oneDriveApiInstance = new OneDriveApi(appConfig);
		if (oneDriveApiInstance.initialise()) {
			try {
				// Get the relevant default account & drive details
				getDefaultDriveDetails();
			} catch (accountDetailsException exception) {
				// details could not be queried
				addLogEntry(exception.msg);
				// Shutdown API instance
				oneDriveApiInstance.shutdown();
				// Free object and memory
				object.destroy(oneDriveApiInstance);
				// Must force exit here, allow logging to be done
				forceExit();
			}
			
			try {
				// Get the relevant default account & drive details
				getDefaultRootDetails();
			} catch (accountDetailsException exception) {
				// details could not be queried
				addLogEntry(exception.msg);
				// Shutdown API instance
				oneDriveApiInstance.shutdown();
				// Free object and memory
				object.destroy(oneDriveApiInstance);
				// Must force exit here, allow logging to be done
				forceExit();
			}
			
			try {
				// Display details
				displaySyncEngineDetails();
			} catch (accountDetailsException exception) {
				// details could not be queried
				addLogEntry(exception.msg);
				// Shutdown API instance
				oneDriveApiInstance.shutdown();
				// Free object and memory
				object.destroy(oneDriveApiInstance);
				// Must force exit here, allow logging to be done
				forceExit();
			}
		} else {
			// API could not be initialised
			addLogEntry("OneDrive API could not be initialised with previously used details");
			// Shutdown API instance
			oneDriveApiInstance.shutdown();
			// Free object and memory
			object.destroy(oneDriveApiInstance);
			// Must force exit here, allow logging to be done
			forceExit();
		}
		
		// API was initialised
		addLogEntry("Sync Engine Initialised with new Onedrive API instance", ["verbose"]);
		
		// Shutdown this API instance, as we will create API instances as required, when required
		oneDriveApiInstance.shutdown();
		// Free object and memory
		object.destroy(oneDriveApiInstance);
		return true;
	}
	
	// Get Default Drive Details for this Account
	void getDefaultDriveDetails() {
		
		// Function variables
		JSONValue defaultOneDriveDriveDetails;
		
		// Get Default Drive Details for this Account
		try {
			addLogEntry("Getting Account Default Drive Details", ["debug"]);
			defaultOneDriveDriveDetails = oneDriveApiInstance.getDefaultDriveDetails();
		} catch (OneDriveException exception) {
			addLogEntry("defaultOneDriveDriveDetails = oneDriveApiInstance.getDefaultDriveDetails() generated a OneDriveException", ["debug"]);
			string thisFunctionName = getFunctionName!({});
			
			if ((exception.httpStatusCode == 400) || (exception.httpStatusCode == 401)) {
				// Handle the 400 | 401 error
				handleClientUnauthorised(exception.httpStatusCode, exception.msg);
			}
			
			// HTTP request returned status code 408,429,503,504
			if ((exception.httpStatusCode == 408) || (exception.httpStatusCode == 429) || (exception.httpStatusCode == 503) || (exception.httpStatusCode == 504)) {
				// Handle the 429
				if (exception.httpStatusCode == 429) {
					// HTTP request returned status code 429 (Too Many Requests). We need to leverage the response Retry-After HTTP header to ensure minimum delay until the throttle is removed.
					handleOneDriveThrottleRequest(oneDriveApiInstance);
					addLogEntry("Retrying original request that generated the OneDrive HTTP 429 Response Code (Too Many Requests) - attempting to retry " ~ thisFunctionName, ["debug"]);
				}
				// re-try the specific changes queries
				if ((exception.httpStatusCode == 408) ||(exception.httpStatusCode == 503) || (exception.httpStatusCode == 504)) {
					// 408 - Request Time Out
					// 503 - Service Unavailable
					// 504 - Gateway Timeout
					// Transient error - try again in 30 seconds
					auto errorArray = splitLines(exception.msg);
					addLogEntry(to!string(errorArray[0]) ~ " when attempting to query Account Default Drive Details - retrying applicable request in 30 seconds");
					addLogEntry("defaultOneDriveDriveDetails = oneDriveApiInstance.getDefaultDriveDetails() previously threw an error - retrying", ["debug"]);
					// The server, while acting as a proxy, did not receive a timely response from the upstream server it needed to access in attempting to complete the request. 
					addLogEntry("Thread sleeping for 30 seconds as the server did not receive a timely response from the upstream server it needed to access in attempting to complete the request", ["debug"]);
					Thread.sleep(dur!"seconds"(30));
				}
				// re-try original request - retried for 429 and 504 - but loop back calling this function 
				addLogEntry("Retrying Function: getDefaultDriveDetails()", ["debug"]);
				getDefaultDriveDetails();
			} else {
				// Default operation if not 408,429,503,504 errors
				// display what the error is
				displayOneDriveErrorMessage(exception.msg, getFunctionName!({}));
			}
		}
		
		// If the JSON response is a correct JSON object, and has an 'id' we can set these details
		if ((defaultOneDriveDriveDetails.type() == JSONType.object) && (hasId(defaultOneDriveDriveDetails))) {
			addLogEntry("OneDrive Account Default Drive Details:      " ~ to!string(defaultOneDriveDriveDetails), ["debug"]);
			appConfig.accountType = defaultOneDriveDriveDetails["driveType"].str;
			appConfig.defaultDriveId = defaultOneDriveDriveDetails["id"].str;
			
			// Get the initial remaining size from OneDrive API response JSON
			// This will be updated as we upload data to OneDrive
			if (hasQuota(defaultOneDriveDriveDetails)) {
				if ("remaining" in defaultOneDriveDriveDetails["quota"]){
					// use the value provided
					appConfig.remainingFreeSpace = defaultOneDriveDriveDetails["quota"]["remaining"].integer;
				}
			}
			
			// In some cases OneDrive Business configurations 'restrict' quota details thus is empty / blank / negative value / zero
			if (appConfig.remainingFreeSpace <= 0) {
				// free space is <= 0  .. why ?
				if ("remaining" in defaultOneDriveDriveDetails["quota"]) {
					if (appConfig.accountType == "personal") {
						// zero space available
						addLogEntry("ERROR: OneDrive account currently has zero space available. Please free up some space online.");
						appConfig.quotaAvailable = false;
					} else {
						// zero space available is being reported, maybe being restricted?
						addLogEntry("WARNING: OneDrive quota information is being restricted or providing a zero value. Please fix by speaking to your OneDrive / Office 365 Administrator.");
						appConfig.quotaRestricted = true;
					}
				} else {
					// json response was missing a 'remaining' value
					if (appConfig.accountType == "personal") {
						addLogEntry("ERROR: OneDrive quota information is missing. Potentially your OneDrive account currently has zero space available. Please free up some space online.");
						appConfig.quotaAvailable = false;
					} else {
						// quota details not available
						addLogEntry("ERROR: OneDrive quota information is being restricted. Please fix by speaking to your OneDrive / Office 365 Administrator.");
						appConfig.quotaRestricted = true;
					}
				}
			}
			// What did we set based on the data from the JSON
			addLogEntry("appConfig.accountType        = " ~ appConfig.accountType, ["debug"]);
			addLogEntry("appConfig.defaultDriveId     = " ~ appConfig.defaultDriveId, ["debug"]);
			addLogEntry("appConfig.remainingFreeSpace = " ~ to!string(appConfig.remainingFreeSpace), ["debug"]);
			addLogEntry("appConfig.quotaAvailable     = " ~ to!string(appConfig.quotaAvailable), ["debug"]);
			addLogEntry("appConfig.quotaRestricted    = " ~ to!string(appConfig.quotaRestricted), ["debug"]);
			
			// Make sure that appConfig.defaultDriveId is in our driveIDs array to use when checking if item is in database
			// Keep the driveIDsArray with unique entries only
			if (!canFind(driveIDsArray, appConfig.defaultDriveId)) {
				// Add this drive id to the array to search with
				driveIDsArray ~= appConfig.defaultDriveId;
			}
		} else {
			// Handle the invalid JSON response
			throw new accountDetailsException();
		}
	}
	
	// Get Default Root Details for this Account
	void getDefaultRootDetails() {
		
		// Function variables
		JSONValue defaultOneDriveRootDetails;
		
		// Get Default Root Details for this Account
		try {
			addLogEntry("Getting Account Default Root Details", ["debug"]);
			defaultOneDriveRootDetails = oneDriveApiInstance.getDefaultRootDetails();
		} catch (OneDriveException exception) {
			addLogEntry("defaultOneDriveRootDetails = oneDriveApiInstance.getDefaultRootDetails() generated a OneDriveException", ["debug"]);
			string thisFunctionName = getFunctionName!({});

			if ((exception.httpStatusCode == 400) || (exception.httpStatusCode == 401)) {
				// Handle the 400 | 401 error
				handleClientUnauthorised(exception.httpStatusCode, exception.msg);
			}
			
			// HTTP request returned status code 408,429,503,504
			if ((exception.httpStatusCode == 408) || (exception.httpStatusCode == 429) || (exception.httpStatusCode == 503) || (exception.httpStatusCode == 504)) {
				// Handle the 429
				if (exception.httpStatusCode == 429) {
					// HTTP request returned status code 429 (Too Many Requests). We need to leverage the response Retry-After HTTP header to ensure minimum delay until the throttle is removed.
					handleOneDriveThrottleRequest(oneDriveApiInstance);
					addLogEntry("Retrying original request that generated the OneDrive HTTP 429 Response Code (Too Many Requests) - attempting to retry " ~ thisFunctionName, ["debug"]);
				}
				// re-try the specific changes queries
				if ((exception.httpStatusCode == 408) || (exception.httpStatusCode == 503) || (exception.httpStatusCode == 504)) {
					// 503 - Service Unavailable
					// 504 - Gateway Timeout
					// Transient error - try again in 30 seconds
					auto errorArray = splitLines(exception.msg);
					addLogEntry(to!string(errorArray[0]) ~ " when attempting to query Account Default Root Details - retrying applicable request in 30 seconds");
					addLogEntry("defaultOneDriveRootDetails = oneDriveApiInstance.getDefaultRootDetails() previously threw an error - retrying", ["debug"]);
					
					// The server, while acting as a proxy, did not receive a timely response from the upstream server it needed to access in attempting to complete the request. 
					addLogEntry("Thread sleeping for 30 seconds as the server did not receive a timely response from the upstream server it needed to access in attempting to complete the request", ["debug"]);
					Thread.sleep(dur!"seconds"(30));
				}
				// re-try original request - retried for 429, 503, 504 - but loop back calling this function 
				addLogEntry("Retrying Function: " ~ thisFunctionName, ["debug"]);
				getDefaultRootDetails();
			} else {
				// Default operation if not 408,429,503,504 errors
				// display what the error is
				displayOneDriveErrorMessage(exception.msg, getFunctionName!({}));
			}
		}
		
		// If the JSON response is a correct JSON object, and has an 'id' we can set these details
		if ((defaultOneDriveRootDetails.type() == JSONType.object) && (hasId(defaultOneDriveRootDetails))) {
			addLogEntry("OneDrive Account Default Root Details:       " ~ to!string(defaultOneDriveRootDetails), ["debug"]);
			appConfig.defaultRootId = defaultOneDriveRootDetails["id"].str;
			addLogEntry("appConfig.defaultRootId      = " ~ appConfig.defaultRootId, ["debug"]);
			
			// Save the item to the database, so the account root drive is is always going to be present in the DB
			saveItem(defaultOneDriveRootDetails);
		} else {
			// Handle the invalid JSON response
			throw new accountDetailsException();
		}
	}
	
	// Reset syncFailures to false
	void resetSyncFailures() {
		// Reset syncFailures to false if these are both empty
		if (syncFailures) {
			if ((fileDownloadFailures.empty) && (fileUploadFailures.empty)) {
				addLogEntry("Resetting syncFailures = false");
				syncFailures = false;
			} else {
				addLogEntry("File activity array's not empty - not resetting syncFailures");
			}
		}
	}
	
	// Perform a sync of the OneDrive Account
	// - Query /delta
	//		- If singleDirectoryScope or nationalCloudDeployment is used we need to generate a /delta like response
	// - Process changes (add, changes, moves, deletes)
	// - Process any items to add (download data to local)
	// - Detail any files that we failed to download
	// - Process any deletes (remove local data)
	void syncOneDriveAccountToLocalDisk() {
	
		// performFullScanTrueUp value
		addLogEntry("Perform a Full Scan True-Up: " ~ to!string(appConfig.fullScanTrueUpRequired), ["debug"]);
		
		// Fetch the API response of /delta to track changes on OneDrive
		fetchOneDriveDeltaAPIResponse(null, null, null);
		// Process any download activities or cleanup actions
		processDownloadActivities();
		
		// If singleDirectoryScope is false, we are not targeting a single directory
		// but if true, the target 'could' be a shared folder - so dont try and scan it again
		if (!singleDirectoryScope) {
			// OneDrive Shared Folder Handling
			if (appConfig.accountType == "personal") {
				// Personal Account Type
				// https://github.com/OneDrive/onedrive-api-docs/issues/764
				
				// Get the Remote Items from the Database
				Item[] remoteItems = itemDB.selectRemoteItems();
				foreach (remoteItem; remoteItems) {
					// Check if this path is specifically excluded by 'skip_dir', but only if 'skip_dir' is not empty
					if (appConfig.getValueString("skip_dir") != "") {
						// The path that needs to be checked needs to include the '/'
						// This due to if the user has specified in skip_dir an exclusive path: '/path' - that is what must be matched
						if (selectiveSync.isDirNameExcluded(remoteItem.name)) {
							// This directory name is excluded
							addLogEntry("Skipping item - excluded by skip_dir config: " ~ remoteItem.name, ["verbose"]);
							continue;
						}
					}
					
					// Directory name is not excluded or skip_dir is not populated
					if (!appConfig.surpressLoggingOutput) {
						addLogEntry("Syncing this OneDrive Personal Shared Folder: " ~ remoteItem.name);
					}
					// Check this OneDrive Personal Shared Folder for changes
					fetchOneDriveDeltaAPIResponse(remoteItem.remoteDriveId, remoteItem.remoteId, remoteItem.name);
					// Process any download activities or cleanup actions for this OneDrive Personal Shared Folder
					processDownloadActivities();
				}
			} else {
				// Is this a Business Account with Sync Business Shared Items enabled?
				if ((appConfig.accountType == "business") && ( appConfig.getValueBool("sync_business_shared_items"))) {
				
					// Business Account Shared Items Handling
					// - OneDrive Business Shared Folder
					// - OneDrive Business Shared Files ??
					// - SharePoint Links
				
					// Get the Remote Items from the Database
					Item[] remoteItems = itemDB.selectRemoteItems();
					
					foreach (remoteItem; remoteItems) {
						// Check if this path is specifically excluded by 'skip_dir', but only if 'skip_dir' is not empty
						if (appConfig.getValueString("skip_dir") != "") {
							// The path that needs to be checked needs to include the '/'
							// This due to if the user has specified in skip_dir an exclusive path: '/path' - that is what must be matched
							if (selectiveSync.isDirNameExcluded(remoteItem.name)) {
								// This directory name is excluded
								addLogEntry("Skipping item - excluded by skip_dir config: " ~ remoteItem.name, ["verbose"]);
								continue;
							}
						}
						
						// Directory name is not excluded or skip_dir is not populated
						if (!appConfig.surpressLoggingOutput) {
							addLogEntry("Syncing this OneDrive Business Shared Folder: " ~ remoteItem.name);
						}
						
						// Debug log output
						addLogEntry("Fetching /delta API response for:", ["debug"]);
						addLogEntry("    remoteItem.remoteDriveId: " ~ remoteItem.remoteDriveId, ["debug"]);
						addLogEntry("    remoteItem.remoteId:      " ~ remoteItem.remoteId, ["debug"]);
						
						// Check this OneDrive Personal Shared Folder for changes
						fetchOneDriveDeltaAPIResponse(remoteItem.remoteDriveId, remoteItem.remoteId, remoteItem.name);
						
						// Process any download activities or cleanup actions for this OneDrive Personal Shared Folder
						processDownloadActivities();
					}
				}
			}
		}
	}
	
	// Configure singleDirectoryScope = true if this function is called
	// By default, singleDirectoryScope = false
	void setSingleDirectoryScope(string normalisedSingleDirectoryPath) {
		
		// Function variables
		Item searchItem;
		JSONValue onlinePathData;
		
		// Set the main flag
		singleDirectoryScope = true;
		
		// What are we doing?
		addLogEntry("The OneDrive Client was asked to search for this directory online and create it if it's not located: " ~ normalisedSingleDirectoryPath);
		
		// Query the OneDrive API for the specified path online
		// In a --single-directory scenario, we need to travervse the entire path that we are wanting to sync
		// and then check the path element does it exist online, if it does, is it a POSIX match, or if it does not, create the path
		// Once we have searched online, we have the right drive id and item id so that we can downgrade the sync status, then build up 
		// any object items from that location
		// This is because, in a --single-directory scenario, any folder in the entire path tree could be a 'case-insensitive match'
		
		try {
			onlinePathData = queryOneDriveForSpecificPathAndCreateIfMissing(normalisedSingleDirectoryPath, true);
		} catch (posixException e) {
			displayPosixErrorMessage(e.msg);
			addLogEntry("ERROR: Requested directory to search for and potentially create has a 'case-insensitive match' to an existing directory on OneDrive online.");
		}
		
		// Was a valid JSON response provided?
		if (onlinePathData.type() == JSONType.object) {
			// Valid JSON item was returned
			searchItem = makeItem(onlinePathData);
			addLogEntry("searchItem: " ~ to!string(searchItem), ["debug"]);
			
			// Is this item a potential Shared Folder?
			// Is this JSON a remote object
			if (isItemRemote(onlinePathData)) {
				// The path we are seeking is remote to our account drive id
				searchItem.driveId = onlinePathData["remoteItem"]["parentReference"]["driveId"].str;
				searchItem.id = onlinePathData["remoteItem"]["id"].str;
			} 
			
			// Set these items so that these can be used as required
			singleDirectoryScopeDriveId = searchItem.driveId;
			singleDirectoryScopeItemId = searchItem.id;
		} else {
			addLogEntry();
			addLogEntry("The requested --single-directory path to sync has generated an error. Please correct this error and try again.");
			addLogEntry();
			forceExit();
		}
	}
	
	// Query OneDrive API for /delta changes and iterate through items online
	void fetchOneDriveDeltaAPIResponse(string driveIdToQuery = null, string itemIdToQuery = null, string sharedFolderName = null) {
				
		string deltaLink = null;
		string currentDeltaLink = null;
		string deltaLinkAvailable;
		JSONValue deltaChanges;
		ulong responseBundleCount;
		ulong jsonItemsReceived = 0;
		
		// Reset jsonItemsToProcess & processedCount
		jsonItemsToProcess = [];
		processedCount = 0;
		
		// Was a driveId provided as an input
		//if (driveIdToQuery == "") {
		if (strip(driveIdToQuery).empty) {
			// No provided driveId to query, use the account default
			addLogEntry("driveIdToQuery was empty, setting to appConfig.defaultDriveId", ["debug"]);
			driveIdToQuery = appConfig.defaultDriveId;
			addLogEntry("driveIdToQuery: " ~ driveIdToQuery, ["debug"]);
		}
		
		// Was an itemId provided as an input
		//if (itemIdToQuery == "") {
		if (strip(itemIdToQuery).empty) {
			// No provided itemId to query, use the account default
			addLogEntry("itemIdToQuery was empty, setting to appConfig.defaultRootId", ["debug"]);
			itemIdToQuery = appConfig.defaultRootId;
			addLogEntry("itemIdToQuery: " ~ itemIdToQuery, ["debug"]);
		}
		
		// What OneDrive API query do we use?
		// - Are we running against a National Cloud Deployments that does not support /delta ?
		//   National Cloud Deployments do not support /delta as a query
		//   https://docs.microsoft.com/en-us/graph/deployments#supported-features
		//
		// - Are we performing a --single-directory sync, which will exclude many items online, focusing in on a specific online directory
		// 
		// - Are we performing a --download-only --cleanup-local-files action?
		//   - If we are, and we use a normal /delta query, we get all the local 'deleted' objects as well.
		//   - If the user deletes a folder online, then replaces it online, we download the deletion events and process the new 'upload' via the web iterface .. 
		//     the net effect of this, is that the valid local files we want to keep, are actually deleted ...... not desirable
		if ((singleDirectoryScope) || (nationalCloudDeployment) || (cleanupLocalFiles)) {
			// Generate a simulated /delta response so that we correctly capture the current online state, less any 'online' delete and replace activity
			generateSimulatedDeltaResponse = true;
		}
		
		// What /delta query do we use?
		if (!generateSimulatedDeltaResponse) {
			// This should be the majority default pathway application use
			// Get the current delta link from the database for this DriveID and RootID
			deltaLinkAvailable = itemDB.getDeltaLink(driveIdToQuery, itemIdToQuery);
			if (!deltaLinkAvailable.empty) {
				addLogEntry("Using database stored deltaLink", ["debug"]);
				currentDeltaLink = deltaLinkAvailable;
			}
			
			// Do we need to perform a Full Scan True Up? Is 'appConfig.fullScanTrueUpRequired' set to 'true'?
			if (appConfig.fullScanTrueUpRequired) {
				addLogEntry("Performing a full scan of online data to ensure consistent local state");
				addLogEntry("Setting currentDeltaLink = null", ["debug"]);
				currentDeltaLink = null;
			}
			
			// Dynamic output for non-verbose and verbose run so that the user knows something is being retreived from the OneDrive API
			if (appConfig.verbosityCount == 0) {
				if (!appConfig.surpressLoggingOutput) {
					addProcessingLogHeaderEntry("Fetching items from the OneDrive API for Drive ID: " ~ driveIdToQuery);
				}
			} else {
				addLogEntry("Fetching /delta response from the OneDrive API for Drive ID: " ~  driveIdToQuery, ["verbose"]);
			}
							
			// Create a new API Instance for querying /delta and initialise it
			// Reuse the socket to speed up
			bool keepAlive = true;
			OneDriveApi getDeltaQueryOneDriveApiInstance;
			getDeltaQueryOneDriveApiInstance = new OneDriveApi(appConfig);
			getDeltaQueryOneDriveApiInstance.initialise(keepAlive);
			
			for (;;) {
				responseBundleCount++;
				// Get the /delta changes via the OneDrive API
				// getDeltaChangesByItemId has the re-try logic for transient errors
				deltaChanges = getDeltaChangesByItemId(driveIdToQuery, itemIdToQuery, currentDeltaLink, getDeltaQueryOneDriveApiInstance);
				
				// If the initial deltaChanges response is an invalid JSON object, keep trying ..
				if (deltaChanges.type() != JSONType.object) {
					while (deltaChanges.type() != JSONType.object) {
						// Handle the invalid JSON response adn retry
						addLogEntry("ERROR: Query of the OneDrive API via deltaChanges = getDeltaChangesByItemId() returned an invalid JSON response", ["debug"]);
						deltaChanges = getDeltaChangesByItemId(driveIdToQuery, itemIdToQuery, currentDeltaLink, getDeltaQueryOneDriveApiInstance);
					}
				}
				
				ulong nrChanges = count(deltaChanges["value"].array);
				int changeCount = 0;
				
				if (appConfig.verbosityCount == 0) {
					// Dynamic output for a non-verbose run so that the user knows something is happening
					if (!appConfig.surpressLoggingOutput) {
						addProcessingDotEntry();
					}
				} else {
					addLogEntry("Processing API Response Bundle: " ~ to!string(responseBundleCount) ~ " - Quantity of 'changes|items' in this bundle to process: " ~ to!string(nrChanges), ["verbose"]);
				}
				
				jsonItemsReceived = jsonItemsReceived + nrChanges;
				
				// We have a valid deltaChanges JSON array. This means we have at least 200+ JSON items to process.
				// The API response however cannot be run in parallel as the OneDrive API sends the JSON items in the order in which they must be processed
				foreach (onedriveJSONItem; deltaChanges["value"].array) {
					// increment change count for this item
					changeCount++;
					// Process the OneDrive object item JSON
					processDeltaJSONItem(onedriveJSONItem, nrChanges, changeCount, responseBundleCount, singleDirectoryScope);
				}
				
				// The response may contain either @odata.deltaLink or @odata.nextLink
				if ("@odata.deltaLink" in deltaChanges) {
					// Log action
					addLogEntry("Setting next currentDeltaLink to (@odata.deltaLink): " ~ deltaChanges["@odata.deltaLink"].str, ["debug"]);
					// Update currentDeltaLink
					currentDeltaLink = deltaChanges["@odata.deltaLink"].str;
					// Store this for later use post processing jsonItemsToProcess items
					latestDeltaLink = deltaChanges["@odata.deltaLink"].str;
				}
				
				// Update deltaLink to next changeSet bundle
				if ("@odata.nextLink" in deltaChanges) {	
					// Log action
					addLogEntry("Setting next currentDeltaLink & deltaLinkAvailable to (@odata.nextLink): " ~ deltaChanges["@odata.nextLink"].str, ["debug"]);
					// Update currentDeltaLink
					currentDeltaLink = deltaChanges["@odata.nextLink"].str;
					// Update deltaLinkAvailable to next changeSet bundle to quantify how many changes we have to process
					deltaLinkAvailable = deltaChanges["@odata.nextLink"].str;
					// Store this for later use post processing jsonItemsToProcess items
					latestDeltaLink = deltaChanges["@odata.nextLink"].str;
				}
				else break;
			}
			
			// To finish off the JSON processing items, this is needed to reflect this in the log
			addLogEntry("------------------------------------------------------------------", ["debug"]);
			
			// Shutdown the API
			getDeltaQueryOneDriveApiInstance.shutdown();
			// Free object and memory
			object.destroy(getDeltaQueryOneDriveApiInstance);
			
			// Log that we have finished querying the /delta API
			if (appConfig.verbosityCount == 0) {
				if (!appConfig.surpressLoggingOutput) {
					// Close out the '....' being printed to the console
					addLogEntry("\n", ["consoleOnlyNoNewLine"]);
				}
			} else {
				addLogEntry("Finished processing /delta JSON response from the OneDrive API", ["verbose"]);
			}
			
			// If this was set, now unset it, as this will have been completed, so that for a true up, we dont do a double full scan
			if (appConfig.fullScanTrueUpRequired) {
				addLogEntry("Unsetting fullScanTrueUpRequired as this has been performed", ["debug"]);
				appConfig.fullScanTrueUpRequired = false;
			}
		} else {
			// Why are are generating a /delta response
			addLogEntry("Why are we generating a /delta response:", ["debug"]);
			addLogEntry(" singleDirectoryScope:    " ~ to!string(singleDirectoryScope), ["debug"]);
			addLogEntry(" nationalCloudDeployment: " ~ to!string(nationalCloudDeployment), ["debug"]);
			addLogEntry(" cleanupLocalFiles:       " ~ to!string(cleanupLocalFiles), ["debug"]);
			
			// What 'path' are we going to start generating the response for
			string pathToQuery;
			
			// If --single-directory has been called, use the value that has been set
			if (singleDirectoryScope) {
				pathToQuery = appConfig.getValueString("single_directory");
			}
			
			// We could also be syncing a Shared Folder of some description
			if (!sharedFolderName.empty) {
				pathToQuery = sharedFolderName;
			}
			
			// Generate the simulated /delta response
			//
			// The generated /delta response however contains zero deleted JSON items, so the only way that we can track this, is if the object was in sync
			// we have the object in the database, thus, what we need to do is for every DB object in the tree of items, flag 'syncStatus' as 'N', then when we process 
			// the returned JSON items from the API, we flag the item as back in sync, then we can cleanup any out-of-sync items
			//
			// The flagging of the local database items to 'N' is handled within the generateDeltaResponse() function
			//
			// When these JSON items are then processed, if the item exists online, and is in the DB, and that the values match, the DB item is flipped back to 'Y' 
			// This then allows the application to look for any remaining 'N' values, and delete these as no longer needed locally
			deltaChanges = generateDeltaResponse(pathToQuery);
			
			ulong nrChanges = count(deltaChanges["value"].array);
			int changeCount = 0;
			addLogEntry("API Response Bundle: " ~ to!string(responseBundleCount) ~ " - Quantity of 'changes|items' in this bundle to process: " ~ to!string(nrChanges), ["debug"]);
			jsonItemsReceived = jsonItemsReceived + nrChanges;
			
			// The API response however cannot be run in parallel as the OneDrive API sends the JSON items in the order in which they must be processed
			foreach (onedriveJSONItem; deltaChanges["value"].array) {
				// increment change count for this item
				changeCount++;
				// Process the OneDrive object item JSON
				processDeltaJSONItem(onedriveJSONItem, nrChanges, changeCount, responseBundleCount, singleDirectoryScope);	
			}
			
			// To finish off the JSON processing items, this is needed to reflect this in the log
			addLogEntry("------------------------------------------------------------------", ["debug"]);
			
			// Log that we have finished generating our self generated /delta response
			if (!appConfig.surpressLoggingOutput) {
				addLogEntry("Finished processing self generated /delta JSON response from the OneDrive API");
			}
		}
		
		// Cleanup deltaChanges as this is no longer needed
		object.destroy(deltaChanges);
		
		// We have JSON items received from the OneDrive API
		addLogEntry("Number of JSON Objects received from OneDrive API:                 " ~ to!string(jsonItemsReceived), ["debug"]);
		addLogEntry("Number of JSON Objects already processed (root and deleted items): " ~ to!string((jsonItemsReceived - jsonItemsToProcess.length)), ["debug"]);
		
		// We should have now at least processed all the JSON items as returned by the /delta call
		// Additionally, we should have a new array, that now contains all the JSON items we need to process that are non 'root' or deleted items
		addLogEntry("Number of JSON items to process is: " ~ to!string(jsonItemsToProcess.length), ["debug"]);
		
		// Are there items to process?
		if (jsonItemsToProcess.length > 0) {
			// Lets deal with the JSON items in a batch process
			ulong batchSize = 500;
			ulong batchCount = (jsonItemsToProcess.length + batchSize - 1) / batchSize;
			ulong batchesProcessed = 0;
			
			// Dynamic output for a non-verbose run so that the user knows something is happening
			if (!appConfig.surpressLoggingOutput) {
				// Logfile entry
				addProcessingLogHeaderEntry("Processing " ~ to!string(jsonItemsToProcess.length) ~ " applicable changes and items received from Microsoft OneDrive");
				
				if (appConfig.verbosityCount != 0) {
					// Close out the console only processing line above, if we are doing verbose or above logging
					addLogEntry("\n", ["consoleOnlyNoNewLine"]);
				}
			}
			
			// For each batch, process the JSON items that need to be now processed.
			// 'root' and deleted objects have already been handled
			foreach (batchOfJSONItems; jsonItemsToProcess.chunks(batchSize)) {
				// Chunk the total items to process into 500 lot items
				batchesProcessed++;
				
				if (appConfig.verbosityCount == 0) {
					// Dynamic output for a non-verbose run so that the user knows something is happening
					if (!appConfig.surpressLoggingOutput) {
						addProcessingDotEntry();
					}
				} else {
					addLogEntry("Processing OneDrive JSON item batch [" ~ to!string(batchesProcessed) ~ "/" ~ to!string(batchCount) ~ "] to ensure consistent local state", ["verbose"]);
				}	
					
				// Process the batch
				processJSONItemsInBatch(batchOfJSONItems, batchesProcessed, batchCount);
				
				// To finish off the JSON processing items, this is needed to reflect this in the log
				addLogEntry("------------------------------------------------------------------", ["debug"]);
			}
			
			if (appConfig.verbosityCount == 0) {
				// close off '.' output
				if (!appConfig.surpressLoggingOutput) {
					addLogEntry("\n", ["consoleOnlyNoNewLine"]);
				}
			}
			
			// Free up memory and items processed as it is pointless now having this data around
			jsonItemsToProcess = [];
			
			// Debug output - what was processed
			addLogEntry("Number of JSON items to process is: " ~ to!string(jsonItemsToProcess.length), ["debug"]);
			addLogEntry("Number of JSON items processed was: " ~ to!string(processedCount), ["debug"]);
		} else {
			if (!appConfig.surpressLoggingOutput) {
				addLogEntry("No additional changes or items that can be applied were discovered while processing the data received from Microsoft OneDrive");
			}
		}
		
		// Update the deltaLink in the database so that we can reuse this now that jsonItemsToProcess has been processed
		if (!latestDeltaLink.empty) {
			addLogEntry("Updating completed deltaLink in DB to: " ~ latestDeltaLink, ["debug"]);
			itemDB.setDeltaLink(driveIdToQuery, itemIdToQuery, latestDeltaLink);
		}
		
		// Keep the driveIDsArray with unique entries only
		if (!canFind(driveIDsArray, driveIdToQuery)) {
			// Add this driveId to the array of driveId's we know about
			driveIDsArray ~= driveIdToQuery;
		}		
	}
	
	// Process the /delta API JSON response items
	void processDeltaJSONItem(JSONValue onedriveJSONItem, ulong nrChanges, int changeCount, ulong responseBundleCount, bool singleDirectoryScope) {
		
		// Variables for this foreach loop
		string thisItemId;
		bool itemIsRoot = false;
		bool handleItemAsRootObject = false;
		bool itemIsDeletedOnline = false;
		bool itemHasParentReferenceId = false;
		bool itemHasParentReferencePath = false;
		bool itemIdMatchesDefaultRootId = false;
		bool itemNameExplicitMatchRoot = false;
		string objectParentDriveId;
		
		addLogEntry("------------------------------------------------------------------", ["debug"]);
		addLogEntry("Processing OneDrive Item " ~ to!string(changeCount) ~ " of " ~ to!string(nrChanges) ~ " from API Response Bundle " ~ to!string(responseBundleCount), ["debug"]);
		addLogEntry("Raw JSON OneDrive Item: " ~ to!string(onedriveJSONItem), ["debug"]);
		
		// What is this item's id
		thisItemId = onedriveJSONItem["id"].str;
		// Is this a deleted item - only calculate this once
		itemIsDeletedOnline = isItemDeleted(onedriveJSONItem);
		
		if(!itemIsDeletedOnline){
			// This is not a deleted item
			addLogEntry("This item is not a OneDrive deletion change", ["debug"]);
			
			// Only calculate this once
			itemIsRoot = isItemRoot(onedriveJSONItem);
			itemHasParentReferenceId = hasParentReferenceId(onedriveJSONItem);
			itemIdMatchesDefaultRootId = (thisItemId == appConfig.defaultRootId);
			itemNameExplicitMatchRoot = (onedriveJSONItem["name"].str == "root");
			objectParentDriveId = onedriveJSONItem["parentReference"]["driveId"].str;
			
			// Test is this is the OneDrive Users Root?
			// Debug output of change evaluation items
			addLogEntry("defaultRootId                                        = " ~ appConfig.defaultRootId, ["debug"]);
			addLogEntry("'search id'                                          = " ~ thisItemId, ["debug"]);
			addLogEntry("id == defaultRootId                                  = " ~ to!string(itemIdMatchesDefaultRootId), ["debug"]);
			addLogEntry("isItemRoot(onedriveJSONItem)                         = " ~ to!string(itemIsRoot), ["debug"]);
			addLogEntry("onedriveJSONItem['name'].str == 'root'               = " ~ to!string(itemNameExplicitMatchRoot), ["debug"]);
			addLogEntry("itemHasParentReferenceId                             = " ~ to!string(itemHasParentReferenceId), ["debug"]);
			
			if ( (itemIdMatchesDefaultRootId || singleDirectoryScope) && itemIsRoot && itemNameExplicitMatchRoot) {
				// This IS a OneDrive Root item or should be classified as such in the case of 'singleDirectoryScope'
				addLogEntry("JSON item will flagged as a 'root' item", ["debug"]);
				handleItemAsRootObject = true;
			}
		}
		
		// How do we handle this JSON item from the OneDrive API?
		// Is this a confirmed 'root' item, has no Parent ID, or is a Deleted Item
		if (handleItemAsRootObject || !itemHasParentReferenceId || itemIsDeletedOnline){
			// Is a root item, has no id in parentReference or is a OneDrive deleted item
			addLogEntry("objectParentDriveId                                  = " ~ objectParentDriveId, ["debug"]);
			addLogEntry("handleItemAsRootObject                               = " ~ to!string(handleItemAsRootObject), ["debug"]);
			addLogEntry("itemHasParentReferenceId                             = " ~ to!string(itemHasParentReferenceId), ["debug"]);
			addLogEntry("itemIsDeletedOnline                                  = " ~ to!string(itemIsDeletedOnline), ["debug"]);
			addLogEntry("Handling change immediately as 'root item', or has no parent reference id or is a deleted item", ["debug"]);
			
			// OK ... do something with this JSON post here ....
			processRootAndDeletedJSONItems(onedriveJSONItem, objectParentDriveId, handleItemAsRootObject, itemIsDeletedOnline, itemHasParentReferenceId);
		} else {
			// Do we need to update this RAW JSON from OneDrive?
			if ( (objectParentDriveId != appConfig.defaultDriveId) && (appConfig.accountType == "business") && (appConfig.getValueBool("sync_business_shared_items")) ) {
				// Potentially need to update this JSON data
				addLogEntry("Potentially need to update this source JSON .... need to check the database", ["debug"]);
				
				// Check the DB for 'remote' objects, searching 'remoteDriveId' and 'remoteId' items for this remoteItem.driveId and remoteItem.id
				Item remoteDBItem;
				itemDB.selectByRemoteId(objectParentDriveId, thisItemId, remoteDBItem);
				
				// Is the data that was returned from the database what we are looking for?
				if ((remoteDBItem.remoteDriveId == objectParentDriveId) && (remoteDBItem.remoteId == thisItemId)) {
					// Yes, this is the record we are looking for
					addLogEntry("DB Item response for remoteDBItem: " ~ to!string(remoteDBItem), ["debug"]);
				
					// Must compare remoteDBItem.name with remoteItem.name
					if (remoteDBItem.name != onedriveJSONItem["name"].str) {
						// Update JSON Item
						string actualOnlineName = onedriveJSONItem["name"].str;
						addLogEntry("Updating source JSON 'name' to that which is the actual local directory", ["debug"]);
						addLogEntry("onedriveJSONItem['name'] was:         " ~ onedriveJSONItem["name"].str, ["debug"]);
						addLogEntry("Updating onedriveJSONItem['name'] to: " ~ remoteDBItem.name, ["debug"]);
						onedriveJSONItem["name"] = remoteDBItem.name;
						addLogEntry("onedriveJSONItem['name'] now:         " ~ onedriveJSONItem["name"].str, ["debug"]);
						// Add the original name to the JSON
						onedriveJSONItem["actualOnlineName"] = actualOnlineName;
					}
				}
			}
		
			// If we are not self-generating a /delta response, check this initial /delta JSON bundle item against the basic checks 
			// of applicability against 'skip_file', 'skip_dir' and 'sync_list'
			// We only do this if we did not generate a /delta response, as generateDeltaResponse() performs the checkJSONAgainstClientSideFiltering()
			// against elements as it is building the /delta compatible response
			// If we blindly just 'check again' all JSON responses then there is potentially double JSON processing going on if we used generateDeltaResponse()
			bool discardDeltaJSONItem = false;
			if (!generateSimulatedDeltaResponse) {
				// Check applicability against 'skip_file', 'skip_dir' and 'sync_list'
				discardDeltaJSONItem = checkJSONAgainstClientSideFiltering(onedriveJSONItem);
			}
			
			// Add this JSON item for further processing if this is not being discarded
			if (!discardDeltaJSONItem) {
				addLogEntry("Adding this Raw JSON OneDrive Item to jsonItemsToProcess array for further processing", ["debug"]);
				jsonItemsToProcess ~= onedriveJSONItem;
			}
		}
	}
	
	// Process 'root' and 'deleted' OneDrive JSON items
	void processRootAndDeletedJSONItems(JSONValue onedriveJSONItem, string driveId, bool handleItemAsRootObject, bool itemIsDeletedOnline, bool itemHasParentReferenceId) {
		
		// Use the JSON elements rather can computing a DB struct via makeItem()
		string thisItemId = onedriveJSONItem["id"].str;
		string thisItemDriveId = onedriveJSONItem["parentReference"]["driveId"].str;
			
		// Check if the item has been seen before
		Item existingDatabaseItem;
		bool existingDBEntry = itemDB.selectById(thisItemDriveId, thisItemId, existingDatabaseItem);
		
		// Is the item deleted online?
		if(!itemIsDeletedOnline) {
			
			// Is the item a confirmed root object?
			
			// The JSON item should be considered a 'root' item if:
			// 1. Contains a ["root"] element
			// 2. Has no ["parentReference"]["id"] ... #323 & #324 highlighted that this is false as some 'root' shared objects now can have an 'id' element .. OneDrive API change
			// 2. Has no ["parentReference"]["path"]
			// 3. Was detected by an input flag as to be handled as a root item regardless of actual status
			
			if ((handleItemAsRootObject) || (!itemHasParentReferenceId)) {
				addLogEntry("Handing JSON object as OneDrive 'root' object", ["debug"]);
				if (!existingDBEntry) {
					// we have not seen this item before
					saveItem(onedriveJSONItem);
				}
			}
		} else {
			// Change is to delete an item
			addLogEntry("Handing a OneDrive Deleted Item", ["debug"]);
			if (existingDBEntry) {
				// Flag to delete
				addLogEntry("Flagging to delete item locally: " ~ to!string(onedriveJSONItem), ["debug"]);
				idsToDelete ~= [thisItemDriveId, thisItemId];
			} else {
				// Flag to ignore
				addLogEntry("Flagging item to skip: " ~ to!string(onedriveJSONItem), ["debug"]);
				skippedItems.insert(thisItemId);
			}
		}
	}
	
	// Process each of the elements contained in jsonItemsToProcess[]
	void processJSONItemsInBatch(JSONValue[] array, ulong batchGroup, ulong batchCount) {
	
		ulong batchElementCount = array.length;

		foreach (i, onedriveJSONItem; array.enumerate) {
			// Use the JSON elements rather can computing a DB struct via makeItem()
			ulong elementCount = i +1;
			
			// To show this is the processing for this particular item, start off with this breaker line
			addLogEntry("------------------------------------------------------------------", ["debug"]);
			addLogEntry("Processing OneDrive JSON item " ~ to!string(elementCount) ~ " of " ~ to!string(batchElementCount) ~ " as part of JSON Item Batch " ~ to!string(batchGroup) ~ " of " ~ to!string(batchCount), ["debug"]);
			addLogEntry("Raw JSON OneDrive Item: " ~ to!string(onedriveJSONItem), ["debug"]);
			
			string thisItemId = onedriveJSONItem["id"].str;
			string thisItemDriveId = onedriveJSONItem["parentReference"]["driveId"].str;
			string thisItemParentId = onedriveJSONItem["parentReference"]["id"].str;
			string thisItemName = onedriveJSONItem["name"].str;
			
			// Create an empty item struct for an existing DB item
			Item existingDatabaseItem;
			
			// Do we NOT want this item?
			bool unwanted = false; // meaning by default we will WANT this item
			// Is this parent is in the database
			bool parentInDatabase = false;
			// What is the path of the new item
			string newItemPath;
			
			// Configure the remoteItem - so if it is used, it can be utilised later
			Item remoteItem;
			
			// Check the database for an existing entry for this JSON item
			bool existingDBEntry = itemDB.selectById(thisItemDriveId, thisItemId, existingDatabaseItem);
			
			// Calculate if the Parent Item is in the database so that it can be re-used
			parentInDatabase = itemDB.idInLocalDatabase(thisItemDriveId, thisItemParentId);
			
			// Calculate the path of this JSON item, but we can only do this if the parent is in the database
			if (parentInDatabase) {
				// Calculate this items path
				newItemPath = computeItemPath(thisItemDriveId, thisItemParentId) ~ "/" ~ thisItemName;
				addLogEntry("New Item calculated full path is: " ~ newItemPath, ["debug"]);
			} else {
				// Parent not in the database
				// Is the parent a 'folder' from another user? ie - is this a 'shared folder' that has been shared with us?
				addLogEntry("Parent ID is not in DB .. ", ["debug"]);
				
				// Why?
				if (thisItemDriveId == appConfig.defaultDriveId) {
					// Flagging as unwanted
					addLogEntry("Flagging as unwanted: thisItemDriveId (" ~ thisItemDriveId ~ "), thisItemParentId (" ~ thisItemParentId ~ ") not in local database", ["debug"]);
					
					if (thisItemParentId in skippedItems) {
						addLogEntry("Reason: thisItemParentId listed within skippedItems", ["debug"]);
					}
					unwanted = true;
				} else {
					// Edge case as the parent (from another users OneDrive account) will never be in the database - potentially a shared object?
					addLogEntry("The reported parentId is not in the database. This potentially is a shared folder as 'remoteItem.driveId' != 'appConfig.defaultDriveId'. Relevant Details: remoteItem.driveId (" ~ remoteItem.driveId ~ "), remoteItem.parentId (" ~ remoteItem.parentId ~ ")", ["debug"]);
					addLogEntry("Potential Shared Object JSON: " ~ to!string(onedriveJSONItem), ["debug"]);

					// Format the OneDrive change into a consumable object for the database
					remoteItem = makeItem(onedriveJSONItem);
										
					if (appConfig.accountType == "personal") {
						// Personal Account Handling
						addLogEntry("Handling a Personal Shared Item JSON object", ["debug"]);
						
						if (hasSharedElement(onedriveJSONItem)) {
							// Has the Shared JSON structure
							addLogEntry("Personal Shared Item JSON object has the 'shared' JSON structure", ["debug"]);
						
							// Create a DB Tie Record for this parent object
							addLogEntry("Creating a DB Tie for this Personal Shared Folder", ["debug"]);
							
							// DB Tie
							Item parentItem;
							parentItem.driveId = onedriveJSONItem["parentReference"]["driveId"].str;
							parentItem.id = onedriveJSONItem["parentReference"]["id"].str;
							parentItem.name = "root";
							parentItem.type = ItemType.dir;
							parentItem.mtime = remoteItem.mtime;
							parentItem.parentId = null;
							
							// Add this DB Tie parent record to the local database
							addLogEntry("Insert local database with remoteItem parent details: " ~ to!string(parentItem), ["debug"]);
							itemDB.upsert(parentItem);
						}
						
						// Ensure that this item has no parent
						addLogEntry("Setting remoteItem.parentId to be null", ["debug"]);
						remoteItem.parentId = null;
						// Add this record to the local database
						addLogEntry("Update/Insert local database with remoteItem details with remoteItem.parentId as null: " ~ to!string(remoteItem), ["debug"]);
						itemDB.upsert(remoteItem);
					} else {
						// Business or SharePoint Account Handling
						addLogEntry("Handling a Business or SharePoint Shared Item JSON object", ["debug"]);
						
						if (appConfig.accountType == "business") {
							// Create a DB Tie Record for this parent object
							addLogEntry("Creating a DB Tie for this Business Shared Folder", ["debug"]);
							
							// DB Tie
							Item parentItem;
							parentItem.driveId = onedriveJSONItem["parentReference"]["driveId"].str;
							parentItem.id = onedriveJSONItem["parentReference"]["id"].str;
							parentItem.name = "root";
							parentItem.type = ItemType.dir;
							parentItem.mtime = remoteItem.mtime;
							parentItem.parentId = null;
							
							// Add this DB Tie parent record to the local database
							addLogEntry("Insert local database with remoteItem parent details: " ~ to!string(parentItem), ["debug"]);
							itemDB.upsert(parentItem);
							
							// Ensure that this item has no parent
							addLogEntry("Setting remoteItem.parentId to be null", ["debug"]);
							remoteItem.parentId = null;
							
							// Check the DB for 'remote' objects, searching 'remoteDriveId' and 'remoteId' items for this remoteItem.driveId and remoteItem.id
							Item remoteDBItem;
							itemDB.selectByRemoteId(remoteItem.driveId, remoteItem.id, remoteDBItem);
							
							// Must compare remoteDBItem.name with remoteItem.name
							if ((!remoteDBItem.name.empty) && (remoteDBItem.name != remoteItem.name)) {
								// Update DB Item
								addLogEntry("The shared item stored in OneDrive, has a different name to the actual name on the remote drive", ["debug"]);
								addLogEntry("Updating remoteItem.name JSON data with the actual name being used on account drive and local folder", ["debug"]);
								addLogEntry("remoteItem.name was:              " ~ remoteItem.name, ["debug"]);
								addLogEntry("Updating remoteItem.name to:      " ~ remoteDBItem.name, ["debug"]);
								remoteItem.name = remoteDBItem.name;
								addLogEntry("Setting remoteItem.remoteName to: " ~ onedriveJSONItem["name"].str, ["debug"]);
								
								// Update JSON Item
								remoteItem.remoteName = onedriveJSONItem["name"].str;
								addLogEntry("Updating source JSON 'name' to that which is the actual local directory", ["debug"]);
								addLogEntry("onedriveJSONItem['name'] was:         " ~ onedriveJSONItem["name"].str, ["debug"]);
								addLogEntry("Updating onedriveJSONItem['name'] to: " ~ remoteDBItem.name, ["debug"]);
								onedriveJSONItem["name"] = remoteDBItem.name;
								addLogEntry("onedriveJSONItem['name'] now:         " ~ onedriveJSONItem["name"].str, ["debug"]);
								
								// Update newItemPath value
								newItemPath = computeItemPath(thisItemDriveId, thisItemParentId) ~ "/" ~ remoteDBItem.name;
								addLogEntry("New Item updated calculated full path is: " ~ newItemPath, ["debug"]);
							}
								
							// Add this record to the local database
							addLogEntry("Update/Insert local database with remoteItem details: " ~ to!string(remoteItem), ["debug"]);
							itemDB.upsert(remoteItem);
						} else {
							// Sharepoint account type
							addLogEntry("Handling a SharePoint Shared Item JSON object - NOT IMPLEMENTED ........ ", ["debug"]);
	
						}
					}
				}
			}
			
			// Check the skippedItems array for the parent id of this JSONItem if this is something we need to skip
			if (!unwanted) {
				if (thisItemParentId in skippedItems) {
					// Flag this JSON item as unwanted
					addLogEntry("Flagging as unwanted: find(thisItemParentId).length != 0", ["debug"]);
					unwanted = true;
					
					// Is this item id in the database?
					if (existingDBEntry) {
						// item exists in database, most likely moved out of scope for current client configuration
						addLogEntry("This item was previously synced / seen by the client", ["debug"]);
						
						if (("name" in onedriveJSONItem["parentReference"]) != null) {
							
							// How is this out of scope?
							// is sync_list configured
							if (syncListConfigured) {
								// sync_list configured and in use
								if (selectiveSync.isPathExcludedViaSyncList(onedriveJSONItem["parentReference"]["name"].str)) {
									// Previously synced item is now out of scope as it has been moved out of what is included in sync_list
									addLogEntry("This previously synced item is now excluded from being synced due to sync_list exclusion", ["debug"]);
								}
							}
							// flag to delete local file as it now is no longer in sync with OneDrive
							addLogEntry("Flagging to delete item locally: ", ["debug"]);
							idsToDelete ~= [thisItemDriveId, thisItemId];
						}
					}	
				}
			}
			
			// Check the item type - if it not an item type that we support, we cant process the JSON item
			if (!unwanted) {
				if (isItemFile(onedriveJSONItem)) {
					addLogEntry("The item we are syncing is a file", ["debug"]);
				} else if (isItemFolder(onedriveJSONItem)) {
					addLogEntry("The item we are syncing is a folder", ["debug"]);
				} else if (isItemRemote(onedriveJSONItem)) {
					addLogEntry("The item we are syncing is a remote item", ["debug"]);
				} else {
					// Why was this unwanted?
					if (newItemPath.empty) {
						// Compute this item path & need the full path for this file
						newItemPath = computeItemPath(thisItemDriveId, thisItemParentId) ~ "/" ~ thisItemName;
						addLogEntry("New Item calculated full path is: " ~ newItemPath, ["debug"]);
					}
					// Microsoft OneNote container objects present as neither folder or file but has file size
					if ((!isItemFile(onedriveJSONItem)) && (!isItemFolder(onedriveJSONItem)) && (hasFileSize(onedriveJSONItem))) {
						// Log that this was skipped as this was a Microsoft OneNote item and unsupported
						addLogEntry("The Microsoft OneNote Notebook '" ~ newItemPath ~ "' is not supported by this client", ["verbose"]);
					} else {
						// Log that this item was skipped as unsupported 
						addLogEntry("The OneDrive item '" ~ newItemPath ~ "' is not supported by this client", ["verbose"]);
					}
					unwanted = true;
					addLogEntry("Flagging as unwanted: item type is not supported", ["debug"]);
				}
			}
			
			// Check if this is excluded by config option: skip_dir
			if (!unwanted) {
				// Only check path if config is != ""
				if (!appConfig.getValueString("skip_dir").empty) {
					// Is the item a folder?
					if (isItemFolder(onedriveJSONItem)) {
						// work out the 'snippet' path where this folder would be created
						string simplePathToCheck = "";
						string complexPathToCheck = "";
						string matchDisplay = "";
						
						if (hasParentReference(onedriveJSONItem)) {
							// we need to workout the FULL path for this item
							// simple path
							if (("name" in onedriveJSONItem["parentReference"]) != null) {
								simplePathToCheck = onedriveJSONItem["parentReference"]["name"].str ~ "/" ~ onedriveJSONItem["name"].str;
							} else {
								simplePathToCheck = onedriveJSONItem["name"].str;
							}
							addLogEntry("skip_dir path to check (simple):  " ~ simplePathToCheck, ["debug"]);
							
							// complex path
							if (parentInDatabase) {
								// build up complexPathToCheck
								complexPathToCheck = buildNormalizedPath(newItemPath);
							} else {
								addLogEntry("Parent details not in database - unable to compute complex path to check", ["debug"]);
							}
							if (!complexPathToCheck.empty) {
								addLogEntry("skip_dir path to check (complex): " ~ complexPathToCheck, ["debug"]);
							}
						} else {
							simplePathToCheck = onedriveJSONItem["name"].str;
						}
						
						// If 'simplePathToCheck' or 'complexPathToCheck' is of the following format:  root:/folder
						// then isDirNameExcluded matching will not work
						if (simplePathToCheck.canFind(":")) {
							addLogEntry("Updating simplePathToCheck to remove 'root:'", ["debug"]);
							simplePathToCheck = processPathToRemoveRootReference(simplePathToCheck);
						}
						if (complexPathToCheck.canFind(":")) {
							addLogEntry("Updating complexPathToCheck to remove 'root:'", ["debug"]);
							complexPathToCheck = processPathToRemoveRootReference(complexPathToCheck);
						}
						
						// OK .. what checks are we doing?
						if ((!simplePathToCheck.empty) && (complexPathToCheck.empty)) {
							// just a simple check
							addLogEntry("Performing a simple check only", ["debug"]);
							unwanted = selectiveSync.isDirNameExcluded(simplePathToCheck);
						} else {
							// simple and complex
							addLogEntry("Performing a simple then complex path match if required", ["debug"]);
							
							// simple first
							addLogEntry("Performing a simple check first", ["debug"]);
							unwanted = selectiveSync.isDirNameExcluded(simplePathToCheck);
							matchDisplay = simplePathToCheck;
							if (!unwanted) {
								// simple didnt match, perform a complex check
								addLogEntry("Simple match was false, attempting complex match", ["debug"]);
								unwanted = selectiveSync.isDirNameExcluded(complexPathToCheck);
								matchDisplay = complexPathToCheck;
							}
						}
						// result
						addLogEntry("skip_dir exclude result (directory based): " ~ to!string(unwanted), ["debug"]);
						if (unwanted) {
							// This path should be skipped
							addLogEntry("Skipping item - excluded by skip_dir config: " ~ matchDisplay, ["verbose"]);
						}
					}
					// Is the item a file?
					// We need to check to see if this files path is excluded as well
					if (isItemFile(onedriveJSONItem)) {
					
						string pathToCheck;
						// does the newItemPath start with '/'?
						if (!startsWith(newItemPath, "/")){
							// path does not start with '/', but we need to check skip_dir entries with and without '/'
							// so always make sure we are checking a path with '/'
							pathToCheck = '/' ~ dirName(newItemPath);
						} else {
							pathToCheck = dirName(newItemPath);
						}
						
						// perform the check
						unwanted = selectiveSync.isDirNameExcluded(pathToCheck);
						// result
						addLogEntry("skip_dir exclude result (file based): " ~ to!string(unwanted), ["debug"]);
						if (unwanted) {
							// this files path should be skipped
							addLogEntry("Skipping item - file path is excluded by skip_dir config: " ~ newItemPath, ["verbose"]);
						}
					}
				}
			}
			
			// Check if this is excluded by config option: skip_file
			if (!unwanted) {
				// Is the JSON item a file?
				if (isItemFile(onedriveJSONItem)) {
					// skip_file can contain 4 types of entries:
					// - wildcard - *.txt
					// - text + wildcard - name*.txt
					// - full path + combination of any above two - /path/name*.txt
					// - full path to file - /path/to/file.txt
					
					// is the parent id in the database?
					if (parentInDatabase) {
						// Compute this item path & need the full path for this file
						if (newItemPath.empty) {
							newItemPath = computeItemPath(thisItemDriveId, thisItemParentId) ~ "/" ~ thisItemName;
							addLogEntry("New Item calculated full path is: " ~ newItemPath, ["debug"]);
						}
						
						// The path that needs to be checked needs to include the '/'
						// This due to if the user has specified in skip_file an exclusive path: '/path/file' - that is what must be matched
						// However, as 'path' used throughout, use a temp variable with this modification so that we use the temp variable for exclusion checks
						string exclusionTestPath = "";
						if (!startsWith(newItemPath, "/")){
							// Add '/' to the path
							exclusionTestPath = '/' ~ newItemPath;
						}
						
						addLogEntry("skip_file item to check: " ~ exclusionTestPath, ["debug"]);
						unwanted = selectiveSync.isFileNameExcluded(exclusionTestPath);
						addLogEntry("Result: " ~ to!string(unwanted), ["debug"]);
						if (unwanted) addLogEntry("Skipping item - excluded by skip_file config: " ~ thisItemName, ["verbose"]);
					} else {
						// parent id is not in the database
						unwanted = true;
						addLogEntry("Skipping file - parent path not present in local database", ["verbose"]);
					}
				}
			}
			
			// Check if this is included or excluded by use of sync_list
			if (!unwanted) {
				// No need to try and process something against a sync_list if it has been configured
				if (syncListConfigured) {
					// Compute the item path if empty - as to check sync_list we need an actual path to check
					if (newItemPath.empty) {
						// Calculate this items path
						newItemPath = computeItemPath(thisItemDriveId, thisItemParentId) ~ "/" ~ thisItemName;
						addLogEntry("New Item calculated full path is: " ~ newItemPath, ["debug"]);
					}
					
					// What path are we checking?
					addLogEntry("sync_list item to check: " ~ newItemPath, ["debug"]);
					
					// Unfortunatly there is no avoiding this call to check if the path is excluded|included via sync_list
					if (selectiveSync.isPathExcludedViaSyncList(newItemPath)) {
						// selective sync advised to skip, however is this a file and are we configured to upload / download files in the root?
						if ((isItemFile(onedriveJSONItem)) && (appConfig.getValueBool("sync_root_files")) && (rootName(newItemPath) == "") ) {
							// This is a file
							// We are configured to sync all files in the root
							// This is a file in the logical root
							unwanted = false;
						} else {
							// path is unwanted
							unwanted = true;
							addLogEntry("Skipping item - excluded by sync_list config: " ~ newItemPath, ["verbose"]);
							// flagging to skip this item now, but does this exist in the DB thus needs to be removed / deleted?
							if (existingDBEntry) {
								// flag to delete
								addLogEntry("Flagging item for local delete as item exists in database: " ~ newItemPath, ["verbose"]);
								idsToDelete ~= [thisItemDriveId, thisItemId];
							}
						}
					}
				}
			}
			
			// Check if the user has configured to skip downloading .files or .folders: skip_dotfiles
			if (!unwanted) {
				if (appConfig.getValueBool("skip_dotfiles")) {
					if (isDotFile(newItemPath)) {
						addLogEntry("Skipping item - .file or .folder: " ~ newItemPath, ["verbose"]);
						unwanted = true;
					}
				}
			}
			
			// Check if this should be skipped due to a --check-for-nosync directive (.nosync)?
			if (!unwanted) {
				if (appConfig.getValueBool("check_nosync")) {
					// need the parent path for this object
					string parentPath = dirName(newItemPath);
					// Check for the presence of a .nosync in the parent path
					if (exists(parentPath ~ "/.nosync")) {
						addLogEntry("Skipping downloading item - .nosync found in parent folder & --check-for-nosync is enabled: " ~ newItemPath, ["verbose"]);
						unwanted = true;
					}
				}
			}
			
			// Check if this is excluded by a user set maximum filesize to download
			if (!unwanted) {
				if (isItemFile(onedriveJSONItem)) {
					if (fileSizeLimit != 0) {
						if (onedriveJSONItem["size"].integer >= fileSizeLimit) {
							addLogEntry("Skipping item - excluded by skip_size config: " ~ thisItemName ~ " (" ~ to!string(onedriveJSONItem["size"].integer/2^^20) ~ " MB)", ["verbose"]);
						}
					}
				}
			}
			
			// At this point all the applicable checks on this JSON object from OneDrive are complete:
			// - skip_file
			// - skip_dir
			// - sync_list
			// - skip_dotfiles
			// - check_nosync
			// - skip_size
			// - We know if this item exists in the DB or not in the DB
			
			// We know if this JSON item is unwanted or not
			if (unwanted) {
				// This JSON item is NOT wanted - it is excluded
				addLogEntry("Skipping OneDrive change as this is determined to be unwanted", ["debug"]);
				
				// Add to the skippedItems array, but only if it is a directory ... pointless adding 'files' here, as it is the 'id' we check as the parent path which can only be a directory
				if (!isItemFile(onedriveJSONItem)) {
					skippedItems.insert(thisItemId);
				}
			} else {
				// This JSON item is wanted - we need to process this JSON item further
				// Take the JSON item and create a consumable object for eventual database insertion
				Item newDatabaseItem = makeItem(onedriveJSONItem);
				
				if (existingDBEntry) {
					// The details of this JSON item are already in the DB
					// Is the item in the DB the same as the JSON data provided - or is the JSON data advising this is an updated file?
					addLogEntry("OneDrive change is an update to an existing local item", ["debug"]);
					
					// Compute the existing item path
					// NOTE:
					//		string existingItemPath = computeItemPath(existingDatabaseItem.driveId, existingDatabaseItem.id);
					//
					// This will calculate the path as follows:
					//
					//		existingItemPath:     Document.txt
					//
					// Whereas above we use the following
					//
					//		newItemPath = computeItemPath(newDatabaseItem.driveId, newDatabaseItem.parentId) ~ "/" ~ newDatabaseItem.name;
					//
					// Which generates the following path:
					//
					//  	changedItemPath:      ./Document.txt
					// 
					// Need to be consistent here with how 'newItemPath' was calculated
					string existingItemPath = computeItemPath(existingDatabaseItem.driveId, existingDatabaseItem.parentId) ~ "/" ~ existingDatabaseItem.name;
					// Attempt to apply this changed item
					applyPotentiallyChangedItem(existingDatabaseItem, existingItemPath, newDatabaseItem, newItemPath, onedriveJSONItem);
				} else {
					// Action this JSON item as a new item as we have no DB record of it
					// The actual item may actually exist locally already, meaning that just the database is out-of-date or missing the data due to --resync
					// But we also cannot compute the newItemPath as the parental objects may not exist as well
					addLogEntry("OneDrive change is potentially a new local item", ["debug"]);
					
					// Attempt to apply this potentially new item
					applyPotentiallyNewLocalItem(newDatabaseItem, onedriveJSONItem, newItemPath);
				}
			}
			
			// Tracking as to if this item was processed
			processedCount++;
		}
	}
	
	// Perform the download of any required objects in parallel
	void processDownloadActivities() {
			
		// Are there any items to delete locally? Cleanup space locally first
		if (!idsToDelete.empty) {
			// There are elements that potentially need to be deleted locally
			addLogEntry("Items to potentially delete locally: " ~ to!string(idsToDelete.length), ["verbose"]);
			
			if (appConfig.getValueBool("download_only")) {
				// Download only has been configured
				if (cleanupLocalFiles) {
					// Process online deleted items
					addLogEntry("Processing local deletion activity as --download-only & --cleanup-local-files configured", ["verbose"]);
					processDeleteItems();
				} else {
					// Not cleaning up local files
					addLogEntry("Skipping local deletion activity as --download-only has been used", ["verbose"]);
				}
			} else {
				// Not using --download-only process normally
				processDeleteItems();
			}
			// Cleanup array memory
			idsToDelete = [];
		}
		
		// Are there any items to download post fetching and processing the /delta data?
		if (!fileJSONItemsToDownload.empty) {
			// There are elements to download
			addLogEntry("Number of items to download from OneDrive: " ~ to!string(fileJSONItemsToDownload.length), ["verbose"]);
			downloadOneDriveItems();
			// Cleanup array memory
			fileJSONItemsToDownload = [];
		}
		
		// Are there any skipped items still?
		if (!skippedItems.empty) {
			// Cleanup array memory
			skippedItems.clear();
		}
	}
	
	// If the JSON item is not in the database, it is potentially a new item that we need to action
	void applyPotentiallyNewLocalItem(Item newDatabaseItem, JSONValue onedriveJSONItem, string newItemPath) {
			
		// The JSON and Database items being passed in here have passed the following checks:
		// - skip_file
		// - skip_dir
		// - sync_list
		// - skip_dotfiles
		// - check_nosync
		// - skip_size
		// - Is not currently cached in the local database
		// As such, we should not be doing any other checks here to determine if the JSON item is wanted .. it is
		
		if (exists(newItemPath)) {
			addLogEntry("Path on local disk already exists", ["debug"]);
			// Issue #2209 fix - test if path is a bad symbolic link
			if (isSymlink(newItemPath)) {
				addLogEntry("Path on local disk is a symbolic link ........", ["debug"]);
				if (!exists(readLink(newItemPath))) {
					// reading the symbolic link failed	
					addLogEntry("Reading the symbolic link target failed ........ ", ["debug"]);
					addLogEntry("Skipping item - invalid symbolic link: " ~ newItemPath, ["info", "notify"]);
					return;
				}
			}
			
			// Path exists locally, is not a bad symbolic link
			// Test if this item is actually in-sync
			// What is the source of this item data?
			string itemSource = "remote";
			if (isItemSynced(newDatabaseItem, newItemPath, itemSource)) {
				// Item details from OneDrive and local item details in database are in-sync
				addLogEntry("The item to sync is already present on the local filesystem and is in-sync with what is reported online", ["debug"]);
				addLogEntry("Update/Insert local database with item details: " ~ to!string(newDatabaseItem), ["debug"]);
				itemDB.upsert(newDatabaseItem);
				return;
			} else {
				// Item details from OneDrive and local item details in database are NOT in-sync
				addLogEntry("The item to sync exists locally but is potentially not in the local database - otherwise this would be handled as changed item", ["debug"]);
				
				// Which object is newer? The local file or the remote file?
				SysTime localModifiedTime = timeLastModified(newItemPath).toUTC();
				SysTime itemModifiedTime = newDatabaseItem.mtime;
				// Reduce time resolution to seconds before comparing
				localModifiedTime.fracSecs = Duration.zero;
				itemModifiedTime.fracSecs = Duration.zero;
				
				// Is the local modified time greater than that from OneDrive?
				if (localModifiedTime > itemModifiedTime) {
					// Local file is newer than item on OneDrive based on file modified time
					// Is this item id in the database?
					if (itemDB.idInLocalDatabase(newDatabaseItem.driveId, newDatabaseItem.id)) {
						// item id is in the database
						// no local rename
						// no download needed
						
						// Fetch the latest DB record - as this could have been updated by the isItemSynced if the date online was being corrected, then the DB updated as a result
						Item latestDatabaseItem;
						itemDB.selectById(newDatabaseItem.driveId, newDatabaseItem.id, latestDatabaseItem);
						addLogEntry("latestDatabaseItem: " ~ to!string(latestDatabaseItem), ["debug"]);
						
						SysTime latestItemModifiedTime = latestDatabaseItem.mtime;
						// Reduce time resolution to seconds before comparing
						latestItemModifiedTime.fracSecs = Duration.zero;
						
						if (localModifiedTime == latestItemModifiedTime) {
							// Log action
							addLogEntry("Local file modified time matches existing database record - keeping local file", ["verbose"]);
							addLogEntry("Skipping OneDrive change as this is determined to be unwanted due to local file modified time matching database data", ["debug"]);
						} else {
							// Log action
							addLogEntry("Local file modified time is newer based on UTC time conversion - keeping local file as this exists in the local database", ["verbose"]);
							addLogEntry("Skipping OneDrive change as this is determined to be unwanted due to local file modified time being newer than OneDrive file and present in the sqlite database", ["debug"]);
						}
						// Return as no further action needed
						return;
					} else {
						// item id is not in the database .. maybe a --resync ?
						// file exists locally but is not in the sqlite database - maybe a failed download?
						addLogEntry("Local item does not exist in local database - replacing with file from OneDrive - failed download?", ["verbose"]);
						
						// In a --resync scenario or if items.sqlite3 was deleted before startup we have zero way of knowing IF the local file is meant to be the right file
						// To this pint we have passed the following checks:
						// 1. Any client side filtering checks - this determined this is a file that is wanted
						// 2. A file with the exact name exists locally
						// 3. The local modified time > remote modified time
						// 4. The id of the item from OneDrive is not in the database
						
						// Has the user configured to IGNORE local data protection rules?
						if (bypassDataPreservation) {
							// The user has configured to ignore data safety checks and overwrite local data rather than preserve & safeBackup
							addLogEntry("WARNING: Local Data Protection has been disabled. You may experience data loss on this file: " ~ newItemPath, ["info", "notify"]);
						} else {
							// local data protection is configured, safeBackup the local file, passing in if we are performing a --dry-run or not
							safeBackup(newItemPath, dryRun);
						}
					}
				} else {
					// Is the remote newer?
					if (localModifiedTime < itemModifiedTime) {
						// Remote file is newer than the existing local item
						addLogEntry("Remote item modified time is newer based on UTC time conversion", ["verbose"]); // correct message, remote item is newer
						addLogEntry("localModifiedTime (local file):   " ~ to!string(localModifiedTime), ["debug"]);
						addLogEntry("itemModifiedTime (OneDrive item): " ~ to!string(itemModifiedTime), ["debug"]);
						
						// Has the user configured to IGNORE local data protection rules?
						if (bypassDataPreservation) {
							// The user has configured to ignore data safety checks and overwrite local data rather than preserve & safeBackup
							addLogEntry("WARNING: Local Data Protection has been disabled. You may experience data loss on this file: " ~ newItemPath, ["info", "notify"]);
						} else {
							// local data protection is configured, safeBackup the local file, passing in if we are performing a --dry-run or not
							safeBackup(newItemPath, dryRun);							
						}
					}
					
					// Are the timestamps equal?
					if (localModifiedTime == itemModifiedTime) {
						// yes they are equal
						addLogEntry("File timestamps are equal, no further action required", ["verbose"]); // correct message as timestamps are equal
						return;
					}
				}
			}
		} 
			
		// Path does not exist locally (should not exist locally if renamed file) - this will be a new file download or new folder creation
		// How to handle this Potentially New Local Item JSON ?
		final switch (newDatabaseItem.type) {
			case ItemType.file:
				// Add to the items to download array for processing
				fileJSONItemsToDownload ~= onedriveJSONItem;
				break;
			case ItemType.dir:
			case ItemType.remote:
				addLogEntry("Creating local directory: " ~ newItemPath);
				if (!dryRun) {
					try {
						// Create the new directory
						addLogEntry("Requested path does not exist, creating directory structure: " ~ newItemPath, ["debug"]);
						mkdirRecurse(newItemPath);
						// Configure the applicable permissions for the folder
						addLogEntry("Setting directory permissions for: " ~ newItemPath, ["debug"]);
						newItemPath.setAttributes(appConfig.returnRequiredDirectoryPermisions());
						// Update the time of the folder to match the last modified time as is provided by OneDrive
						// If there are any files then downloaded into this folder, the last modified time will get 
						// updated by the local Operating System with the latest timestamp - as this is normal operation
						// as the directory has been modified
						addLogEntry("Setting directory lastModifiedDateTime for: " ~ newItemPath ~ " to " ~ to!string(newDatabaseItem.mtime), ["debug"]);
						addLogEntry("Calling setTimes() for this directory: " ~ newItemPath, ["debug"]);
						setTimes(newItemPath, newDatabaseItem.mtime, newDatabaseItem.mtime);
						// Save the item to the database
						saveItem(onedriveJSONItem);
					} catch (FileException e) {
						// display the error message
						displayFileSystemErrorMessage(e.msg, getFunctionName!({}));
					}
				} else {
					// we dont create the directory, but we need to track that we 'faked it'
					idsFaked ~= [newDatabaseItem.driveId, newDatabaseItem.id];
					// Save the item to the dry-run database
					saveItem(onedriveJSONItem);
				}
				break;
			case ItemType.unknown:
				// Unknown type - we dont action or sync these items
				break;
		}
	}
	
	// If the JSON item IS in the database, this will be an update to an existing in-sync item
	void applyPotentiallyChangedItem(Item existingDatabaseItem, string existingItemPath, Item changedOneDriveItem, string changedItemPath, JSONValue onedriveJSONItem) {
				
		// If we are moving the item, we do not need to download it again
		bool itemWasMoved = false;
		
		// Do we need to actually update the database with the details that were provided by the OneDrive API?
		// Calculate these time items from the provided items
		SysTime existingItemModifiedTime = existingDatabaseItem.mtime;
		existingItemModifiedTime.fracSecs = Duration.zero;
		SysTime changedOneDriveItemModifiedTime = changedOneDriveItem.mtime;
		changedOneDriveItemModifiedTime.fracSecs = Duration.zero;
		
		if (existingDatabaseItem.eTag != changedOneDriveItem.eTag) {
			// The eTag has changed to what we previously cached
			if (existingItemPath != changedItemPath) {
				// Log that we are changing / moving an item to a new name
				addLogEntry("Moving " ~ existingItemPath ~ " to " ~ changedItemPath);
				// Is the destination path empty .. or does something exist at that location?
				if (exists(changedItemPath)) {
					// Destination we are moving to exists ... 
					Item changedLocalItem;
					// Query DB for this changed item in specified path that exists and see if it is in-sync
					if (itemDB.selectByPath(changedItemPath, changedOneDriveItem.driveId, changedLocalItem)) {
						// The 'changedItemPath' is in the database
						string itemSource = "database";
						if (isItemSynced(changedLocalItem, changedItemPath, itemSource)) {
							// The destination item is in-sync
							addLogEntry("Destination is in sync and will be overwritten", ["verbose"]);
						} else {
							// The destination item is different
							addLogEntry("The destination is occupied with a different item, renaming the conflicting file...", ["verbose"]);
							// Backup this item, passing in if we are performing a --dry-run or not
							safeBackup(changedItemPath, dryRun);
						}
					} else {
						// The to be overwritten item is not already in the itemdb, so it should saved to avoid data loss
						addLogEntry("The destination is occupied by an existing un-synced file, renaming the conflicting file...", ["verbose"]);
						// Backup this item, passing in if we are performing a --dry-run or not
						safeBackup(changedItemPath, dryRun);
					}
				}
				
				// Try and rename path, catch any exception generated
				try {
					// If we are in a --dry-run situation? , the actual rename did not occur - but we need to track like it did
					if(!dryRun) {
						// Rename this item, passing in if we are performing a --dry-run or not
						safeRename(existingItemPath, changedItemPath, dryRun);
					
						// Flag that the item was moved | renamed
						itemWasMoved = true;
					
						// If the item is a file, make sure that the local timestamp now is the same as the timestamp online
						// Otherwise when we do the DB check, the move on the file system, the file technically has a newer timestamp
						// which is 'correct' .. but we need to report locally the online timestamp here as the move was made online
						if (changedOneDriveItem.type == ItemType.file) {
							// Set the timestamp
							addLogEntry("Calling setTimes() for this file: " ~ changedItemPath, ["debug"]);
							setTimes(changedItemPath, changedOneDriveItem.mtime, changedOneDriveItem.mtime);
						}
					} else {
						// --dry-run situation - the actual rename did not occur - but we need to track like it did
						// Track this as a faked id item
						idsFaked ~= [changedOneDriveItem.driveId, changedOneDriveItem.id];
						// We also need to track that we did not rename this path
						pathsRenamed ~= [existingItemPath];
					}
				} catch (FileException e) {
					// display the error message
					displayFileSystemErrorMessage(e.msg, getFunctionName!({}));
				}
			}
			
			// What sort of changed item is this?
			// Is it a file, and we did not move it ..
			if ((changedOneDriveItem.type == ItemType.file) && (!itemWasMoved)) {
				// The eTag is notorious for being 'changed' online by some backend Microsoft process
				if (existingDatabaseItem.quickXorHash != changedOneDriveItem.quickXorHash) {
					// Add to the items to download array for processing - the file hash we previously recorded is not the same as online
					fileJSONItemsToDownload ~= onedriveJSONItem;
				} else {
					// If the timestamp is different, or we are running a client operational mode that does not support /delta queries - we have to update the DB with the details from OneDrive
					// Unfortunatly because of the consequence of Nataional Cloud Deployments not supporting /delta queries, the application uses the local database to flag what is out-of-date / track changes
					// This means that the constant disk writing to the database fix implemented with https://github.com/abraunegg/onedrive/pull/2004 cannot be utilised when using these operational modes
					// as all records are touched / updated when performing the OneDrive sync operations. The impacted operational modes are:
					// - National Cloud Deployments do not support /delta as a query
					// - When using --single-directory
					// - When using --download-only --cleanup-local-files
				
					// Is the last modified timestamp in the DB the same as the API data or are we running an operational mode where we simulated the /delta response?
					if ((existingItemModifiedTime != changedOneDriveItemModifiedTime) || (generateSimulatedDeltaResponse)) {
					// Save this item in the database
						// Add to the local database
						addLogEntry("Adding changed OneDrive Item to database: " ~ to!string(changedOneDriveItem), ["debug"]);
						itemDB.upsert(changedOneDriveItem);
					}
				}
			} else {
				// Save this item in the database
				saveItem(onedriveJSONItem);
				
				// If the 'Add shortcut to My files' link was the item that was actually renamed .. we have to update our DB records
				if (changedOneDriveItem.type == ItemType.remote) {
					// Select remote item data from the database
					Item existingRemoteDbItem;
					itemDB.selectById(changedOneDriveItem.remoteDriveId, changedOneDriveItem.remoteId, existingRemoteDbItem);
					// Update the 'name' in existingRemoteDbItem and save it back to the database
					// This is the local name stored on disk that was just 'moved'
					existingRemoteDbItem.name = changedOneDriveItem.name;
					itemDB.upsert(existingRemoteDbItem);
				}
			}
		} else {
			// The existingDatabaseItem.eTag == changedOneDriveItem.eTag .. nothing has changed eTag wise
			
			// If the timestamp is different, or we are running a client operational mode that does not support /delta queries - we have to update the DB with the details from OneDrive
			// Unfortunatly because of the consequence of Nataional Cloud Deployments not supporting /delta queries, the application uses the local database to flag what is out-of-date / track changes
			// This means that the constant disk writing to the database fix implemented with https://github.com/abraunegg/onedrive/pull/2004 cannot be utilised when using these operational modes
			// as all records are touched / updated when performing the OneDrive sync operations. The impacted operational modes are:
			// - National Cloud Deployments do not support /delta as a query
			// - When using --single-directory
			// - When using --download-only --cleanup-local-files
		
			// Is the last modified timestamp in the DB the same as the API data or are we running an operational mode where we simulated the /delta response?
			if ((existingItemModifiedTime != changedOneDriveItemModifiedTime) || (generateSimulatedDeltaResponse)) {
				// Database update needed for this item because our local record is out-of-date
				// Add to the local database
				addLogEntry("Adding changed OneDrive Item to database: " ~ to!string(changedOneDriveItem), ["debug"]);
				itemDB.upsert(changedOneDriveItem);
			}
		}
	}
	
	// Download new file items as identified
	void downloadOneDriveItems() {
		// Lets deal with all the JSON items that need to be downloaded in a batch process
		ulong batchSize = appConfig.getValueLong("threads");
		ulong batchCount = (fileJSONItemsToDownload.length + batchSize - 1) / batchSize;
		ulong batchesProcessed = 0;
		
		foreach (chunk; fileJSONItemsToDownload.chunks(batchSize)) {
			// send an array containing 'appConfig.getValueLong("threads")' JSON items to download
			downloadOneDriveItemsInParallel(chunk);
		}
	}
	
	// Download items in parallel
	void downloadOneDriveItemsInParallel(JSONValue[] array) {
		// This function recieved an array of 16 JSON items to download
		foreach (i, onedriveJSONItem; taskPool.parallel(array)) {
			// Take each JSON item and 
			downloadFileItem(onedriveJSONItem);
		}
	}
	
	// Perform the actual download of an object from OneDrive
	void downloadFileItem(JSONValue onedriveJSONItem) {
				
		bool downloadFailed = false;
		string OneDriveFileXORHash;
		string OneDriveFileSHA256Hash;
		ulong jsonFileSize = 0;
		
		// Download item specifics
		string downloadDriveId = onedriveJSONItem["parentReference"]["driveId"].str;
		string downloadParentId = onedriveJSONItem["parentReference"]["id"].str;
		string downloadItemName = onedriveJSONItem["name"].str;
		string downloadItemId = onedriveJSONItem["id"].str;
	
		// Calculate this items path
		string newItemPath = computeItemPath(downloadDriveId, downloadParentId) ~ "/" ~ downloadItemName;
		addLogEntry("New Item calculated full path is: " ~ newItemPath, ["debug"]);
		
		// Is the item reported as Malware ?
		if (isMalware(onedriveJSONItem)){
			// OneDrive reports that this file is malware
			addLogEntry("ERROR: MALWARE DETECTED IN FILE - DOWNLOAD SKIPPED: " ~ newItemPath, ["info", "notify"]);
			downloadFailed = true;
		} else {
			// Grab this file's filesize
			if (hasFileSize(onedriveJSONItem)) {
				// Use the configured filesize as reported by OneDrive
				jsonFileSize = onedriveJSONItem["size"].integer;
			} else {
				// filesize missing
				addLogEntry("ERROR: onedriveJSONItem['size'] is missing", ["debug"]);
			}
			
			// Configure the hashes for comparison post download
			if (hasHashes(onedriveJSONItem)) {
				// File details returned hash details
				// QuickXorHash
				if (hasQuickXorHash(onedriveJSONItem)) {
					// Use the provided quickXorHash as reported by OneDrive
					if (onedriveJSONItem["file"]["hashes"]["quickXorHash"].str != "") {
						OneDriveFileXORHash = onedriveJSONItem["file"]["hashes"]["quickXorHash"].str;
					}
				} else {
					// Fallback: Check for SHA256Hash
					if (hasSHA256Hash(onedriveJSONItem)) {
						// Use the provided sha256Hash as reported by OneDrive
						if (onedriveJSONItem["file"]["hashes"]["sha256Hash"].str != "") {
							OneDriveFileSHA256Hash = onedriveJSONItem["file"]["hashes"]["sha256Hash"].str;
						}
					}
				}
			} else {
				// file hash data missing
				addLogEntry("ERROR: onedriveJSONItem['file']['hashes'] is missing - unable to compare file hash after download", ["debug"]);
			}
		
			// Is this a --download-only scenario?
			if (appConfig.getValueBool("download_only")) {
				if (exists(newItemPath)) {
					// file exists locally already
					Item databaseItem;
					bool fileFoundInDB = false;
					
					foreach (driveId; driveIDsArray) {
						if (itemDB.selectByPath(newItemPath, driveId, databaseItem)) {
							fileFoundInDB = true;
							break;
						}
					}
					
					// Log the DB details
					addLogEntry("File to download exists locally and this is the DB record: " ~ to!string(databaseItem), ["debug"]);
					
					// Does the DB (what we think is in sync) hash match the existing local file hash?
					if (!testFileHash(newItemPath, databaseItem)) {
						// local file is different to what we know to be true
						addLogEntry("The local file to replace (" ~ newItemPath ~ ") has been modified locally since the last download. Renaming it to avoid potential local data loss.");
						
						// Perform the local safeBackup of the existing local file, passing in if we are performing a --dry-run or not
						safeBackup(newItemPath, dryRun);
					}
				}
			}
			
			// Is there enough free space locally to download the file
			// - We can use '.' here as we change the current working directory to the configured 'sync_dir'
			ulong localActualFreeSpace = to!ulong(getAvailableDiskSpace("."));
			// So that we are not responsible in making the disk 100% full if we can download the file, compare the current available space against the reservation set and file size
			// The reservation value is user configurable in the config file, 50MB by default
			ulong freeSpaceReservation = appConfig.getValueLong("space_reservation");
			// debug output
			addLogEntry("Local Disk Space Actual: " ~ to!string(localActualFreeSpace), ["debug"]);
			addLogEntry("Free Space Reservation:  " ~ to!string(freeSpaceReservation), ["debug"]);
			addLogEntry("File Size to Download:   " ~ to!string(jsonFileSize), ["debug"]);
			
			// Calculate if we can actually download file - is there enough free space?
			if ((localActualFreeSpace < freeSpaceReservation) || (jsonFileSize > localActualFreeSpace)) {
				// localActualFreeSpace is less than freeSpaceReservation .. insufficient free space
				// jsonFileSize is greater than localActualFreeSpace .. insufficient free space
				addLogEntry("Downloading file " ~ newItemPath ~ " ... failed!");
				addLogEntry("Insufficient local disk space to download file");
				downloadFailed = true;
			} else {
				// If we are in a --dry-run situation - if not, actually perform the download
				if (!dryRun) {
					// Attempt to download the file as there is enough free space locally
					OneDriveApi downloadFileOneDriveApiInstance;
					downloadFileOneDriveApiInstance = new OneDriveApi(appConfig);
					try {	
						downloadFileOneDriveApiInstance.initialise();
						downloadFileOneDriveApiInstance.downloadById(downloadDriveId, downloadItemId, newItemPath, jsonFileSize);
						downloadFileOneDriveApiInstance.shutdown();
						// Free object and memory
						object.destroy(downloadFileOneDriveApiInstance);
					} catch (OneDriveException exception) {
						addLogEntry("downloadFileOneDriveApiInstance.downloadById(downloadDriveId, downloadItemId, newItemPath, jsonFileSize); generated a OneDriveException", ["debug"]);
						string thisFunctionName = getFunctionName!({});
						
						// HTTP request returned status code 408,429,503,504
						if ((exception.httpStatusCode == 408) || (exception.httpStatusCode == 429) || (exception.httpStatusCode == 503) || (exception.httpStatusCode == 504)) {
							// Handle the 429
							if (exception.httpStatusCode == 429) {
								// HTTP request returned status code 429 (Too Many Requests). We need to leverage the response Retry-After HTTP header to ensure minimum delay until the throttle is removed.
								handleOneDriveThrottleRequest(downloadFileOneDriveApiInstance);
								addLogEntry("Retrying original request that generated the OneDrive HTTP 429 Response Code (Too Many Requests) - attempting to retry " ~ thisFunctionName, ["debug"]);
							}
							// re-try the specific changes queries
							if ((exception.httpStatusCode == 408) || (exception.httpStatusCode == 503) || (exception.httpStatusCode == 504)) {
								// 408 - Request Time Out
								// 503 - Service Unavailable
								// 504 - Gateway Timeout
								// Transient error - try again in 30 seconds
								auto errorArray = splitLines(exception.msg);
								addLogEntry(to!string(errorArray[0]) ~ " when attempting to download an item from OneDrive - retrying applicable request in 30 seconds");
								addLogEntry(thisFunctionName ~ " previously threw an error - retrying", ["debug"]);
								
								// The server, while acting as a proxy, did not receive a timely response from the upstream server it needed to access in attempting to complete the request. 
								addLogEntry("Thread sleeping for 30 seconds as the server did not receive a timely response from the upstream server it needed to access in attempting to complete the request", ["debug"]);
								Thread.sleep(dur!"seconds"(30));
							}
							// re-try original request - retried for 429, 503, 504 - but loop back calling this function 
							addLogEntry("Retrying Function: " ~ thisFunctionName, ["debug"]);
							downloadFileItem(onedriveJSONItem);
						} else {
							// Default operation if not 408,429,503,504 errors
							// display what the error is
							displayOneDriveErrorMessage(exception.msg, getFunctionName!({}));
						}
						
					} catch (FileException e) {
						// There was a file system error
						// display the error message
						displayFileSystemErrorMessage(e.msg, getFunctionName!({}));
						downloadFailed = true;
					} catch (ErrnoException e) {
						// There was a file system error
						// display the error message
						displayFileSystemErrorMessage(e.msg, getFunctionName!({}));
						downloadFailed = true;
					}
				
					// If we get to this point, something was downloaded .. does it match what we expected?
					if (exists(newItemPath)) {
						// When downloading some files from SharePoint, the OneDrive API reports one file size, 
						// but the SharePoint HTTP Server sends a totally different byte count for the same file
						// we have implemented --disable-download-validation to disable these checks
					
						if (!disableDownloadValidation) {
							// A 'file' was downloaded - does what we downloaded = reported jsonFileSize or if there is some sort of funky local disk compression going on
							// Does the file hash OneDrive reports match what we have locally?
							string onlineFileHash;
							string downloadedFileHash;
							ulong downloadFileSize = getSize(newItemPath);
							
							if (!OneDriveFileXORHash.empty) {
								onlineFileHash = OneDriveFileXORHash;
								// Calculate the QuickXOHash for this file
								downloadedFileHash = computeQuickXorHash(newItemPath);
							} else {
								onlineFileHash = OneDriveFileSHA256Hash;
								// Fallback: Calculate the SHA256 Hash for this file
								downloadedFileHash = computeSHA256Hash(newItemPath);
							}
							
							if ((downloadFileSize == jsonFileSize) && (downloadedFileHash == onlineFileHash)) {
								// Downloaded file matches size and hash
								addLogEntry("Downloaded file matches reported size and reported file hash", ["debug"]);
								
								try {
									// get the mtime from the JSON data
									SysTime itemModifiedTime;
									if (isItemRemote(onedriveJSONItem)) {
										// remote file item
										itemModifiedTime = SysTime.fromISOExtString(onedriveJSONItem["remoteItem"]["fileSystemInfo"]["lastModifiedDateTime"].str);
									} else {
										// not a remote item
										itemModifiedTime = SysTime.fromISOExtString(onedriveJSONItem["fileSystemInfo"]["lastModifiedDateTime"].str);
									}
									
									// set the correct time on the downloaded file
									if (!dryRun) {
										addLogEntry("Calling setTimes() for this file: " ~ newItemPath, ["debug"]);
										setTimes(newItemPath, itemModifiedTime, itemModifiedTime);
									}
								} catch (FileException e) {
									// display the error message
									displayFileSystemErrorMessage(e.msg, getFunctionName!({}));
								}
							} else {
								// Downloaded file does not match size or hash .. which is it?
								bool downloadValueMismatch = false;
								// Size error?
								if (downloadFileSize != jsonFileSize) {
									// downloaded file size does not match
									downloadValueMismatch = true;
									addLogEntry("Actual file size on disk:   " ~ to!string(downloadFileSize), ["debug"]);
									addLogEntry("OneDrive API reported size: " ~ to!string(jsonFileSize), ["debug"]);
									addLogEntry("ERROR: File download size mis-match. Increase logging verbosity to determine why.");
								}
								// Hash Error
								if (downloadedFileHash != onlineFileHash) {
									// downloaded file hash does not match
									downloadValueMismatch = true;
									addLogEntry("Actual local file hash:     " ~ downloadedFileHash, ["debug"]);
									addLogEntry("OneDrive API reported hash: " ~ onlineFileHash, ["debug"]);
									addLogEntry("ERROR: File download hash mis-match. Increase logging verbosity to determine why.");
								}
								// .heic data loss check
								// - https://github.com/abraunegg/onedrive/issues/2471
								// - https://github.com/OneDrive/onedrive-api-docs/issues/1532
								// - https://github.com/OneDrive/onedrive-api-docs/issues/1723
								if (downloadValueMismatch && (toLower(extension(newItemPath)) == ".heic")) {
									// Need to display a message to the user that they have experienced data loss
									addLogEntry("DATA-LOSS: File downloaded has experienced data loss due to a Microsoft OneDrive API bug. DO NOT DELETE THIS FILE ONLINE: " ~ newItemPath, ["info", "notify"]);
									addLogEntry("           Please read https://github.com/OneDrive/onedrive-api-docs/issues/1723 for more details.", ["verbose"]);
								}
								
								// Add some workaround messaging for SharePoint
								if (appConfig.accountType == "documentLibrary"){
									// It has been seen where SharePoint / OneDrive API reports one size via the JSON 
									// but the content length and file size written to disk is totally different - example:
									// From JSON:         "size": 17133
									// From HTTPS Server: < Content-Length: 19340
									// with no logical reason for the difference, except for a 302 redirect before file download
									addLogEntry("INFO: It is most likely that a SharePoint OneDrive API issue is the root cause. Add --disable-download-validation to work around this issue but downloaded data integrity cannot be guaranteed.");
								} else {
									// other account types
									addLogEntry("INFO: Potentially add --disable-download-validation to work around this issue but downloaded data integrity cannot be guaranteed.");
								}
								// We do not want this local file to remain on the local file system as it failed the integrity checks
								addLogEntry("Removing file " ~ newItemPath ~ " due to failed integrity checks");
								if (!dryRun) {
									safeRemove(newItemPath);
								}
								downloadFailed = true;
							}
						} else {
							// Download validation checks were disabled
							addLogEntry("Downloaded file validation disabled due to --disable-download-validation", ["debug"]);
							addLogEntry("WARNING: Skipping download integrity check for: " ~ newItemPath, ["verbose"]);
						}	 // end of (!disableDownloadValidation)
					} else {
						addLogEntry("ERROR: File failed to download. Increase logging verbosity to determine why.");
						downloadFailed = true;
					}
				}
			}
			
			// File should have been downloaded
			if (!downloadFailed) {
				// Download did not fail
				addLogEntry("Downloading file " ~ newItemPath ~ " ... done");
				// Save this item into the database
				saveItem(onedriveJSONItem);
				
				// If we are in a --dry-run situation - if we are, we need to track that we faked the download
				if (dryRun) {
					// track that we 'faked it'
					idsFaked ~= [downloadDriveId, downloadItemId];
				}
			} else {
				// Output download failed
				addLogEntry("Downloading file " ~ newItemPath ~ " ... failed!");
				// Add the path to a list of items that failed to download
				fileDownloadFailures ~= newItemPath;
			}
		}
	}
	
	// Test if the given item is in-sync. Returns true if the given item corresponds to the local one
	bool isItemSynced(Item item, string path, string itemSource) {
	
		// This function is typically called when we are processing JSON objects from 'online'
		// This function is not used in an --upload-only scenario
		
		if (!exists(path)) return false;
		final switch (item.type) {
		case ItemType.file:
			if (isFile(path)) {
				// can we actually read the local file?
				if (readLocalFile(path)){
					// local file is readable
					SysTime localModifiedTime = timeLastModified(path).toUTC();
					SysTime itemModifiedTime = item.mtime;
					// Reduce time resolution to seconds before comparing
					localModifiedTime.fracSecs = Duration.zero;
					itemModifiedTime.fracSecs = Duration.zero;
					if (localModifiedTime == itemModifiedTime) {
						return true;
					} else {
						// The file has a different timestamp ... is the hash the same meaning no file modification?
						addLogEntry("Local file time discrepancy detected: " ~ path, ["verbose"]);
						addLogEntry("This local file has a different modified time " ~ to!string(localModifiedTime) ~ " (UTC) when compared to " ~ itemSource ~ " modified time " ~ to!string(itemModifiedTime) ~ " (UTC)", ["verbose"]);
						
						// The file has a different timestamp ... is the hash the same meaning no file modification?
						// Test the file hash as the date / time stamp is different
						// Generating a hash is computationally expensive - we only generate the hash if timestamp was different
						if (testFileHash(path, item)) {
							// The hash is the same .. so we need to fix-up the timestamp depending on where it is wrong
							addLogEntry("Local item has the same hash value as the item online - correcting the applicable file timestamp", ["verbose"]);
							// Test if the local timestamp is newer
							if (localModifiedTime > itemModifiedTime) {
								// Local file is newer .. are we in a --download-only situation?
								if (!appConfig.getValueBool("download_only")) {
									// --download-only not being used
									// The source of the out-of-date timestamp was OneDrive and this needs to be corrected to avoid always generating a hash test if timestamp is different
									addLogEntry("The source of the incorrect timestamp was OneDrive online - correcting timestamp online", ["verbose"]);
									if (!dryRun) {
										// Attempt to update the online date time stamp
										uploadLastModifiedTime(item.driveId, item.id, localModifiedTime.toUTC(), item.eTag);
										return false;
									}									
								} else {	
									// --download-only is being used ... local file needs to be corrected ... but why is it newer - indexing application potentially changing the timestamp ?
									addLogEntry("The source of the incorrect timestamp was the local file - correcting timestamp locally due to --download-only", ["verbose"]);
									if (!dryRun) {
										addLogEntry("Calling setTimes() for this file: " ~ path, ["debug"]);
										setTimes(path, item.mtime, item.mtime);
										return false;
									}
								}
							} else {
								// The source of the out-of-date timestamp was the local file and this needs to be corrected to avoid always generating a hash test if timestamp is different
								addLogEntry("The source of the incorrect timestamp was the local file - correcting timestamp locally", ["verbose"]);
								if (!dryRun) {
									addLogEntry("Calling setTimes() for this file: " ~ path, ["debug"]);
									setTimes(path, item.mtime, item.mtime);
									return false;
								}
							}
						} else {
							// The hash is different so the content of the file has to be different as to what is stored online
							addLogEntry("The local file has a different hash when compared to " ~ itemSource ~ " file hash", ["verbose"]);
							return false;
						}
					}
				} else {
					// Unable to read local file
					addLogEntry("Unable to determine the sync state of this file as it cannot be read (file permissions or file corruption): " ~ path);
					return false;
				}
			} else {
				addLogEntry("The local item is a directory but should be a file", ["verbose"]);
			}
			break;
		case ItemType.dir:
		case ItemType.remote:
			if (isDir(path)) {
				return true;
			} else {
				addLogEntry("The local item is a file but should be a directory", ["verbose"]);
			}
			break;
		case ItemType.unknown:
			// Unknown type - return true but we dont action or sync these items 
			return true;
		}
		return false;
	}
	
	// Get the /delta data using the provided details
	JSONValue getDeltaChangesByItemId(string selectedDriveId, string selectedItemId, string providedDeltaLink, OneDriveApi getDeltaQueryOneDriveApiInstance) {
		
		// Function variables
		JSONValue deltaChangesBundle;
		
		// Get the /delta data for this account | driveId | deltaLink combination
		addLogEntry("------------------------------------------------------------------", ["debug"]);
		addLogEntry("selectedDriveId:   " ~ selectedDriveId, ["debug"]);
		addLogEntry("selectedItemId:    " ~ selectedItemId, ["debug"]);
		addLogEntry("providedDeltaLink: " ~ providedDeltaLink, ["debug"]);
		addLogEntry("------------------------------------------------------------------", ["debug"]);
		
		try {
			deltaChangesBundle = getDeltaQueryOneDriveApiInstance.viewChangesByItemId(selectedDriveId, selectedItemId, providedDeltaLink);
		} catch (OneDriveException exception) {
			// caught an exception
			addLogEntry("getDeltaQueryOneDriveApiInstance.viewChangesByItemId(selectedDriveId, selectedItemId, providedDeltaLink) generated a OneDriveException", ["debug"]);
			
			auto errorArray = splitLines(exception.msg);
			string thisFunctionName = getFunctionName!({});
			// HTTP request returned status code 408,429,503,504
			if ((exception.httpStatusCode == 408) || (exception.httpStatusCode == 429) || (exception.httpStatusCode == 503) || (exception.httpStatusCode == 504)) {
				// Handle the 429
				if (exception.httpStatusCode == 429) {
					// HTTP request returned status code 429 (Too Many Requests). We need to leverage the response Retry-After HTTP header to ensure minimum delay until the throttle is removed.
					handleOneDriveThrottleRequest(getDeltaQueryOneDriveApiInstance);
					addLogEntry("Retrying original request that generated the OneDrive HTTP 429 Response Code (Too Many Requests) - attempting to retry " ~ thisFunctionName, ["debug"]);
				}
				// re-try the specific changes queries
				if ((exception.httpStatusCode == 408) || (exception.httpStatusCode == 503) || (exception.httpStatusCode == 504)) {
					// 408 - Request Time Out
					// 503 - Service Unavailable
					// 504 - Gateway Timeout
					// Transient error - try again in 30 seconds
					addLogEntry(to!string(errorArray[0]) ~ " when attempting to query OneDrive API for Delta Changes - retrying applicable request in 30 seconds");
					addLogEntry(thisFunctionName ~ " previously threw an error - retrying", ["debug"]);
					
					// The server, while acting as a proxy, did not receive a timely response from the upstream server it needed to access in attempting to complete the request. 
					addLogEntry("Thread sleeping for 30 seconds as the server did not receive a timely response from the upstream server it needed to access in attempting to complete the request", ["debug"]);
					Thread.sleep(dur!"seconds"(30));
				}
				// dont retry request, loop back to calling function
				addLogEntry("Looping back after failure", ["debug"]);
				deltaChangesBundle = null;
			} else {
				// Default operation if not 408,429,503,504 errors
				if (exception.httpStatusCode == 410) {
					addLogEntry();
					addLogEntry("WARNING: The OneDrive API responded with an error that indicates the locally stored deltaLink value is invalid");
					// Essentially the 'providedDeltaLink' that we have stored is no longer available ... re-try without the stored deltaLink
					addLogEntry("WARNING: Retrying OneDrive API call without using the locally stored deltaLink value");
					// Configure an empty deltaLink
					addLogEntry("Delta link expired for 'getDeltaQueryOneDriveApiInstance.viewChangesByItemId(selectedDriveId, selectedItemId, providedDeltaLink)', setting 'deltaLink = null'", ["debug"]);
					string emptyDeltaLink = "";
					// retry with empty deltaLink
					deltaChangesBundle = getDeltaQueryOneDriveApiInstance.viewChangesByItemId(selectedDriveId, selectedItemId, emptyDeltaLink);
				} else {
					// display what the error is
					addLogEntry("CODING TO DO: Hitting this failure error output");
					displayOneDriveErrorMessage(exception.msg, thisFunctionName);
					deltaChangesBundle = null;
				}
			}
		}
		
		return deltaChangesBundle;
	}
	
	// Common code to handle a 408 or 429 response from the OneDrive API
	void handleOneDriveThrottleRequest(OneDriveApi activeOneDriveApiInstance) {
		
		// If OneDrive sends a status code 429 then this function will be used to process the Retry-After response header which contains the value by which we need to wait
		addLogEntry("Handling a OneDrive HTTP 429 Response Code (Too Many Requests)", ["debug"]);
		
		// Read in the Retry-After HTTP header as set and delay as per this value before retrying the request
		auto retryAfterValue = activeOneDriveApiInstance.getRetryAfterValue();
		addLogEntry("Using Retry-After Value = " ~ to!string(retryAfterValue), ["debug"]);
		
		// HTTP request returned status code 429 (Too Many Requests)
		// https://github.com/abraunegg/onedrive/issues/133
		// https://github.com/abraunegg/onedrive/issues/815
		
		ulong delayBeforeRetry = 0;
		if (retryAfterValue != 0) {
			// Use the HTTP Response Header Value
			delayBeforeRetry = retryAfterValue;
		} else {
			// Use a 120 second delay as a default given header value was zero
			// This value is based on log files and data when determining correct process for 429 response handling
			delayBeforeRetry = 120;
			// Update that we are over-riding the provided value with a default
			addLogEntry("HTTP Response Header retry-after value was 0 - Using a preconfigured default of: " ~ to!string(delayBeforeRetry), ["debug"]);
		}
		
		// Sleep thread as per request
		addLogEntry("Thread sleeping due to 'HTTP request returned status code 429' - The request has been throttled");
		addLogEntry("Sleeping for " ~ to!string(delayBeforeRetry) ~ " seconds");
		Thread.sleep(dur!"seconds"(delayBeforeRetry));
		
		// Reset retry-after value to zero as we have used this value now and it may be changed in the future to a different value
		activeOneDriveApiInstance.resetRetryAfterValue();
	}
	
	// If the JSON response is not correct JSON object, exit
	void invalidJSONResponseFromOneDriveAPI() {
		addLogEntry("ERROR: Query of the OneDrive API returned an invalid JSON response");
		// Must force exit here, allow logging to be done
		forceExit();
	}
	
	// Handle an unhandled API error
	void defaultUnhandledHTTPErrorCode(OneDriveException exception) {
		// display error
		displayOneDriveErrorMessage(exception.msg, getFunctionName!({}));
		// Must force exit here, allow logging to be done
		forceExit();
	}
	
	// Display the pertinant details of the sync engine
	void displaySyncEngineDetails() {
		// Display accountType, defaultDriveId, defaultRootId & remainingFreeSpace for verbose logging purposes
		addLogEntry("Application Version:  " ~ appConfig.applicationVersion, ["verbose"]);
		addLogEntry("Account Type:         " ~ appConfig.accountType, ["verbose"]);
		addLogEntry("Default Drive ID:     " ~ appConfig.defaultDriveId, ["verbose"]);
		addLogEntry("Default Root ID:      " ~ appConfig.defaultRootId, ["verbose"]);

		// What do we display here for space remaining
		if (appConfig.remainingFreeSpace > 0) {
			// Display the actual value
			addLogEntry("Remaining Free Space: " ~ to!string(byteToGibiByte(appConfig.remainingFreeSpace)) ~ " GB (" ~ to!string(appConfig.remainingFreeSpace) ~ " bytes)", ["verbose"]);
		} else {
			// zero or non-zero value or restricted
			if (!appConfig.quotaRestricted){
				addLogEntry("Remaining Free Space:       0 KB", ["verbose"]);
			} else {
				addLogEntry("Remaining Free Space:       Not Available", ["verbose"]);
			}
		}
	}
	
	// Query itemdb.computePath() and catch potential assert when DB consistency issue occurs
	string computeItemPath(string thisDriveId, string thisItemId) {
		
		// static declare this for this function
		static import core.exception;
		string calculatedPath;
		addLogEntry("Attempting to calculate local filesystem path for " ~ thisDriveId ~ " and " ~ thisItemId, ["debug"]);
		
		try {
			calculatedPath = itemDB.computePath(thisDriveId, thisItemId);
		} catch (core.exception.AssertError) {
			// broken tree in the database, we cant compute the path for this item id, exit
			addLogEntry("ERROR: A database consistency issue has been caught. A --resync is needed to rebuild the database.");
			// Must force exit here, allow logging to be done
			forceExit();
		}
		
		// return calculated path as string
		return calculatedPath;
	}
	
	// Try and compute the file hash for the given item
	bool testFileHash(string path, Item item) {
		
		// Generate QuickXORHash first before attempting to generate any other type of hash
		if (item.quickXorHash) {
			if (item.quickXorHash == computeQuickXorHash(path)) return true;
		} else if (item.sha256Hash) {
			if (item.sha256Hash == computeSHA256Hash(path)) return true;
		}
		return false;
	}
	
	// Process items that need to be removed
	void processDeleteItems() {
		
		foreach_reverse (i; idsToDelete) {
			Item item;
			string path;
			if (!itemDB.selectById(i[0], i[1], item)) continue; // check if the item is in the db
			// Compute this item path
			path = computeItemPath(i[0], i[1]);
			
			// Log the action if the path exists .. it may of already been removed and this is a legacy array item
			if (exists(path)) {
				if (item.type == ItemType.file) {
					addLogEntry("Trying to delete file " ~ path);
				} else {
					addLogEntry("Trying to delete directory " ~ path);
				}
			}
			
			// Process the database entry removal. In a --dry-run scenario, this is being done against a DB copy
			itemDB.deleteById(item.driveId, item.id);
			if (item.remoteDriveId != null) {
				// delete the linked remote folder
				itemDB.deleteById(item.remoteDriveId, item.remoteId);
			}
			
			// Add to pathFakeDeletedArray
			// We dont want to try and upload this item again, so we need to track this object
			if (dryRun) {
				// We need to add './' here so that it can be correctly searched to ensure it is not uploaded
				string pathToAdd = "./" ~ path;
				pathFakeDeletedArray ~= pathToAdd;
			}
				
			bool needsRemoval = false;
			if (exists(path)) {
				// path exists on the local system	
				// make sure that the path refers to the correct item
				Item pathItem;
				if (itemDB.selectByPath(path, item.driveId, pathItem)) {
					if (pathItem.id == item.id) {
						needsRemoval = true;
					} else {
						addLogEntry("Skipped due to id difference!");
					}
				} else {
					// item has disappeared completely
					needsRemoval = true;
				}
			}
			if (needsRemoval) {
				// Log the action
				if (item.type == ItemType.file) {
					addLogEntry("Deleting file " ~ path);
				} else {
					addLogEntry("Deleting directory " ~ path);
				}
				
				// Perform the action
				if (!dryRun) {
					if (isFile(path)) {
						remove(path);
					} else {
						try {
							// Remove any children of this path if they still exist
							// Resolve 'Directory not empty' error when deleting local files
							foreach (DirEntry child; dirEntries(path, SpanMode.depth, false)) {
								attrIsDir(child.linkAttributes) ? rmdir(child.name) : remove(child.name);
							}
							// Remove the path now that it is empty of children
							rmdirRecurse(path);
						} catch (FileException e) {
							// display the error message
							displayFileSystemErrorMessage(e.msg, getFunctionName!({}));
						}
					}
				}
			}
		}
		
		if (!dryRun) {
			// Cleanup array memory
			idsToDelete = [];
		}
	}
	
	// Update the timestamp of an object online
	void uploadLastModifiedTime(string driveId, string id, SysTime mtime, string eTag) {
		
		string itemModifiedTime;
		itemModifiedTime = mtime.toISOExtString();
		JSONValue data = [
			"fileSystemInfo": JSONValue([
				"lastModifiedDateTime": itemModifiedTime
			])
		];
		
		// What eTag value do we use?
		string eTagValue;
		if (appConfig.accountType == "personal") {
			eTagValue = null;
		} else {
			eTagValue = eTag;
		}
		
		JSONValue response;
		// Create a new OneDrive API instance
		OneDriveApi uploadLastModifiedTimeApiInstance;
		uploadLastModifiedTimeApiInstance = new OneDriveApi(appConfig);
		uploadLastModifiedTimeApiInstance.initialise();
		
		// Try and update the online last modified time
		try {
			// Use this instance
			response = uploadLastModifiedTimeApiInstance.updateById(driveId, id, data, eTagValue);
			// Shut the instance down
			uploadLastModifiedTimeApiInstance.shutdown();
			// Free object and memory
			object.destroy(uploadLastModifiedTimeApiInstance);
			// Is the response a valid JSON object - validation checking done in saveItem
			saveItem(response);
		} catch (OneDriveException exception) {
			
			string thisFunctionName = getFunctionName!({});
			// HTTP request returned status code 408,429,503,504
			if ((exception.httpStatusCode == 408) || (exception.httpStatusCode == 429) || (exception.httpStatusCode == 503) || (exception.httpStatusCode == 504)) {
				// Handle the 429
				if (exception.httpStatusCode == 429) {
					// HTTP request returned status code 429 (Too Many Requests). We need to leverage the response Retry-After HTTP header to ensure minimum delay until the throttle is removed.
					handleOneDriveThrottleRequest(uploadLastModifiedTimeApiInstance);
					addLogEntry("Retrying original request that generated the OneDrive HTTP 429 Response Code (Too Many Requests) - attempting to retry " ~ thisFunctionName, ["debug"]);
				}
				// re-try the specific changes queries
				if ((exception.httpStatusCode == 408) || (exception.httpStatusCode == 503) || (exception.httpStatusCode == 504)) {
					// 408 - Request Time Out
					// 503 - Service Unavailable
					// 504 - Gateway Timeout
					// Transient error - try again in 30 seconds
					auto errorArray = splitLines(exception.msg);
					addLogEntry(to!string(errorArray[0]) ~ " when attempting to update the timestamp on an item on OneDrive - retrying applicable request in 30 seconds");
					addLogEntry(thisFunctionName ~ " previously threw an error - retrying", ["debug"]);
					
					// The server, while acting as a proxy, did not receive a timely response from the upstream server it needed to access in attempting to complete the request. 
					addLogEntry("Thread sleeping for 30 seconds as the server did not receive a timely response from the upstream server it needed to access in attempting to complete the request", ["debug"]);
					Thread.sleep(dur!"seconds"(30));
				}
				// re-try original request - retried for 429, 503, 504 - but loop back calling this function 
				addLogEntry("Retrying Function: " ~ thisFunctionName, ["debug"]);
				uploadLastModifiedTime(driveId, id, mtime, eTag);
				return;
			} else {
				// Default operation if not 408,429,503,504 errors
				if (exception.httpStatusCode == 409) {
					// ETag does not match current item's value - use a null eTag
					addLogEntry("Retrying Function: " ~ thisFunctionName, ["debug"]);
					uploadLastModifiedTime(driveId, id, mtime, null);
				} else {
					// display what the error is
					displayOneDriveErrorMessage(exception.msg, getFunctionName!({}));
				}
			}
		}
	}
	
	// Perform a database integrity check - checking all the items that are in-sync at the moment, validating what we know should be on disk, to what is actually on disk
	void performDatabaseConsistencyAndIntegrityCheck() {
		
		// Log what we are doing
		if (!appConfig.surpressLoggingOutput) {
			addProcessingLogHeaderEntry("Performing a database consistency and integrity check on locally stored data");
		}
		
		// What driveIDsArray do we use? If we are doing a --single-directory we need to use just the drive id associated with that operation
		string[] consistencyCheckDriveIdsArray;
		if (singleDirectoryScope) {
			consistencyCheckDriveIdsArray ~= singleDirectoryScopeDriveId;
		} else {
			consistencyCheckDriveIdsArray = driveIDsArray;
		}
		
		// Create a new DB blank item
		Item item;
		// Use the array we populate, rather than selecting all distinct driveId's from the database
		foreach (driveId; consistencyCheckDriveIdsArray) {
			// Make the logging more accurate - we cant update driveId as this then breaks the below queries
			addLogEntry("Processing DB entries for this Drive ID: " ~ driveId, ["verbose"]);
			
			// What OneDrive API query do we use?
			// - Are we running against a National Cloud Deployments that does not support /delta ?
			//   National Cloud Deployments do not support /delta as a query
			//   https://docs.microsoft.com/en-us/graph/deployments#supported-features
			//
			// - Are we performing a --single-directory sync, which will exclude many items online, focusing in on a specific online directory
			// 
			// - Are we performing a --download-only --cleanup-local-files action?
			//
			// If we did, we self generated a /delta response, thus need to now process elements that are still flagged as out-of-sync
			if ((singleDirectoryScope) || (nationalCloudDeployment) || (cleanupLocalFiles)) {
				// Any entry in the DB than is flagged as out-of-sync needs to be cleaned up locally first before we scan the entire DB
				// Normally, this is done at the end of processing all /delta queries, however when using --single-directory or a National Cloud Deployments is configured
				// We cant use /delta to query the OneDrive API as National Cloud Deployments dont support /delta
				// https://docs.microsoft.com/en-us/graph/deployments#supported-features
				// We dont use /delta for --single-directory as, in order to sync a single path with /delta, we need to query the entire OneDrive API JSON data to then filter out
				// objects that we dont want, thus, it is easier to use the same method as National Cloud Deployments, but query just the objects we are after
			
				// For each unique OneDrive driveID we know about
				Item[] outOfSyncItems = itemDB.selectOutOfSyncItems(driveId);
				foreach (outOfSyncItem; outOfSyncItems) {
					if (!dryRun) {
						// clean up idsToDelete
						idsToDelete.length = 0;
						assumeSafeAppend(idsToDelete);
						// flag to delete local file as it now is no longer in sync with OneDrive
						addLogEntry("Flagging to delete local item as it now is no longer in sync with OneDrive", ["debug"]);
						addLogEntry("outOfSyncItem: " ~ to!string(outOfSyncItem), ["debug"]);
						idsToDelete ~= [outOfSyncItem.driveId, outOfSyncItem.id];
						// delete items in idsToDelete
						if (idsToDelete.length > 0) processDeleteItems();
					}
				}
						
				// Fetch database items associated with this path
				Item[] driveItems;
				if (singleDirectoryScope) {
					// Use the --single-directory items we previously configured
					// - query database for children objects using those items
					driveItems = getChildren(singleDirectoryScopeDriveId, singleDirectoryScopeItemId);
				} else {
					// Check everything associated with each driveId we know about
					addLogEntry("Selecting DB items via itemDB.selectByDriveId(driveId)", ["debug"]);
					// Query database
					driveItems = itemDB.selectByDriveId(driveId);
				}
				
				// Log DB items to process
				addLogEntry("Database items to process for this driveId: " ~ to!string(driveItems.count), ["debug"]);
				
				// Process each database database item associated with the driveId
				foreach(dbItem; driveItems) {
					// Does it still exist on disk in the location the DB thinks it is
					checkDatabaseItemForConsistency(dbItem);
				}
			} else {
				// Check everything associated with each driveId we know about
				addLogEntry("Selecting DB items via itemDB.selectByDriveId(driveId)", ["debug"]);
				
				// Query database
				auto driveItems = itemDB.selectByDriveId(driveId);
				addLogEntry("Database items to process for this driveId: " ~ to!string(driveItems.count), ["debug"]);
				
				// Process each database database item associated with the driveId
				foreach(dbItem; driveItems) {
					// Does it still exist on disk in the location the DB thinks it is
					checkDatabaseItemForConsistency(dbItem);
				}
			}
		}

		// Close out the '....' being printed to the console
		addLogEntry("\n", ["consoleOnlyNoNewLine"]);
		
		// Are we doing a --download-only sync?
		if (!appConfig.getValueBool("download_only")) {
			// Do we have any known items, where the content has changed locally, that needs to be uploaded?
			if (!databaseItemsWhereContentHasChanged.empty) {
				// There are changed local files that were in the DB to upload
				addLogEntry("Changed local items to upload to OneDrive: " ~ to!string(databaseItemsWhereContentHasChanged.length));
				processChangedLocalItemsToUpload();
				// Cleanup array memory
				databaseItemsWhereContentHasChanged = [];
			}
		}
	}
	
	// Check this Database Item for its consistency on disk
	void checkDatabaseItemForConsistency(Item dbItem) {
			
		// What is the local path item
		string localFilePath;
		// Do we want to onward process this item?
		bool unwanted = false;
		
		// Compute this dbItem path early as we we use this path often
		localFilePath = buildNormalizedPath(computeItemPath(dbItem.driveId, dbItem.id));
		
		// To improve logging output for this function, what is the 'logical path'?
		string logOutputPath;
		if (localFilePath == ".") {
			// get the configured sync_dir
			logOutputPath = buildNormalizedPath(appConfig.getValueString("sync_dir"));
		} else {
			// Use the path that was computed
			logOutputPath = localFilePath;
		}
		
		// Log what we are doing
		addLogEntry("Processing " ~ logOutputPath, ["verbose"]);
		// Add a processing '.'
		addProcessingDotEntry();
		
		// Determine which action to take
		final switch (dbItem.type) {
		case ItemType.file:
			// Logging output
			checkFileDatabaseItemForConsistency(dbItem, localFilePath);
			break;
		case ItemType.dir:
			// Logging output
			checkDirectoryDatabaseItemForConsistency(dbItem, localFilePath);
			break;
		case ItemType.remote:
			// checkRemoteDirectoryDatabaseItemForConsistency(dbItem, localFilePath);
			break;
		case ItemType.unknown:
			// Unknown type - we dont action these items
			break;
		}
	}
	
	// Perform the database consistency check on this file item
	void checkFileDatabaseItemForConsistency(Item dbItem, string localFilePath) {
		
		// What is the source of this item data?
		string itemSource = "database";
		
		// Does this item|file still exist on disk?
		if (exists(localFilePath)) {
			// Path exists locally, is this path a file?
			if (isFile(localFilePath)) {
				// Can we actually read the local file?
				if (readLocalFile(localFilePath)){
					// File is readable
					SysTime localModifiedTime = timeLastModified(localFilePath).toUTC();
					SysTime itemModifiedTime = dbItem.mtime;
					// Reduce time resolution to seconds before comparing
					itemModifiedTime.fracSecs = Duration.zero;
					localModifiedTime.fracSecs = Duration.zero;
					
					if (localModifiedTime != itemModifiedTime) {
						// The modified dates are different
						addLogEntry("The local item has a different modified time " ~ to!string(localModifiedTime) ~ " when compared to " ~ itemSource ~ " modified time " ~ to!string(itemModifiedTime), ["debug"]);
						
						// Test the file hash
						if (!testFileHash(localFilePath, dbItem)) {
							// Is the local file 'newer' or 'older' (ie was an old file 'restored locally' by a different backup / replacement process?)
							if (localModifiedTime >= itemModifiedTime) {
								// Local file is newer
								if (!appConfig.getValueBool("download_only")) {
									addLogEntry("The file content has changed locally and has a newer timestamp, thus needs to be uploaded to OneDrive", ["verbose"]);
									// Add to an array of files we need to upload as this file has changed locally in-between doing the /delta check and performing this check
									databaseItemsWhereContentHasChanged ~= [dbItem.driveId, dbItem.id, localFilePath];
								} else {
									addLogEntry("The file content has changed locally and has a newer timestamp. The file will remain different to online file due to --download-only being used", ["verbose"]);
								}
							} else {
								// Local file is older - data recovery process? something else?
								if (!appConfig.getValueBool("download_only")) {
									addLogEntry("The file content has changed locally and file now has a older timestamp. Uploading this file to OneDrive may potentially cause data-loss online", ["verbose"]);
									// Add to an array of files we need to upload as this file has changed locally in-between doing the /delta check and performing this check
									databaseItemsWhereContentHasChanged ~= [dbItem.driveId, dbItem.id, localFilePath];
								} else {
									addLogEntry("The file content has changed locally and file now has a older timestamp. The file will remain different to online file due to --download-only being used", ["verbose"]);
								}
							}
						} else {
							// The file contents have not changed, but the modified timestamp has
							addLogEntry("The last modified timestamp has changed however the file content has not changed", ["verbose"]);
							
							// Local file is newer .. are we in a --download-only situation?
							if (!appConfig.getValueBool("download_only")) {
								// Not a --download-only scenario
								addLogEntry("The local item has the same hash value as the item online - correcting timestamp online", ["verbose"]);
								if (!dryRun) {
									// Attempt to update the online date time stamp
									uploadLastModifiedTime(dbItem.driveId, dbItem.id, localModifiedTime.toUTC(), dbItem.eTag);
								}
							} else {
								// --download-only being used
								addLogEntry("The local item has the same hash value as the item online - correcting local timestamp due to --download-only being used to ensure local file matches timestamp online", ["verbose"]);
								if (!dryRun) {
									addLogEntry("Calling setTimes() for this file: " ~ localFilePath, ["debug"]);
									setTimes(localFilePath, dbItem.mtime, dbItem.mtime);
								}
							}
						}
					} else {
						// The file has not changed
						addLogEntry("The file has not changed", ["verbose"]);
					}
				} else {
					//The file is not readable - skipped
					addLogEntry("Skipping processing this file as it cannot be read (file permissions or file corruption): " ~ localFilePath);
				}
			} else {
				// The item was a file but now is a directory
				addLogEntry("The item was a file but now is a directory", ["verbose"]);
			}
		} else {
			// File does not exist locally, but is in our database as a dbItem containing all the data was passed into this function
			// If we are in a --dry-run situation - this file may never have existed as we never downloaded it
			if (!dryRun) {
				// Not --dry-run situation
				addLogEntry("The file has been deleted locally", ["verbose"]);
				// Upload to OneDrive the instruction to delete this item. This will handle the 'noRemoteDelete' flag if set
				uploadDeletedItem(dbItem, localFilePath);
			} else {
				// We are in a --dry-run situation, file appears to have been deleted locally - this file may never have existed locally as we never downloaded it due to --dry-run
				// Did we 'fake create it' as part of --dry-run ?
				bool idsFakedMatch = false;
				foreach (i; idsFaked) {
					if (i[1] == dbItem.id) {
						addLogEntry("Matched faked file which is 'supposed' to exist but not created due to --dry-run use", ["debug"]);
						addLogEntry("The file has not changed", ["verbose"]);
						idsFakedMatch = true;
					}
				}
				if (!idsFakedMatch) {
					// dbItem.id did not match a 'faked' download new file creation - so this in-sync object was actually deleted locally, but we are in a --dry-run situation
					addLogEntry("The file has been deleted locally", ["verbose"]);
					// Upload to OneDrive the instruction to delete this item. This will handle the 'noRemoteDelete' flag if set
					uploadDeletedItem(dbItem, localFilePath);
				}
			}
		}
	}
	
	// Perform the database consistency check on this directory item
	void checkDirectoryDatabaseItemForConsistency(Item dbItem, string localFilePath) {
			
		// What is the source of this item data?
		string itemSource = "database";
		
		// Does this item|directory still exist on disk?
		if (exists(localFilePath)) {
			// Fix https://github.com/abraunegg/onedrive/issues/1915
			try {
				if (!isDir(localFilePath)) {
					addLogEntry("The item was a directory but now it is a file", ["verbose"]);
					uploadDeletedItem(dbItem, localFilePath);
					uploadNewFile(localFilePath);
				} else {
					// Directory still exists locally
					addLogEntry("The directory has not changed", ["verbose"]);
					// When we are using --single-directory, we use a the getChildren() call to get all children of a path, meaning all children are already traversed
					// Thus, if we traverse the path of this directory .. we end up with double processing & log output .. which is not ideal
					if (!singleDirectoryScope) {
						// loop through the children
						foreach (Item child; itemDB.selectChildren(dbItem.driveId, dbItem.id)) {
							checkDatabaseItemForConsistency(child);
						}
					}
				}
			} catch (FileException e) {
				// display the error message
				displayFileSystemErrorMessage(e.msg, getFunctionName!({}));
			}
		} else {
			// Directory does not exist locally, but it is in our database as a dbItem containing all the data was passed into this function
			// If we are in a --dry-run situation - this directory may never have existed as we never created it
			if (!dryRun) {
				// Not --dry-run situation
				if (!appConfig.getValueBool("monitor")) {
					// Not in --monitor mode
					addLogEntry("The directory has been deleted locally", ["verbose"]);
				} else {
					// Appropriate message as we are in --monitor mode
					addLogEntry("The directory appears to have been deleted locally .. but we are running in --monitor mode. This may have been 'moved' on the local filesystem rather than being 'deleted'", ["verbose"]);
					addLogEntry("Most likely cause - 'inotify' event was missing for whatever action was taken locally or action taken when application was stopped", ["debug"]);
				}
				// A moved directory will be uploaded as 'new', delete the old directory and database reference
				// Upload to OneDrive the instruction to delete this item. This will handle the 'noRemoteDelete' flag if set
				uploadDeletedItem(dbItem, localFilePath);
			} else {
				// We are in a --dry-run situation, directory appears to have been deleted locally - this directory may never have existed locally as we never created it due to --dry-run
				// Did we 'fake create it' as part of --dry-run ?
				bool idsFakedMatch = false;
				foreach (i; idsFaked) {
					if (i[1] == dbItem.id) {
						addLogEntry("Matched faked dir which is 'supposed' to exist but not created due to --dry-run use", ["debug"]);
						addLogEntry("The directory has not changed", ["verbose"]);
						idsFakedMatch = true;
					}
				}
				if (!idsFakedMatch) {
					// dbItem.id did not match a 'faked' download new directory creation - so this in-sync object was actually deleted locally, but we are in a --dry-run situation
					addLogEntry("The directory has been deleted locally", ["verbose"]);
					// Upload to OneDrive the instruction to delete this item. This will handle the 'noRemoteDelete' flag if set
					uploadDeletedItem(dbItem, localFilePath);
				} else {
					// When we are using --single-directory, we use a the getChildren() call to get all children of a path, meaning all children are already traversed
					// Thus, if we traverse the path of this directory .. we end up with double processing & log output .. which is not ideal
					if (!singleDirectoryScope) {
						// loop through the children
						foreach (Item child; itemDB.selectChildren(dbItem.driveId, dbItem.id)) {
							checkDatabaseItemForConsistency(child);
						}
					}
				}
			}
		}
	}
	
	// Does this local path (directory or file) conform with the Microsoft Naming Restrictions? It needs to conform otherwise we cannot create the directory or upload the file.
	bool checkPathAgainstMicrosoftNamingRestrictions(string localFilePath) {
			
		// Check if the given path violates certain Microsoft restrictions and limitations
		// Return a true|false response
		bool invalidPath = false;
		
		// Check path against Microsoft OneDrive restriction and limitations about Windows naming for files and folders
		if (!invalidPath) {
			if (!isValidName(localFilePath)) { // This will return false if this is not a valid name according to the OneDrive API specifications
				addLogEntry("Skipping item - invalid name (Microsoft Naming Convention): " ~ localFilePath, ["info", "notify"]);
				invalidPath = true;
			}
		}
		
		// Check path for bad whitespace items
		if (!invalidPath) {
			if (containsBadWhiteSpace(localFilePath)) { // This will return true if this contains a bad whitespace item
				addLogEntry("Skipping item - invalid name (Contains an invalid whitespace item): " ~ localFilePath, ["info", "notify"]);
				invalidPath = true;
			}
		}
		
		// Check path for HTML ASCII Codes
		if (!invalidPath) {
			if (containsASCIIHTMLCodes(localFilePath)) { // This will return true if this contains HTML ASCII Codes
				addLogEntry("Skipping item - invalid name (Contains HTML ASCII Code): " ~ localFilePath, ["info", "notify"]);
				invalidPath = true;
			}
		}
		
		// Validate that the path is a valid UTF-16 encoded path
		if (!invalidPath) {
			if (!isValidUTF16(localFilePath)) { // This will return true if this is a valid UTF-16 encoded path, so we are checking for 'false' as response
				addLogEntry("Skipping item - invalid name (Invalid UTF-16 encoded item): " ~ localFilePath, ["info", "notify"]);
				invalidPath = true;
			}
		}
		
		// Check path for ASCII Control Codes
		if (!invalidPath) {
			if (containsASCIIControlCodes(localFilePath)) { // This will return true if this contains ASCII Control Codes
				addLogEntry("Skipping item - invalid name (Contains ASCII Control Codes): " ~ localFilePath, ["info", "notify"]);
				invalidPath = true;
			}
		}
		
		// Return if this is a valid path
		return invalidPath;
	}
	
	// Does this local path (directory or file) get excluded from any operation based on any client side filtering rules?
	bool checkPathAgainstClientSideFiltering(string localFilePath) {
		
		// Check the path against client side filtering rules
		// - check_nosync
		// - skip_dotfiles
		// - skip_symlinks
		// - skip_file
		// - skip_dir
		// - sync_list
		// - skip_size
		// Return a true|false response
		
		bool clientSideRuleExcludesPath = false;
		
		// does the path exist?
		if (!exists(localFilePath)) {
			// path does not exist - we cant review any client side rules on something that does not exist locally
			return clientSideRuleExcludesPath;
		}
	
		// - check_nosync
		if (!clientSideRuleExcludesPath) {
			// Do we need to check for .nosync? Only if --check-for-nosync was passed in
			if (appConfig.getValueBool("check_nosync")) {
				if (exists(localFilePath ~ "/.nosync")) {
					addLogEntry("Skipping item - .nosync found & --check-for-nosync enabled: " ~ localFilePath, ["verbose"]);
					clientSideRuleExcludesPath = true;
				}
			}
		}
		
		// - skip_dotfiles
		if (!clientSideRuleExcludesPath) {
			// Do we need to check skip dot files if configured
			if (appConfig.getValueBool("skip_dotfiles")) {
				if (isDotFile(localFilePath)) {
					addLogEntry("Skipping item - .file or .folder: " ~ localFilePath, ["verbose"]);
					clientSideRuleExcludesPath = true;
				}
			}
		}
		
		// - skip_symlinks
		if (!clientSideRuleExcludesPath) {
			// Is the path a symbolic link
			if (isSymlink(localFilePath)) {
				// if config says so we skip all symlinked items
				if (appConfig.getValueBool("skip_symlinks")) {
					addLogEntry("Skipping item - skip symbolic links configured: " ~ localFilePath, ["verbose"]);
					clientSideRuleExcludesPath = true;
				}
				// skip unexisting symbolic links
				else if (!exists(readLink(localFilePath))) {
					// reading the symbolic link failed - is the link a relative symbolic link
					//   drwxrwxr-x. 2 alex alex 46 May 30 09:16 .
					//   drwxrwxr-x. 3 alex alex 35 May 30 09:14 ..
					//   lrwxrwxrwx. 1 alex alex 61 May 30 09:16 absolute.txt -> /home/alex/OneDrivePersonal/link_tests/intercambio/prueba.txt
					//   lrwxrwxrwx. 1 alex alex 13 May 30 09:16 relative.txt -> ../prueba.txt
					//
					// absolute links will be able to be read, but 'relative' links will fail, because they cannot be read based on the current working directory 'sync_dir'
					string currentSyncDir = getcwd();
					string fullLinkPath = buildNormalizedPath(absolutePath(localFilePath));
					string fileName = baseName(fullLinkPath);
					string parentLinkPath = dirName(fullLinkPath);
					// test if this is a 'relative' symbolic link
					chdir(parentLinkPath);
					auto relativeLink = readLink(fileName);
					auto relativeLinkTest = exists(readLink(fileName));
					// reset back to our 'sync_dir'
					chdir(currentSyncDir);
					// results
					if (relativeLinkTest) {
						addLogEntry("Not skipping item - symbolic link is a 'relative link' to target ('" ~ relativeLink ~ "') which can be supported: " ~ localFilePath, ["debug"]);
					} else {
						addLogEntry("Skipping item - invalid symbolic link: "~ localFilePath, ["info", "notify"]);
						clientSideRuleExcludesPath = true;
					}
				}
			}
		}
		
		// Is this item excluded by user configuration of skip_dir or skip_file?
		if (!clientSideRuleExcludesPath) {
			if (localFilePath != ".") {
				// skip_dir handling
				if (isDir(localFilePath)) {
					addLogEntry("Checking local path: " ~ localFilePath, ["debug"]);
					
					// Only check path if config is != ""
					if (appConfig.getValueString("skip_dir") != "") {
						// The path that needs to be checked needs to include the '/'
						// This due to if the user has specified in skip_dir an exclusive path: '/path' - that is what must be matched
						if (selectiveSync.isDirNameExcluded(localFilePath.strip('.'))) {
							addLogEntry("Skipping item - excluded by skip_dir config: " ~ localFilePath, ["verbose"]);
							clientSideRuleExcludesPath = true;
						}
					}
				}
				
				// skip_file handling
				if (isFile(localFilePath)) {
					addLogEntry("Checking file: " ~ localFilePath, ["debug"]);
					
					// The path that needs to be checked needs to include the '/'
					// This due to if the user has specified in skip_file an exclusive path: '/path/file' - that is what must be matched
					if (selectiveSync.isFileNameExcluded(localFilePath.strip('.'))) {
						addLogEntry("Skipping item - excluded by skip_file config: " ~ localFilePath, ["verbose"]);
						clientSideRuleExcludesPath = true;
					}
				}
			}
		}
	
		// Is this item excluded by user configuration of sync_list?
		if (!clientSideRuleExcludesPath) {
			if (localFilePath != ".") {
				if (syncListConfigured) {
					// sync_list configured and in use
					if (selectiveSync.isPathExcludedViaSyncList(localFilePath)) {
						if ((isFile(localFilePath)) && (appConfig.getValueBool("sync_root_files")) && (rootName(localFilePath.strip('.').strip('/')) == "")) {
							addLogEntry("Not skipping path due to sync_root_files inclusion: " ~ localFilePath, ["debug"]);
						} else {
							if (exists(appConfig.syncListFilePath)){
								// skipped most likely due to inclusion in sync_list
								addLogEntry("Skipping item - excluded by sync_list config: " ~ localFilePath, ["verbose"]);
								clientSideRuleExcludesPath = true;
							} else {
								// skipped for some other reason
								addLogEntry("Skipping item - path excluded by user config: " ~ localFilePath, ["verbose"]);
								clientSideRuleExcludesPath = true;
							}
						}
					}
				}
			}
		}
		
		// Check if this is excluded by a user set maximum filesize to upload
		if (!clientSideRuleExcludesPath) {
			if (isFile(localFilePath)) {
				if (fileSizeLimit != 0) {
					// Get the file size
					ulong thisFileSize = getSize(localFilePath);
					if (thisFileSize >= fileSizeLimit) {
						addLogEntry("Skipping item - excluded by skip_size config: " ~ localFilePath ~ " (" ~ to!string(thisFileSize/2^^20) ~ " MB)", ["verbose"]);
					}
				}
			}
		}
		
		return clientSideRuleExcludesPath;
	}
	
	// Does this JSON item (as received from OneDrive API) get excluded from any operation based on any client side filtering rules?
	// This function is only used when we are fetching objects from the OneDrive API using a /children query to help speed up what object we query
	bool checkJSONAgainstClientSideFiltering(JSONValue onedriveJSONItem) {
			
		bool clientSideRuleExcludesPath = false;
		
		// Check the path against client side filtering rules
		// - check_nosync (MISSING)
		// - skip_dotfiles (MISSING)
		// - skip_symlinks (MISSING)
		// - skip_file
		// - skip_dir 
		// - sync_list
		// - skip_size (MISSING)
		// Return a true|false response
		
		// Use the JSON elements rather can computing a DB struct via makeItem()
		string thisItemId = onedriveJSONItem["id"].str;
		string thisItemDriveId = onedriveJSONItem["parentReference"]["driveId"].str;
		string thisItemParentId = onedriveJSONItem["parentReference"]["id"].str;
		string thisItemName = onedriveJSONItem["name"].str;
		
		// Is this parent is in the database
		bool parentInDatabase = false;
		
		// Calculate if the Parent Item is in the database so that it can be re-used
		parentInDatabase = itemDB.idInLocalDatabase(thisItemDriveId, thisItemParentId);
		
		// Check if this is excluded by config option: skip_dir 
		if (!clientSideRuleExcludesPath) {
			// Is the item a folder?
			if (isItemFolder(onedriveJSONItem)) {
				// Only check path if config is != ""
				if (!appConfig.getValueString("skip_dir").empty) {
					// work out the 'snippet' path where this folder would be created
					string simplePathToCheck = "";
					string complexPathToCheck = "";
					string matchDisplay = "";
					
					if (hasParentReference(onedriveJSONItem)) {
						// we need to workout the FULL path for this item
						// simple path
						if (("name" in onedriveJSONItem["parentReference"]) != null) {
							simplePathToCheck = onedriveJSONItem["parentReference"]["name"].str ~ "/" ~ onedriveJSONItem["name"].str;
						} else {
							simplePathToCheck = onedriveJSONItem["name"].str;
						}
						addLogEntry("skip_dir path to check (simple):  " ~ simplePathToCheck, ["debug"]);
						
						// complex path
						if (parentInDatabase) {
							// build up complexPathToCheck
							//complexPathToCheck = buildNormalizedPath(newItemPath);
							complexPathToCheck = computeItemPath(thisItemDriveId, thisItemParentId) ~ "/" ~ thisItemName;
						} else {
							addLogEntry("Parent details not in database - unable to compute complex path to check", ["debug"]);
						}
						if (!complexPathToCheck.empty) {
							addLogEntry("skip_dir path to check (complex): " ~ complexPathToCheck, ["debug"]);
						}
					} else {
						simplePathToCheck = onedriveJSONItem["name"].str;
					}
					
					// If 'simplePathToCheck' or 'complexPathToCheck' is of the following format:  root:/folder
					// then isDirNameExcluded matching will not work
					if (simplePathToCheck.canFind(":")) {
						addLogEntry("Updating simplePathToCheck to remove 'root:'", ["debug"]);
						simplePathToCheck = processPathToRemoveRootReference(simplePathToCheck);
					}
					if (complexPathToCheck.canFind(":")) {
						addLogEntry("Updating complexPathToCheck to remove 'root:'", ["debug"]);
						complexPathToCheck = processPathToRemoveRootReference(complexPathToCheck);
					}
					
					// OK .. what checks are we doing?
					if ((!simplePathToCheck.empty) && (complexPathToCheck.empty)) {
						// just a simple check
						addLogEntry("Performing a simple check only", ["debug"]);
						clientSideRuleExcludesPath = selectiveSync.isDirNameExcluded(simplePathToCheck);
					} else {
						// simple and complex
						addLogEntry("Performing a simple then complex path match if required", ["debug"]);
												
						// simple first
						addLogEntry("Performing a simple check first", ["debug"]);
						clientSideRuleExcludesPath = selectiveSync.isDirNameExcluded(simplePathToCheck);
						matchDisplay = simplePathToCheck;
						if (!clientSideRuleExcludesPath) {
							addLogEntry("Simple match was false, attempting complex match", ["debug"]);
							// simple didnt match, perform a complex check
							clientSideRuleExcludesPath = selectiveSync.isDirNameExcluded(complexPathToCheck);
							matchDisplay = complexPathToCheck;
						}
					}
					// End Result
					addLogEntry("skip_dir exclude result (directory based): " ~ to!string(clientSideRuleExcludesPath), ["debug"]);
					if (clientSideRuleExcludesPath) {
						// This path should be skipped
						addLogEntry("Skipping item - excluded by skip_dir config: " ~ matchDisplay, ["verbose"]);
					}
				}
			}
		}
		
		// Check if this is excluded by config option: skip_file
		if (!clientSideRuleExcludesPath) {
			// is the item a file ?
			if (isFileItem(onedriveJSONItem)) {
				// JSON item is a file
				
				// skip_file can contain 4 types of entries:
				// - wildcard - *.txt
				// - text + wildcard - name*.txt
				// - full path + combination of any above two - /path/name*.txt
				// - full path to file - /path/to/file.txt
				
				string exclusionTestPath = "";
				
				// is the parent id in the database?
				if (parentInDatabase) {
					// parent id is in the database, so we can try and calculate the full file path
					string jsonItemPath = "";
					
					// Compute this item path & need the full path for this file
					jsonItemPath = computeItemPath(thisItemDriveId, thisItemParentId) ~ "/" ~ thisItemName;
					// Log the calculation
					addLogEntry("New Item calculated full path is: " ~ jsonItemPath, ["debug"]);
					
					// The path that needs to be checked needs to include the '/'
					// This due to if the user has specified in skip_file an exclusive path: '/path/file' - that is what must be matched
					// However, as 'path' used throughout, use a temp variable with this modification so that we use the temp variable for exclusion checks
					if (!startsWith(jsonItemPath, "/")){
						// Add '/' to the path
						exclusionTestPath = '/' ~ jsonItemPath;
					}
					
					// what are we checking
					addLogEntry("skip_file item to check (full calculated path): " ~ exclusionTestPath, ["debug"]);
				} else {
					// parent not in database, we can only check using this JSON item's name
					if (!startsWith(thisItemName, "/")){
						// Add '/' to the path
						exclusionTestPath = '/' ~ thisItemName;
					}
					
					// what are we checking
					addLogEntry("skip_file item to check (file name only - parent path not in database): " ~ exclusionTestPath, ["debug"]);
					clientSideRuleExcludesPath = selectiveSync.isFileNameExcluded(exclusionTestPath);
				}
				
				// Perform the 'skip_file' evaluation
				clientSideRuleExcludesPath = selectiveSync.isFileNameExcluded(exclusionTestPath);
				addLogEntry("Result: " ~ to!string(clientSideRuleExcludesPath), ["debug"]);
				
				if (clientSideRuleExcludesPath) {
					// This path should be skipped
					addLogEntry("Skipping item - excluded by skip_file config: " ~ exclusionTestPath, ["verbose"]);
				}
			}
		}
			
		// Check if this is included or excluded by use of sync_list
		if (!clientSideRuleExcludesPath) {
			// No need to try and process something against a sync_list if it has been configured
			if (syncListConfigured) {
				// Compute the item path if empty - as to check sync_list we need an actual path to check
				
				// What is the path of the new item
				string newItemPath;
				
				// Is the parent in the database? If not, we cannot compute the the full path based on the database entries
				// In a --resync scenario - the database is empty
				if (parentInDatabase) {
					// Calculate this items path based on database entries
					newItemPath = computeItemPath(thisItemDriveId, thisItemParentId) ~ "/" ~ thisItemName;
				} else {
					// parent not in the database
					if (("path" in onedriveJSONItem["parentReference"]) != null) {
						// If there is a parent reference path, try and use it
						string selfBuiltPath = onedriveJSONItem["parentReference"]["path"].str ~ "/" ~ onedriveJSONItem["name"].str;
						
						// Check for ':' and split if present
						auto splitIndex = selfBuiltPath.indexOf(":");
						if (splitIndex != -1) {
							// Keep only the part after ':'
							selfBuiltPath = selfBuiltPath[splitIndex + 1 .. $];
						}
						
						// Set newItemPath to the self built path
						newItemPath = selfBuiltPath;
					} else {
						// no parent reference path available in provided JSON
						newItemPath = thisItemName;
					}
				}
				
				// Check for HTML entities (e.g., '%20' for space) in newItemPath
				if (containsURLEncodedItems(newItemPath)) {
					addLogEntry("CAUTION:    The JSON element transmitted by the Microsoft OneDrive API includes HTML URL encoded items, which may complicate pattern matching and potentially lead to synchronisation problems for this item.");
					addLogEntry("WORKAROUND: An alternative solution could be to change the name of this item through the online platform: " ~ newItemPath, ["verbose"]);
					addLogEntry("See: https://github.com/OneDrive/onedrive-api-docs/issues/1765 for further details", ["verbose"]);
				}
				
				// Update newItemPath
				if(newItemPath[0] == '/') {
					newItemPath = newItemPath[1..$];
				}
				
				// What path are we checking?
				addLogEntry("sync_list item to check: " ~ newItemPath, ["debug"]);
				
				// Unfortunatly there is no avoiding this call to check if the path is excluded|included via sync_list
				if (selectiveSync.isPathExcludedViaSyncList(newItemPath)) {
					// selective sync advised to skip, however is this a file and are we configured to upload / download files in the root?
					if ((isItemFile(onedriveJSONItem)) && (appConfig.getValueBool("sync_root_files")) && (rootName(newItemPath) == "") ) {
						// This is a file
						// We are configured to sync all files in the root
						// This is a file in the logical root
						clientSideRuleExcludesPath = false;
					} else {
						// path is unwanted
						clientSideRuleExcludesPath = true;
						addLogEntry("Skipping item - excluded by sync_list config: " ~ newItemPath, ["verbose"]);
					}
				}
			}
		}
		
		// return if path is excluded
		return clientSideRuleExcludesPath;
	}
	
	// Process the list of local changes to upload to OneDrive
	void processChangedLocalItemsToUpload() {
		
		// Each element in this array 'databaseItemsWhereContentHasChanged' is an Database Item ID that has been modified locally
		ulong batchSize = appConfig.getValueLong("threads");
		ulong batchCount = (databaseItemsWhereContentHasChanged.length + batchSize - 1) / batchSize;
		ulong batchesProcessed = 0;
		
		// For each batch of files to upload, upload the changed data to OneDrive
		foreach (chunk; databaseItemsWhereContentHasChanged.chunks(batchSize)) {
			processChangedLocalItemsToUploadInParallel(chunk);
		}
	}

	// Upload the changed file batches in parallel
	void processChangedLocalItemsToUploadInParallel(string[3][] array) {
		foreach (i, localItemDetails; taskPool.parallel(array)) {
			addLogEntry("Upload Thread " ~ to!string(i) ~ " Starting: " ~ to!string(Clock.currTime()), ["debug"]);
			uploadChangedLocalFileToOneDrive(localItemDetails);
			addLogEntry("Upload Thread " ~ to!string(i) ~ " Finished: " ~ to!string(Clock.currTime()), ["debug"]);
		}
	}
	
	// Upload changed local files to OneDrive in parallel
	void uploadChangedLocalFileToOneDrive(string[3] localItemDetails) {
		
		// These are the details of the item we need to upload
		string changedItemParentId = localItemDetails[0];
		string changedItemId = localItemDetails[1];
		string localFilePath = localItemDetails[2];
		
		addLogEntry("uploadChangedLocalFileToOneDrive: " ~ localFilePath, ["debug"]);
		
		// How much space is remaining on OneDrive
		ulong remainingFreeSpace;
		// Did the upload fail?
		bool uploadFailed = false;
		// Did we skip due to exceeding maximum allowed size?
		bool skippedMaxSize = false;
		// Did we skip to an exception error?
		bool skippedExceptionError = false;
		
		// Unfortunatly, we cant store an array of Item's ... so we have to re-query the DB again - unavoidable extra processing here
		// This is because the Item[] has no other functions to allow is to parallel process those elements, so we have to use a string array as input to this function
		Item dbItem;
		itemDB.selectById(changedItemParentId, changedItemId, dbItem);
	
		// Query the available space online
		// This will update appConfig.quotaAvailable & appConfig.quotaRestricted values
		remainingFreeSpace = getRemainingFreeSpace(dbItem.driveId);
		
		// Get the file size from the actual file
		ulong thisFileSizeLocal = getSize(localFilePath);
		// Get the file size from the DB data
		ulong thisFileSizeFromDB;
		if (!dbItem.size.empty) {
			thisFileSizeFromDB = to!ulong(dbItem.size);
		} else {
			thisFileSizeFromDB = 0;
		}
		
		// remainingFreeSpace online includes the current file online
		// we need to remove the online file (add back the existing file size) then take away the new local file size to get a new approximate value
		ulong calculatedSpaceOnlinePostUpload = (remainingFreeSpace + thisFileSizeFromDB) - thisFileSizeLocal;
		
		// Based on what we know, for this thread - can we safely upload this modified local file?
		addLogEntry("This Thread Current Free Space Online:                " ~ to!string(remainingFreeSpace), ["debug"]);
		addLogEntry("This Thread Calculated Free Space Online Post Upload: " ~ to!string(calculatedSpaceOnlinePostUpload), ["debug"]);
	
		JSONValue uploadResponse;
		
		bool spaceAvailableOnline = false;
		// If 'personal' accounts, if driveId == defaultDriveId, then we will have data - appConfig.quotaAvailable will be updated
		// If 'personal' accounts, if driveId != defaultDriveId, then we will not have quota data - appConfig.quotaRestricted will be set as true
		// If 'business' accounts, if driveId == defaultDriveId, then we will have data
		// If 'business' accounts, if driveId != defaultDriveId, then we will have data, but it will be a 0 value - appConfig.quotaRestricted will be set as true
		
		// What was the latest getRemainingFreeSpace() value?
		if (appConfig.quotaAvailable) {
			// Our query told us we have free space online .. if we upload this file, will we exceed space online - thus upload will fail during upload?
			if (calculatedSpaceOnlinePostUpload > 0) {
				// Based on this thread action, we beleive that there is space available online to upload - proceed
				spaceAvailableOnline = true;
			}
		}
		// Is quota being restricted?
		if (appConfig.quotaRestricted) {
			// Space available online is being restricted - so we have no way to really know if there is space available online
			spaceAvailableOnline = true;
		}
			
		// Do we have space available or is space available being restricted (so we make the blind assumption that there is space available)
		if (spaceAvailableOnline) {
			// Does this file exceed the maximum file size to upload to OneDrive?
			if (thisFileSizeLocal <= maxUploadFileSize) {
				// Attempt to upload the modified file
				// Error handling is in performModifiedFileUpload(), and the JSON that is responded with - will either be null or a valid JSON object containing the upload result
				uploadResponse = performModifiedFileUpload(dbItem, localFilePath, thisFileSizeLocal);
				
				// Evaluate the returned JSON uploadResponse
				// If there was an error uploading the file, uploadResponse should be empty and invalid
				if (uploadResponse.type() != JSONType.object) {
					uploadFailed = true;
					skippedExceptionError = true;
				}
				
			} else {
				// Skip file - too large
				uploadFailed = true;
				skippedMaxSize = true;
			}
		} else {
			// Cant upload this file - no space available
			uploadFailed = true;
		}
		
		// Did the upload fail?
		if (uploadFailed) {
			// Upload failed .. why?
			// No space available online
			if (!spaceAvailableOnline) {
				addLogEntry("Skipping uploading modified file " ~ localFilePath ~ " due to insufficient free space available on Microsoft OneDrive", ["info", "notify"]);
			}
			// File exceeds max allowed size
			if (skippedMaxSize) {
				addLogEntry("Skipping uploading this modified file as it exceeds the maximum size allowed by OneDrive: " ~ localFilePath, ["info", "notify"]);
			}
			// Generic message
			if (skippedExceptionError) {
				// normal failure message if API or exception error generated
				addLogEntry("Uploading modified file " ~ localFilePath ~ " ... failed!", ["info", "notify"]);
			}
		} else {
			// Upload was successful
			addLogEntry("Uploading modified file " ~ localFilePath ~ " ... done.", ["info", "notify"]);
			
			// Save JSON item in database
			saveItem(uploadResponse);
			
			if (!dryRun) {
				// Check the integrity of the uploaded modified file
				performUploadIntegrityValidationChecks(uploadResponse, localFilePath, thisFileSizeLocal);
				
				// Update the date / time of the file online to match the local item
				// Get the local file last modified time
				SysTime localModifiedTime = timeLastModified(localFilePath).toUTC();
				localModifiedTime.fracSecs = Duration.zero;
				// Get the latest eTag, and use that
				string etagFromUploadResponse = uploadResponse["eTag"].str;
				// Attempt to update the online date time stamp based on our local data
				uploadLastModifiedTime(dbItem.driveId, dbItem.id, localModifiedTime, etagFromUploadResponse);
			}
		}
	}
	
	// Perform the upload of a locally modified file to OneDrive
	JSONValue performModifiedFileUpload(Item dbItem, string localFilePath, ulong thisFileSizeLocal) {
			
		JSONValue uploadResponse;
		OneDriveApi uploadFileOneDriveApiInstance;
		uploadFileOneDriveApiInstance = new OneDriveApi(appConfig);
		uploadFileOneDriveApiInstance.initialise();
		
		// Is this a dry-run scenario?
		if (!dryRun) {
			// Do we use simpleUpload or create an upload session?
			bool useSimpleUpload = false;
			
			//if ((appConfig.accountType == "personal") && (thisFileSizeLocal <= sessionThresholdFileSize)) {
			
			if (thisFileSizeLocal <= sessionThresholdFileSize) {
				useSimpleUpload = true;
			}
		
			// We can only upload zero size files via simpleFileUpload regardless of account type
			// Reference: https://github.com/OneDrive/onedrive-api-docs/issues/53
			// Additionally, all files where file size is < 4MB should be uploaded by simpleUploadReplace - everything else should use a session to upload the modified file
		
			if ((thisFileSizeLocal == 0) || (useSimpleUpload)) {
				// Must use Simple Upload to replace the file online
				try {
					uploadResponse = uploadFileOneDriveApiInstance.simpleUploadReplace(localFilePath, dbItem.driveId, dbItem.id);
				} catch (OneDriveException exception) {
				
					string thisFunctionName = getFunctionName!({});
					// HTTP request returned status code 408,429,503,504
					if ((exception.httpStatusCode == 408) || (exception.httpStatusCode == 429) || (exception.httpStatusCode == 503) || (exception.httpStatusCode == 504)) {
						// Handle the 429
						if (exception.httpStatusCode == 429) {
							// HTTP request returned status code 429 (Too Many Requests). We need to leverage the response Retry-After HTTP header to ensure minimum delay until the throttle is removed.
							handleOneDriveThrottleRequest(uploadFileOneDriveApiInstance);
							addLogEntry("Retrying original request that generated the OneDrive HTTP 429 Response Code (Too Many Requests) - attempting to retry " ~ thisFunctionName, ["debug"]);
						}
						// re-try the specific changes queries
						if ((exception.httpStatusCode == 408) || (exception.httpStatusCode == 503) || (exception.httpStatusCode == 504)) {
							// 408 - Request Time Out
							// 503 - Service Unavailable
							// 504 - Gateway Timeout
							// Transient error - try again in 30 seconds
							auto errorArray = splitLines(exception.msg);
							addLogEntry(to!string(errorArray[0]) ~ " when attempting to upload a modified file to OneDrive - retrying applicable request in 30 seconds");
							addLogEntry(thisFunctionName ~ " previously threw an error - retrying", ["debug"]);
							
							// The server, while acting as a proxy, did not receive a timely response from the upstream server it needed to access in attempting to complete the request. 
							addLogEntry("Thread sleeping for 30 seconds as the server did not receive a timely response from the upstream server it needed to access in attempting to complete the request", ["debug"]);
							Thread.sleep(dur!"seconds"(30));
						}
						// re-try original request - retried for 429, 503, 504 - but loop back calling this function 
						addLogEntry("Retrying Function: " ~ thisFunctionName, ["debug"]);
						performModifiedFileUpload(dbItem, localFilePath, thisFileSizeLocal);
					} else {
						// Default operation if not 408,429,503,504 errors
						// display what the error is
						displayOneDriveErrorMessage(exception.msg, getFunctionName!({}));
					}
				
				} catch (FileException e) {
					// filesystem error
					displayFileSystemErrorMessage(e.msg, getFunctionName!({}));
				}
			} else {
				// Configure JSONValue variables we use for a session upload
				JSONValue currentOnlineData;
				JSONValue uploadSessionData;
				string currentETag;
				
				// As this is a unique thread, the sessionFilePath for where we save the data needs to be unique
				// The best way to do this is generate a 10 digit alphanumeric string, and use this as the file extention
				string threadUploadSessionFilePath = appConfig.uploadSessionFilePath ~ "." ~ generateAlphanumericString();
				
				// Get the absolute latest object details from online
				try {
					currentOnlineData = uploadFileOneDriveApiInstance.getPathDetailsByDriveId(dbItem.driveId, localFilePath);
				} catch (OneDriveException exception) {
				
					string thisFunctionName = getFunctionName!({});
					// HTTP request returned status code 408,429,503,504
					if ((exception.httpStatusCode == 408) || (exception.httpStatusCode == 429) || (exception.httpStatusCode == 503) || (exception.httpStatusCode == 504)) {
						// Handle the 429
						if (exception.httpStatusCode == 429) {
							// HTTP request returned status code 429 (Too Many Requests). We need to leverage the response Retry-After HTTP header to ensure minimum delay until the throttle is removed.
							handleOneDriveThrottleRequest(uploadFileOneDriveApiInstance);
							addLogEntry("Retrying original request that generated the OneDrive HTTP 429 Response Code (Too Many Requests) - attempting to retry " ~ thisFunctionName, ["debug"]);
						}
						// re-try the specific changes queries
						if ((exception.httpStatusCode == 408) || (exception.httpStatusCode == 503) || (exception.httpStatusCode == 504)) {
							// 408 - Request Time Out
							// 503 - Service Unavailable
							// 504 - Gateway Timeout
							// Transient error - try again in 30 seconds
							auto errorArray = splitLines(exception.msg);
							addLogEntry(to!string(errorArray[0]) ~ " when attempting to obtain latest file details from OneDrive - retrying applicable request in 30 seconds");
							addLogEntry(thisFunctionName ~ " previously threw an error - retrying", ["debug"]);
							
							// The server, while acting as a proxy, did not receive a timely response from the upstream server it needed to access in attempting to complete the request.
							addLogEntry("Thread sleeping for 30 seconds as the server did not receive a timely response from the upstream server it needed to access in attempting to complete the request", ["debug"]);
							Thread.sleep(dur!"seconds"(30));
						}
						// re-try original request - retried for 429, 503, 504 - but loop back calling this function 
						addLogEntry("Retrying Function: " ~ thisFunctionName, ["debug"]);
						performModifiedFileUpload(dbItem, localFilePath, thisFileSizeLocal);
					} else {
						// Default operation if not 408,429,503,504 errors
						// display what the error is
						displayOneDriveErrorMessage(exception.msg, getFunctionName!({}));
					}
					
				}
				
				// Was a valid JSON response provided?
				if (currentOnlineData.type() == JSONType.object) {
					// Does the response contain an eTag?
					if (hasETag(currentOnlineData)) {
						// Use the value returned from online
						currentETag = currentOnlineData["eTag"].str;
					} else {
						// Use the database value
						currentETag = dbItem.eTag;
					}
				} else {
					// no valid JSON response
					currentETag = dbItem.eTag;
				}
				
				// Create the Upload Session
				try {
					uploadSessionData = createSessionFileUpload(uploadFileOneDriveApiInstance, localFilePath, dbItem.driveId, dbItem.parentId, baseName(localFilePath), currentETag, threadUploadSessionFilePath);
				} catch (OneDriveException exception) {
					
					string thisFunctionName = getFunctionName!({});
					// HTTP request returned status code 408,429,503,504
					if ((exception.httpStatusCode == 408) || (exception.httpStatusCode == 429) || (exception.httpStatusCode == 503) || (exception.httpStatusCode == 504)) {
						// Handle the 429
						if (exception.httpStatusCode == 429) {
							// HTTP request returned status code 429 (Too Many Requests). We need to leverage the response Retry-After HTTP header to ensure minimum delay until the throttle is removed.
							handleOneDriveThrottleRequest(uploadFileOneDriveApiInstance);
							addLogEntry("Retrying original request that generated the OneDrive HTTP 429 Response Code (Too Many Requests) - attempting to retry " ~ thisFunctionName, ["debug"]);
						}
						// re-try the specific changes queries
						if ((exception.httpStatusCode == 408) || (exception.httpStatusCode == 503) || (exception.httpStatusCode == 504)) {
							// 408 - Request Time Out
							// 503 - Service Unavailable
							// 504 - Gateway Timeout
							// Transient error - try again in 30 seconds
							auto errorArray = splitLines(exception.msg);
							addLogEntry(to!string(errorArray[0]) ~ " when attempting to create an upload session on OneDrive - retrying applicable request in 30 seconds");
							addLogEntry(thisFunctionName ~ " previously threw an error - retrying", ["debug"]);
							
							// The server, while acting as a proxy, did not receive a timely response from the upstream server it needed to access in attempting to complete the request. 
							addLogEntry("Thread sleeping for 30 seconds as the server did not receive a timely response from the upstream server it needed to access in attempting to complete the request", ["debug"]);
							Thread.sleep(dur!"seconds"(30));
						}
						// re-try original request - retried for 429, 503, 504 - but loop back calling this function 
						addLogEntry("Retrying Function: " ~ thisFunctionName, ["debug"]);
						performModifiedFileUpload(dbItem, localFilePath, thisFileSizeLocal);
					} else {
						// Default operation if not 408,429,503,504 errors
						// display what the error is
						displayOneDriveErrorMessage(exception.msg, getFunctionName!({}));
					}
					
				} catch (FileException e) {
					writeln("DEBUG TO REMOVE: Modified file upload FileException Handling (Create the Upload Session)");
					displayFileSystemErrorMessage(e.msg, getFunctionName!({}));
				}
				
				// Perform the Upload using the session
				try {
					uploadResponse = performSessionFileUpload(uploadFileOneDriveApiInstance, thisFileSizeLocal, uploadSessionData, threadUploadSessionFilePath);
				} catch (OneDriveException exception) {
					
					string thisFunctionName = getFunctionName!({});
					// HTTP request returned status code 408,429,503,504
					if ((exception.httpStatusCode == 408) || (exception.httpStatusCode == 429) || (exception.httpStatusCode == 503) || (exception.httpStatusCode == 504)) {
						// Handle the 429
						if (exception.httpStatusCode == 429) {
							// HTTP request returned status code 429 (Too Many Requests). We need to leverage the response Retry-After HTTP header to ensure minimum delay until the throttle is removed.
							handleOneDriveThrottleRequest(uploadFileOneDriveApiInstance);
							addLogEntry("Retrying original request that generated the OneDrive HTTP 429 Response Code (Too Many Requests) - attempting to retry " ~ thisFunctionName, ["debug"]);
						}
						// re-try the specific changes queries
						if ((exception.httpStatusCode == 408) || (exception.httpStatusCode == 503) || (exception.httpStatusCode == 504)) {
							// 408 - Request Time Out
							// 503 - Service Unavailable
							// 504 - Gateway Timeout
							// Transient error - try again in 30 seconds
							auto errorArray = splitLines(exception.msg);
							addLogEntry(to!string(errorArray[0]) ~ " when attempting to upload a file via a session to OneDrive - retrying applicable request in 30 seconds");
							addLogEntry(thisFunctionName ~ " previously threw an error - retrying", ["debug"]);
							// The server, while acting as a proxy, did not receive a timely response from the upstream server it needed to access in attempting to complete the request. 
							addLogEntry("Thread sleeping for 30 seconds as the server did not receive a timely response from the upstream server it needed to access in attempting to complete the request", ["debug"]);
							Thread.sleep(dur!"seconds"(30));
						}
						// re-try original request - retried for 429, 503, 504 - but loop back calling this function 
						addLogEntry("Retrying Function: " ~ thisFunctionName, ["debug"]);
						performModifiedFileUpload(dbItem, localFilePath, thisFileSizeLocal);
					} else {
						// Default operation if not 408,429,503,504 errors
						// display what the error is
						displayOneDriveErrorMessage(exception.msg, getFunctionName!({}));
					}
					
				} catch (FileException e) {
					writeln("DEBUG TO REMOVE: Modified file upload FileException Handling (Perform the Upload using the session)");
					displayFileSystemErrorMessage(e.msg, getFunctionName!({}));
				}
			}
		
		} else {
			// We are in a --dry-run scenario
			uploadResponse = createFakeResponse(localFilePath);
		}
		
		// Debug Log the modified upload response
		addLogEntry("Modified File Upload Response: " ~ to!string(uploadResponse), ["debug"]);
		
		// Shutdown the API instance
		uploadFileOneDriveApiInstance.shutdown();
		// Free object and memory
		object.destroy(uploadFileOneDriveApiInstance);
		// Return JSON
		return uploadResponse;
	}
		
	// Query the OneDrive API using the provided driveId to get the latest quota details
	ulong getRemainingFreeSpace(string driveId) {
				
		// Get the quota details for this driveId, as this could have changed since we started the application - the user could have added / deleted data online, or purchased additional storage
		// Quota details are ONLY available for the main default driveId, as the OneDrive API does not provide quota details for shared folders
		
		JSONValue currentDriveQuota;
		ulong remainingQuota;
		
		// Ensure that we have a valid driveId
		if (driveId.empty) {
			// no driveId was provided, use the application default
			driveId = appConfig.defaultDriveId;
		}
		
		// Try and query the quota for the provided driveId
		try {
			// Create a new OneDrive API instance
			OneDriveApi getCurrentDriveQuotaApiInstance;
			getCurrentDriveQuotaApiInstance = new OneDriveApi(appConfig);
			getCurrentDriveQuotaApiInstance.initialise();
			addLogEntry("Seeking available quota for this drive id: " ~ driveId, ["debug"]);
			currentDriveQuota = getCurrentDriveQuotaApiInstance.getDriveQuota(driveId);
			// Shut this API instance down
			getCurrentDriveQuotaApiInstance.shutdown();
			// Free object and memory
			object.destroy(getCurrentDriveQuotaApiInstance);
		} catch (OneDriveException e) {
			addLogEntry("currentDriveQuota = onedrive.getDriveQuota(driveId) generated a OneDriveException", ["debug"]);
		}
		
		// validate that currentDriveQuota is a JSON value
		if (currentDriveQuota.type() == JSONType.object) {
			// Response from API contains valid data
			// If 'personal' accounts, if driveId == defaultDriveId, then we will have data
			// If 'personal' accounts, if driveId != defaultDriveId, then we will not have quota data
			// If 'business' accounts, if driveId == defaultDriveId, then we will have data
			// If 'business' accounts, if driveId != defaultDriveId, then we will have data, but it will be a 0 value
			
			if ("quota" in currentDriveQuota){
				if (driveId == appConfig.defaultDriveId) {
					// We potentially have updated quota remaining details available
					// However in some cases OneDrive Business configurations 'restrict' quota details thus is empty / blank / negative value / zero
					if ("remaining" in currentDriveQuota["quota"]){
						// We have valid quota remaining details returned for the provided drive id
						remainingQuota = currentDriveQuota["quota"]["remaining"].integer;
						
						if (remainingQuota <= 0) {
							if (appConfig.accountType == "personal"){
								// zero space available
								addLogEntry("ERROR: OneDrive account currently has zero space available. Please free up some space online or purchase additional space.");
								remainingQuota = 0;
								appConfig.quotaAvailable = false;
							} else {
								// zero space available is being reported, maybe being restricted?
								addLogEntry("WARNING: OneDrive quota information is being restricted or providing a zero value. Please fix by speaking to your OneDrive / Office 365 Administrator.");
								remainingQuota = 0;
								appConfig.quotaRestricted = true;
							}
						}
					}
				} else {
					// quota details returned, but for a drive id that is not ours
					if ("remaining" in currentDriveQuota["quota"]){
						// remaining is in the quota JSON response					
						if (currentDriveQuota["quota"]["remaining"].integer <= 0) {
							// value returned is 0 or less than 0
							addLogEntry("OneDrive quota information is set at zero, as this is not our drive id, ignoring", ["verbose"]);
							remainingQuota = 0;
							appConfig.quotaRestricted = true;
						}
					}
				}
			} else {
				// No quota details returned
				if (driveId == appConfig.defaultDriveId) {
					// no quota details returned for current drive id
					addLogEntry("ERROR: OneDrive quota information is missing. Potentially your OneDrive account currently has zero space available. Please free up some space online or purchase additional space.");
					remainingQuota = 0;
					appConfig.quotaRestricted = true;
				} else {
					// quota details not available
					addLogEntry("WARNING: OneDrive quota information is being restricted as this is not our drive id.", ["debug"]);
					remainingQuota = 0;
					appConfig.quotaRestricted = true;
				}
			}
		}
		
		// what was the determined available quota?
		addLogEntry("Available quota: " ~ to!string(remainingQuota), ["debug"]);
		return remainingQuota;
	}
	
	// Perform a filesystem walk to uncover new data to upload to OneDrive
	void scanLocalFilesystemPathForNewData(string path) {
		// Cleanup array memory before we start adding files
		newLocalFilesToUploadToOneDrive = [];
		
		// Perform a filesystem walk to uncover new data
		scanLocalFilesystemPathForNewDataToUpload(path);
		
		// Upload new data that has been identified
		processNewLocalItemsToUpload();
	}

	void scanLocalFilesystemPathForNewDataToUpload(string path) {
		// To improve logging output for this function, what is the 'logical path' we are scanning for file & folder differences?
		string logPath;
		if (path == ".") {
			// get the configured sync_dir
			logPath = buildNormalizedPath(appConfig.getValueString("sync_dir"));
		} else {
			// use what was passed in
			if (!appConfig.getValueBool("monitor")) {
				logPath = buildNormalizedPath(appConfig.getValueString("sync_dir")) ~ "/" ~ path;
			} else {
				logPath = path;
			}
		}
		
		// Log the action that we are performing, however only if this is a directory
		if (isDir(path)) {
			if (!appConfig.surpressLoggingOutput) {
				if (!cleanupLocalFiles) {
					addProcessingLogHeaderEntry("Scanning the local file system '" ~ logPath ~ "' for new data to upload");
				} else {
					addProcessingLogHeaderEntry("Scanning the local file system '" ~ logPath ~ "' for data to cleanup");
				}
			}
		}
		
		auto startTime = Clock.currTime();
		addLogEntry("Starting Filesystem Walk:     " ~ to!string(startTime), ["debug"]);
	
		// Perform the filesystem walk of this path, building an array of new items to upload
		scanPathForNewData(path);
		addLogEntry("\n", ["consoleOnlyNoNewLine"]);
		
		// To finish off the processing items, this is needed to reflect this in the log
		addLogEntry("------------------------------------------------------------------", ["debug"]);
		
		auto finishTime = Clock.currTime();
		addLogEntry("Finished Filesystem Walk:     " ~ to!string(finishTime), ["debug"]);
		
		auto elapsedTime = finishTime - startTime;
		addLogEntry("Elapsed Time Filesystem Walk: " ~ to!string(elapsedTime), ["debug"]);
	}
	
	// Perform a filesystem walk to uncover new data to upload to OneDrive
	void processNewLocalItemsToUpload() {
		// Upload new data that has been identified
		// Are there any items to download post fetching the /delta data?
		if (!newLocalFilesToUploadToOneDrive.empty) {
			// There are elements to upload
			addProcessingLogHeaderEntry("New items to upload to OneDrive: " ~ to!string(newLocalFilesToUploadToOneDrive.length));
			
			// Reset totalDataToUpload
			totalDataToUpload = 0;
			
			// How much data do we need to upload? This is important, as, we need to know how much data to determine if all the files can be uploaded
			foreach (uploadFilePath; newLocalFilesToUploadToOneDrive) {
				// validate that the path actually exists so that it can be counted
				if (exists(uploadFilePath)) {
					totalDataToUpload = totalDataToUpload + getSize(uploadFilePath);
				}
			}
			
			// How much data is there to upload
			if (totalDataToUpload < 1024) {
				// Display as Bytes to upload
				addLogEntry("Total New Data to Upload:        " ~ to!string(totalDataToUpload) ~ " Bytes", ["verbose"]);
			} else {
				if ((totalDataToUpload > 1024) && (totalDataToUpload < 1048576)) {
					// Display as KB to upload
					addLogEntry("Total New Data to Upload:        " ~ to!string((totalDataToUpload / 1024)) ~ " KB", ["verbose"]);
				} else {
					// Display as MB to upload
					addLogEntry("Total New Data to Upload:        " ~ to!string((totalDataToUpload / 1024 / 1024)) ~ " MB", ["verbose"]);
				}
			}
			
			// How much space is available (Account Drive ID)
			// The file, could be uploaded to a shared folder, which, we are not tracking how much free space is available there ... 
			addLogEntry("Current Available Space Online (Account Drive ID): " ~ to!string((appConfig.remainingFreeSpace / 1024 / 1024)) ~ " MB", ["debug"]);
			
			// Perform the upload
			uploadNewLocalFileItems();
			
			// Cleanup array memory after uploading all files
			newLocalFilesToUploadToOneDrive = [];
		}
	}
	
	// Scan this path for new data
	void scanPathForNewData(string path) {
		// Add a processing '.'
		addProcessingDotEntry();

		ulong maxPathLength;
		ulong pathWalkLength;
		
		// Add this logging break to assist with what was checked for each path
		if (path != ".") {
			addLogEntry("------------------------------------------------------------------", ["debug"]);
		}
		
		// https://support.microsoft.com/en-us/help/3125202/restrictions-and-limitations-when-you-sync-files-and-folders
		// If the path is greater than allowed characters, then one drive will return a '400 - Bad Request'
		// Need to ensure that the URI is encoded before the check is made:
		// - 400 Character Limit for OneDrive Business / Office 365
		// - 430 Character Limit for OneDrive Personal
		
		// Configure maxPathLength based on account type
		if (appConfig.accountType == "personal") {
			// Personal Account
			maxPathLength = 430;
		} else {
			// Business Account / Office365 / SharePoint
			maxPathLength = 400;
		}
		
		// A short lived item that has already disappeared will cause an error - is the path still valid?
		if (!exists(path)) {
			addLogEntry("Skipping item - path has disappeared: " ~ path);
			return;
		}
		
		// Calculate the path length by walking the path and catch any UTF-8 sequence errors at the same time
		// https://github.com/skilion/onedrive/issues/57
		// https://github.com/abraunegg/onedrive/issues/487
		// https://github.com/abraunegg/onedrive/issues/1192
		try {
			pathWalkLength = path.byGrapheme.walkLength;
		} catch (std.utf.UTFException e) {
			// Path contains characters which generate a UTF exception
			addLogEntry("Skipping item - invalid UTF sequence: " ~ path, ["info", "notify"]);
			addLogEntry("  Error Reason:" ~ e.msg, ["debug"]);
			return;
		}
		
		// Is the path length is less than maxPathLength
		if (pathWalkLength < maxPathLength) {
			// Is this path unwanted
			bool unwanted = false;
			
			// First check of this item - if we are in a --dry-run scenario, we may have 'fake deleted' this path
			// thus, the entries are not in the dry-run DB copy, thus, at this point the client thinks that this is an item to upload
			// Check this 'path' for an entry in pathFakeDeletedArray - if it is there, this is unwanted
			if (dryRun) {
				// Is this path in the array of fake deleted items? If yes, return early, nothing else to do, save processing
				if (canFind(pathFakeDeletedArray, path)) return;
			}
			
			// Check if item if found in database
			bool itemFoundInDB = pathFoundInDatabase(path);
			
			// If the item is already found in the database, it is redundant to perform these checks
			if (!itemFoundInDB) {
				// This not a Client Side Filtering check, nor a Microsoft Check, but is a sanity check that the path provided is UTF encoded correctly
				// Check the std.encoding of the path against: Unicode 5.0, ASCII, ISO-8859-1, ISO-8859-2, WINDOWS-1250, WINDOWS-1251, WINDOWS-1252
				if (!unwanted) {
					if(!isValid(path)) {
						// Path is not valid according to https://dlang.org/phobos/std_encoding.html
						addLogEntry("Skipping item - invalid character encoding sequence: " ~ path, ["info", "notify"]);
						unwanted = true;
					}
				}
				
				// Check this path against the Client Side Filtering Rules
				// - check_nosync
				// - skip_dotfiles
				// - skip_symlinks
				// - skip_file
				// - skip_dir
				// - sync_list
				// - skip_size
				if (!unwanted) {
					unwanted = checkPathAgainstClientSideFiltering(path);
				}
				
				// Check this path against the Microsoft Naming Conventions & Restristions
				// - Check path against Microsoft OneDrive restriction and limitations about Windows naming for files and folders
				// - Check path for bad whitespace items
				// - Check path for HTML ASCII Codes
				// - Check path for ASCII Control Codes
				if (!unwanted) {
					unwanted = checkPathAgainstMicrosoftNamingRestrictions(path);
				}
			}
			
			if (!unwanted) {
				// At this point, this path, we want to scan for new data as it is not excluded
				if (isDir(path)) {
					// Was the path found in the database?
					if (!itemFoundInDB) {
						// Path not found in database when searching all drive id's
						if (!cleanupLocalFiles) {
							// --download-only --cleanup-local-files not used
							// Create this directory on OneDrive so that we can upload files to it
							createDirectoryOnline(path);
						} else {
							// we need to clean up this directory
							addLogEntry("Removing local directory as --download-only & --cleanup-local-files configured");
							// Remove any children of this path if they still exist
							// Resolve 'Directory not empty' error when deleting local files
							try {
								foreach (DirEntry child; dirEntries(path, SpanMode.depth, false)) {
									// what sort of child is this?
									if (isDir(child.name)) {
										addLogEntry("Removing local directory: " ~ child.name);
									} else {
										addLogEntry("Removing local file: " ~ child.name);
									}
									
									// are we in a --dry-run scenario?
									if (!dryRun) {
										// No --dry-run ... process local delete
										if (exists(child)) {
											try {
												attrIsDir(child.linkAttributes) ? rmdir(child.name) : remove(child.name);
											} catch (FileException e) {
												// display the error message
												displayFileSystemErrorMessage(e.msg, getFunctionName!({}));
											}
										}
									}
								}
								// Remove the path now that it is empty of children
								addLogEntry("Removing local directory: " ~ path);
								// are we in a --dry-run scenario?
								if (!dryRun) {
									// No --dry-run ... process local delete
									try {
										rmdirRecurse(path);
									} catch (FileException e) {
										// display the error message
										displayFileSystemErrorMessage(e.msg, getFunctionName!({}));
									}
								}
							} catch (FileException e) {
								// display the error message
								displayFileSystemErrorMessage(e.msg, getFunctionName!({}));
								return;
							}
						}
					}
				
					// flag for if we are going traverse this path
					bool skipFolderTraverse = false;
					
					// Before we traverse this 'path', we need to make a last check to see if this was just excluded
					if (appConfig.accountType == "business") {
						// search businessSharedFoldersOnlineToSkip for this path
						if (canFind(businessSharedFoldersOnlineToSkip, path)) {
							// This path was skipped - why?
							addLogEntry("Skipping item '" ~ path ~ "' due to this path matching an existing online Business Shared Folder name", ["info", "notify"]);
							skipFolderTraverse = true;
						}
					}
					
					// Do we traverse this path?
					if (!skipFolderTraverse) {
						// Try and access this directory and any path below
						try {
							auto entries = dirEntries(path, SpanMode.shallow, false);
							foreach (DirEntry entry; entries) {
								string thisPath = entry.name;
								scanPathForNewData(thisPath);
							}
						} catch (FileException e) {
							// display the error message
							displayFileSystemErrorMessage(e.msg, getFunctionName!({}));
							return;
						}
					}
				} else {
					// https://github.com/abraunegg/onedrive/issues/984
					// path is not a directory, is it a valid file?
					// pipes - whilst technically valid files, are not valid for this client
					//  prw-rw-r--.  1 user user    0 Jul  7 05:55 my_pipe
					if (isFile(path)) {
						// Was the file found in the database?
						if (!itemFoundInDB) {
							// File not found in database when searching all drive id's
							// Do we upload the file or clean up the file?
							if (!cleanupLocalFiles) {
								// --download-only --cleanup-local-files not used
								// Add this path as a file we need to upload
								addLogEntry("OneDrive Client flagging to upload this file to OneDrive: " ~ path, ["debug"]);
								newLocalFilesToUploadToOneDrive ~= path;
							} else {
								// we need to clean up this file
								addLogEntry("Removing local file as --download-only & --cleanup-local-files configured");
								// are we in a --dry-run scenario?
								addLogEntry("Removing local file: " ~ path);
								if (!dryRun) {
									// No --dry-run ... process local file delete
									safeRemove(path);
								}
							}
						}
					} else {
						// path is not a valid file
						addLogEntry("Skipping item - item is not a valid file: " ~ path, ["info", "notify"]);
					}
				}
			}
		} else {
			// This path was skipped - why?
			addLogEntry("Skipping item '" ~ path ~ "' due to the full path exceeding " ~ to!string(maxPathLength) ~ " characters (Microsoft OneDrive limitation)", ["info", "notify"]);
		}
	}
	
	// Handle a single file inotify trigger when using --monitor
	void handleLocalFileTrigger(string[] changedLocalFilesToUploadToOneDrive) {
		// Is this path a new file or an existing one?
		// Normally we would use pathFoundInDatabase() to calculate, but we need 'databaseItem' as well if the item is in the database
		string[3][] modifiedItemToUpload; 
		foreach (localFilePath; changedLocalFilesToUploadToOneDrive) {
			Item databaseItem;
			bool fileFoundInDB = false;
			
			foreach (driveId; driveIDsArray) {
				if (itemDB.selectByPath(localFilePath, driveId, databaseItem)) {
					fileFoundInDB = true;
					break;
				}
			}
<<<<<<< HEAD
			
			// Was the file found in the database?
			if (!fileFoundInDB) {
				// This is a new file as it is not in the database
				// Log that the file has been added locally
				addLogEntry("[M] New local file added: " ~ localFilePath, ["verbose"]);
				scanLocalFilesystemPathForNewDataToUpload(localFilePath);
			} else {
				// This is a potentially modified file, needs to be handled as such. Is the item truly modified?
				if (!testFileHash(localFilePath, databaseItem)) {
					// The local file failed the hash comparison test - there is a data difference
					// Log that the file has changed locally
					addLogEntry("[M] Local file changed: " ~ localFilePath, ["verbose"]);
					// Add the modified item to the array to upload
					modifiedItemToUpload ~= [databaseItem.driveId, databaseItem.id, localFilePath];
				}
=======
		}
		
		// Was the file found in the database?
		if (!fileFoundInDB) {
			// This is a new file as it is not in the database
			// Log that the file has been added locally
			addLogEntry("[M] New local file added: " ~ localFilePath, ["verbose"]);
			scanLocalFilesystemPathForNewData(localFilePath);
		} else {
			// This is a potentially modified file, needs to be handled as such. Is the item truly modified?
			if (!testFileHash(localFilePath, databaseItem)) {
				// The local file failed the hash comparison test - there is a data difference
				// Log that the file has changed locally
				addLogEntry("[M] Local file changed: " ~ localFilePath, ["verbose"]);
				// Add the modified item to the array to upload
				uploadChangedLocalFileToOneDrive([databaseItem.driveId, databaseItem.id, localFilePath]);
>>>>>>> 83133cf7
			}
		}
		processNewLocalItemsToUpload();
		uploadChangedLocalFileToOneDrive(modifiedItemToUpload);
	}
	
	// Query the database to determine if this path is within the existing database
	bool pathFoundInDatabase(string searchPath) {
		
		// Check if this path in the database
		Item databaseItem;
		addLogEntry("Search DB for this path: " ~ searchPath, ["debug"]);
		foreach (driveId; driveIDsArray) {
			if (itemDB.selectByPath(searchPath, driveId, databaseItem)) {
				addLogEntry("DB Record for search path: " ~ to!string(databaseItem), ["debug"]);
				return true; // Early exit on finding the path in the DB
			}
		}
		return false; // Return false if path is not found in any drive
	}
	
	// Create a new directory online on OneDrive
	// - Test if we can get the parent path details from the database, otherwise we need to search online
	//   for the path flow and create the folder that way
	void createDirectoryOnline(string thisNewPathToCreate) {
		// Log what we are doing
		addLogEntry("OneDrive Client requested to create this directory online: " ~ thisNewPathToCreate, ["verbose"]);
		
		Item parentItem;
		JSONValue onlinePathData;
		
		// Create a new API Instance for this thread and initialise it
		OneDriveApi createDirectoryOnlineOneDriveApiInstance;
		createDirectoryOnlineOneDriveApiInstance = new OneDriveApi(appConfig);
		createDirectoryOnlineOneDriveApiInstance.initialise();
		
		// What parent path to use?
		string parentPath = dirName(thisNewPathToCreate); // will be either . or something else
		
		// Configure the parentItem by if this is the account 'root' use the root details, or search the database for the parent details
		if (parentPath == ".") {
			// Parent path is '.' which is the account root
			// Use client defaults
			parentItem.driveId = appConfig.defaultDriveId; 	// Should give something like 12345abcde1234a1
			parentItem.id = appConfig.defaultRootId;  		// Should give something like 12345ABCDE1234A1!101
		} else {
			// Query the parent path online
			addLogEntry("Attempting to query Local Database for this parent path: " ~ parentPath, ["debug"]);
			
			// Attempt a 2 step process to work out where to create the directory
			// Step 1: Query the DB first for the parent path, to try and avoid an API call
			// Step 2: Query online as last resort
			
			// Step 1: Check if this parent path in the database
			Item databaseItem;
			bool parentPathFoundInDB = false;
			
			foreach (driveId; driveIDsArray) {
				addLogEntry("Query DB with this driveID for the Parent Path: " ~ driveId, ["debug"]);
				// Query the database for this parent path using each driveId that we know about
				if (itemDB.selectByPath(parentPath, driveId, databaseItem)) {
					parentPathFoundInDB = true;
					addLogEntry("Parent databaseItem: " ~ to!string(databaseItem), ["debug"]);
					addLogEntry("parentPathFoundInDB: " ~ to!string(parentPathFoundInDB), ["debug"]);
					parentItem = databaseItem;
				}
			}
			
			// After querying all DB entries for each driveID for the parent path, what are the details in parentItem?
			addLogEntry("Parent parentItem after DB Query exhausted: " ~ to!string(parentItem), ["debug"]);
						
			// Step 2: Query for the path online if not found in the local database
			if (!parentPathFoundInDB) {
				// parent path not found in database
				try {
					addLogEntry("Attempting to query OneDrive Online for this parent path as path not found in local database: " ~ parentPath, ["debug"]);
					onlinePathData = createDirectoryOnlineOneDriveApiInstance.getPathDetails(parentPath);
					addLogEntry("Online Parent Path Query Response: " ~ to!string(onlinePathData), ["debug"]);
					
					// Save item to the database
					saveItem(onlinePathData);
					parentItem = makeItem(onlinePathData);
				} catch (OneDriveException exception) {
					if (exception.httpStatusCode == 404) {
						// Parent does not exist ... need to create parent
						addLogEntry("Parent path does not exist online: " ~ parentPath, ["debug"]);
						createDirectoryOnline(parentPath);
						// no return here as we need to continue, but need to re-query the OneDrive API to get the right parental details now that they exist
						onlinePathData = createDirectoryOnlineOneDriveApiInstance.getPathDetails(parentPath);
						parentItem = makeItem(onlinePathData);
					} else {
						string thisFunctionName = getFunctionName!({});
						// HTTP request returned status code 408,429,503,504
						if ((exception.httpStatusCode == 408) || (exception.httpStatusCode == 429) || (exception.httpStatusCode == 503) || (exception.httpStatusCode == 504)) {
							// Handle the 429
							if (exception.httpStatusCode == 429) {
								// HTTP request returned status code 429 (Too Many Requests). We need to leverage the response Retry-After HTTP header to ensure minimum delay until the throttle is removed.
								handleOneDriveThrottleRequest(createDirectoryOnlineOneDriveApiInstance);
								addLogEntry("Retrying original request that generated the OneDrive HTTP 429 Response Code (Too Many Requests) - attempting to retry " ~ thisFunctionName, ["debug"]);
							}
							// re-try the specific changes queries
							if ((exception.httpStatusCode == 408) || (exception.httpStatusCode == 503) || (exception.httpStatusCode == 504)) {
								// 408 - Request Time Out
								// 503 - Service Unavailable
								// 504 - Gateway Timeout
								// Transient error - try again in 30 seconds
								auto errorArray = splitLines(exception.msg);
								addLogEntry(to!string(errorArray[0]) ~ " when attempting to create a remote directory on OneDrive - retrying applicable request in 30 seconds");
								addLogEntry(thisFunctionName ~ " previously threw an error - retrying", ["debug"]);
								
								// The server, while acting as a proxy, did not receive a timely response from the upstream server it needed to access in attempting to complete the request. 
								addLogEntry("Thread sleeping for 30 seconds as the server did not receive a timely response from the upstream server it needed to access in attempting to complete the request", ["debug"]);
								Thread.sleep(dur!"seconds"(30));
							}
							// re-try original request - retried for 429, 503, 504 - but loop back calling this function 
							addLogEntry("Retrying Function: " ~ thisFunctionName, ["debug"]);
							createDirectoryOnline(thisNewPathToCreate);
						} else {
							// Default operation if not 408,429,503,504 errors
							// display what the error is
							displayOneDriveErrorMessage(exception.msg, thisFunctionName);
						}
					}
				}
			}
		}
		
		// Make sure the full path does not exist online, this should generate a 404 response, to which then the folder will be created online
		try {
			// Try and query the OneDrive API for the path we need to create
			addLogEntry("Attempting to query OneDrive API for this path: " ~ thisNewPathToCreate, ["debug"]);
			addLogEntry("parentItem details: " ~ to!string(parentItem), ["debug"]);
			
			// Depending on the data within parentItem, will depend on what method we are using to search
			// In a --local-first scenario, a Shared Folder will be 'remote' so we need to check the remote parent id, rather than parentItem details
			Item queryItem;
			
			if ((appConfig.getValueBool("local_first")) &&  (parentItem.type == ItemType.remote)) {
				// We are --local-first scenario and this folder is a potential shared object
				addLogEntry("--localfirst & parentItem is a remote item object", ["debug"]);
			
				queryItem.driveId = parentItem.remoteDriveId;
				queryItem.id = parentItem.remoteId;
				
				// Need to create the DB Tie for this object
				addLogEntry("Creating a DB Tie for this Shared Folder", ["debug"]);
				// New DB Tie Item to bind the 'remote' path to our parent path
				Item tieDBItem;
				// Set the name
				tieDBItem.name = parentItem.name;
				// Set the correct item type
				tieDBItem.type = ItemType.dir;
				// Set the right elements using the 'remote' of the parent as the 'actual' for this DB Tie
				tieDBItem.driveId = parentItem.remoteDriveId;
				tieDBItem.id = parentItem.remoteId;
				// Set the correct mtime
				tieDBItem.mtime = parentItem.mtime;
				// Add tie DB record to the local database
				addLogEntry("Adding DB Tie record to database: " ~ to!string(tieDBItem), ["debug"]);
				itemDB.upsert(tieDBItem);
				
			} else {
				// Use parent item for the query item
				addLogEntry("Standard Query, use parentItem", ["debug"]);
				queryItem = parentItem;
			}
			
			if (queryItem.driveId == appConfig.defaultDriveId) {
				// Use getPathDetailsByDriveId
				addLogEntry("Selecting getPathDetailsByDriveId to query OneDrive API for path data", ["debug"]);
				onlinePathData = createDirectoryOnlineOneDriveApiInstance.getPathDetailsByDriveId(queryItem.driveId, thisNewPathToCreate);
			} else {
				// Use searchDriveForPath to query OneDrive
				addLogEntry("Selecting searchDriveForPath to query OneDrive API for path data", ["debug"]);
				// If the queryItem.driveId is not our driveId - the path we are looking for will not be at the logical location that getPathDetailsByDriveId 
				// can use - as it will always return a 404 .. even if the path actually exists (which is the whole point of this test)
				// Search the queryItem.driveId for any folder name match that we are going to create, then compare response JSON items with queryItem.id
				// If no match, the folder we want to create does not exist at the location we are seeking to create it at, thus generate a 404
				onlinePathData = createDirectoryOnlineOneDriveApiInstance.searchDriveForPath(queryItem.driveId, baseName(thisNewPathToCreate));
				addLogEntry("onlinePathData: " ~to!string(onlinePathData), ["debug"]);
				
				// Process the response from searching the drive
				ulong responseCount = count(onlinePathData["value"].array);
				if (responseCount > 0) {
					// Search 'name' matches were found .. need to match these against queryItem.id
					bool foundDirectoryOnline = false;
					JSONValue foundDirectoryJSONItem;
					// Items were returned .. but is one of these what we are looking for?
					foreach (childJSON; onlinePathData["value"].array) {
						// Is this item not a file?
						if (!isFileItem(childJSON)) {
							Item thisChildItem = makeItem(childJSON);
							// Direct Match Check
							if ((queryItem.id == thisChildItem.parentId) && (baseName(thisNewPathToCreate) == thisChildItem.name)) {
								// High confidence that this child folder is a direct match we are trying to create and it already exists online
								addLogEntry("Path we are searching for exists online (Direct Match): " ~ baseName(thisNewPathToCreate), ["debug"]);
								addLogEntry("childJSON: " ~ to!string(childJSON), ["debug"]);
								foundDirectoryOnline = true;
								foundDirectoryJSONItem = childJSON;
								break;
							}
							
							// Full Lower Case POSIX Match Check
							string childAsLower = toLower(childJSON["name"].str);
							string thisFolderNameAsLower = toLower(baseName(thisNewPathToCreate));
							
							if (childAsLower == thisFolderNameAsLower) {	
								// This is a POSIX 'case in-sensitive match' ..... 
								// Local item name has a 'case-insensitive match' to an existing item on OneDrive
								addLogEntry("Path we are searching for exists online (POSIX 'case in-sensitive match'): " ~ baseName(thisNewPathToCreate), ["debug"]);
								addLogEntry("childJSON: " ~ to!string(childJSON), ["debug"]);
								foundDirectoryOnline = true;
								foundDirectoryJSONItem = childJSON;
								break;
							}
						}
					}
					
					if (foundDirectoryOnline) {
						// Directory we are seeking was found online ...
						addLogEntry("The directory we are seeking was found online by using searchDriveForPath ...", ["debug"]);
						onlinePathData = foundDirectoryJSONItem;
					} else {
						// No 'search item matches found' - raise a 404 so that the exception handling will take over to create the folder
						throw new OneDriveException(404, "Name not found via search");
					}
				} else {
					// No 'search item matches found' - raise a 404 so that the exception handling will take over to create the folder
					throw new OneDriveException(404, "Name not found via search");
				}
			}
		} catch (OneDriveException exception) {
			if (exception.httpStatusCode == 404) {
				// This is a good error - it means that the directory to create 100% does not exist online
				// The directory was not found on the drive id we queried
				addLogEntry("The requested directory to create was not found on OneDrive - creating remote directory: " ~ thisNewPathToCreate, ["verbose"]);
				
				// Build up the create directory request
				JSONValue createDirectoryOnlineAPIResponse;
				JSONValue newDriveItem = [
						"name": JSONValue(baseName(thisNewPathToCreate)),
						"folder": parseJSON("{}")
				];
				
				// Submit the creation request
				// Fix for https://github.com/skilion/onedrive/issues/356
				if (!dryRun) {
					try {
						// Attempt to create a new folder on the required driveId and parent item id
						string requiredDriveId;
						string requiredParentItemId;
						
						// Is this a Personal Account and is the item a Remote Object (Shared Folder) ?
						if ((appConfig.accountType == "personal") && (parentItem.type == ItemType.remote)) {
							// Yes .. Shared Folder
							addLogEntry("parentItem data: " ~ to!string(parentItem), ["debug"]);
							requiredDriveId = parentItem.remoteDriveId;
							requiredParentItemId = parentItem.remoteId;
						} else {
							// Not a personal account + Shared Folder
							requiredDriveId = parentItem.driveId;
							requiredParentItemId = parentItem.id;
						}
						
						// Where are we creating this new folder?
						addLogEntry("requiredDriveId:      " ~ requiredDriveId, ["debug"]);
						addLogEntry("requiredParentItemId: " ~ requiredParentItemId, ["debug"]);
						addLogEntry("newDriveItem JSON:    " ~ to!string(newDriveItem), ["debug"]);
					
						// Create the new folder
						createDirectoryOnlineAPIResponse = createDirectoryOnlineOneDriveApiInstance.createById(requiredDriveId, requiredParentItemId, newDriveItem);
						// Is the response a valid JSON object - validation checking done in saveItem
						saveItem(createDirectoryOnlineAPIResponse);
						// Log that the directory was created
						addLogEntry("Successfully created the remote directory " ~ thisNewPathToCreate ~ " on Microsoft OneDrive");
					} catch (OneDriveException exception) {
						if (exception.httpStatusCode == 409) {
							// OneDrive API returned a 404 (above) to say the directory did not exist
							// but when we attempted to create it, OneDrive responded that it now already exists
							addLogEntry("OneDrive reported that " ~ thisNewPathToCreate ~ " already exists .. OneDrive API race condition", ["verbose"]);
							// Shutdown API instance
							createDirectoryOnlineOneDriveApiInstance.shutdown();
							// Free object and memory
							object.destroy(createDirectoryOnlineOneDriveApiInstance);
							return;
						} else {
							// some other error from OneDrive was returned - display what it is
							addLogEntry("OneDrive generated an error when creating this path: " ~ thisNewPathToCreate);
							displayOneDriveErrorMessage(exception.msg, getFunctionName!({}));
							// Shutdown API instance
							createDirectoryOnlineOneDriveApiInstance.shutdown();
							// Free object and memory
							object.destroy(createDirectoryOnlineOneDriveApiInstance);
							return;
						}
					}
				} else {
					// Simulate a successful 'directory create' & save it to the dryRun database copy
					addLogEntry("Successfully created the remote directory " ~ thisNewPathToCreate ~ " on Microsoft OneDrive");
					// The simulated response has to pass 'makeItem' as part of saveItem
					auto fakeResponse = createFakeResponse(thisNewPathToCreate);
					// Save item to the database
					saveItem(fakeResponse);
				}
				
				// Shutdown API instance
				createDirectoryOnlineOneDriveApiInstance.shutdown();
				// Free object and memory
				object.destroy(createDirectoryOnlineOneDriveApiInstance);
				return;
				
			} else {
			
				string thisFunctionName = getFunctionName!({});
				// HTTP request returned status code 408,429,503,504
				if ((exception.httpStatusCode == 408) || (exception.httpStatusCode == 429) || (exception.httpStatusCode == 503) || (exception.httpStatusCode == 504)) {
					// Handle the 429
					if (exception.httpStatusCode == 429) {
						// HTTP request returned status code 429 (Too Many Requests). We need to leverage the response Retry-After HTTP header to ensure minimum delay until the throttle is removed.
						handleOneDriveThrottleRequest(createDirectoryOnlineOneDriveApiInstance);
						addLogEntry("Retrying original request that generated the OneDrive HTTP 429 Response Code (Too Many Requests) - attempting to retry " ~ thisFunctionName, ["debug"]);
					}
					// re-try the specific changes queries
					if ((exception.httpStatusCode == 408) || (exception.httpStatusCode == 503) || (exception.httpStatusCode == 504)) {
						// 408 - Request Time Out
						// 503 - Service Unavailable
						// 504 - Gateway Timeout
						// Transient error - try again in 30 seconds
						auto errorArray = splitLines(exception.msg);
						addLogEntry(to!string(errorArray[0]) ~ " when attempting to create a remote directory on OneDrive - retrying applicable request in 30 seconds");
						addLogEntry(thisFunctionName ~ " previously threw an error - retrying", ["debug"]);
						
						// The server, while acting as a proxy, did not receive a timely response from the upstream server it needed to access in attempting to complete the request. 
						addLogEntry("Thread sleeping for 30 seconds as the server did not receive a timely response from the upstream server it needed to access in attempting to complete the request", ["debug"]);
						Thread.sleep(dur!"seconds"(30));
					}
					// re-try original request - retried for 429, 503, 504 - but loop back calling this function 
					addLogEntry("Retrying Function: " ~ thisFunctionName, ["debug"]);
					createDirectoryOnline(thisNewPathToCreate);
				} else {
					// If we get a 400 error, there is an issue creating this folder on Microsoft OneDrive for some reason
					// If the error is not 400, re-try, else fail
					if (exception.httpStatusCode != 400) {
						// Attempt a re-try
						createDirectoryOnline(thisNewPathToCreate);
					} else {
						// We cant create this directory online
						addLogEntry("This folder cannot be created online: " ~ buildNormalizedPath(absolutePath(thisNewPathToCreate)), ["debug"]);
					}
				}
			}
		}
		
		// If we get to this point - onlinePathData = createDirectoryOnlineOneDriveApiInstance.getPathDetailsByDriveId(parentItem.driveId, thisNewPathToCreate) generated a 'valid' response ....
		// This means that the folder potentially exists online .. which is odd .. as it should not have existed
		if (onlinePathData.type() == JSONType.object) {
			// A valid object was responded with
			if (onlinePathData["name"].str == baseName(thisNewPathToCreate)) {
				// OneDrive 'name' matches local path name
				if (appConfig.accountType == "business") {
					// We are a business account, this existing online folder, could be a Shared Online Folder and is the 'Add shortcut to My files' item
					addLogEntry("onlinePathData: " ~ to!string(onlinePathData), ["debug"]);
					
					if (isItemRemote(onlinePathData)) {
						// The folder is a remote item ... we do not want to create this ...
						addLogEntry("Remote Existing Online Folder is most likely a OneDrive Shared Business Folder Link added by 'Add shortcut to My files'", ["debug"]);
						addLogEntry("We need to skip this path: " ~ thisNewPathToCreate, ["debug"]);
						
						// Add this path to businessSharedFoldersOnlineToSkip
						businessSharedFoldersOnlineToSkip ~= [thisNewPathToCreate];
						// no save to database, no online create
						// Shutdown API instance
						createDirectoryOnlineOneDriveApiInstance.shutdown();
						// Free object and memory
						object.destroy(createDirectoryOnlineOneDriveApiInstance);
						return;
					}
				}
				
				// Path found online
				addLogEntry("The requested directory to create was found on OneDrive - skipping creating the directory: " ~ thisNewPathToCreate, ["verbose"]);
				
				// Is the response a valid JSON object - validation checking done in saveItem
				saveItem(onlinePathData);
				
				// Shutdown API instance
				createDirectoryOnlineOneDriveApiInstance.shutdown();
				// Free object and memory
				object.destroy(createDirectoryOnlineOneDriveApiInstance);
				return;
			} else {
				// Normally this would throw an error, however we cant use throw new posixException()
				string msg = format("POSIX 'case-insensitive match' between '%s' (local) and '%s' (online) which violates the Microsoft OneDrive API namespace convention", baseName(thisNewPathToCreate), onlinePathData["name"].str);
				displayPosixErrorMessage(msg);
				addLogEntry("ERROR: Requested directory to create has a 'case-insensitive match' to an existing directory on OneDrive online.");
				addLogEntry("ERROR: To resolve, rename this local directory: " ~ buildNormalizedPath(absolutePath(thisNewPathToCreate)));
				addLogEntry("Skipping creating this directory online due to 'case-insensitive match': " ~ thisNewPathToCreate);
				// Add this path to posixViolationPaths
				posixViolationPaths ~= [thisNewPathToCreate];
				// Shutdown API instance
				createDirectoryOnlineOneDriveApiInstance.shutdown();
				// Free object and memory
				object.destroy(createDirectoryOnlineOneDriveApiInstance);
				return;
			}
		} else {
			// response is not valid JSON, an error was returned from OneDrive
			addLogEntry("ERROR: There was an error performing this operation on Microsoft OneDrive");
			addLogEntry("ERROR: Increase logging verbosity to assist determining why.");
			addLogEntry("Skipping: " ~ buildNormalizedPath(absolutePath(thisNewPathToCreate)));
			// Shutdown API instance
			createDirectoryOnlineOneDriveApiInstance.shutdown();
			// Free object and memory
			object.destroy(createDirectoryOnlineOneDriveApiInstance);
			return;
		}
	}
	
	// Test that the online name actually matches the requested local name
	void performPosixTest(string localNameToCheck, string onlineName) {
			
		// https://docs.microsoft.com/en-us/windows/desktop/FileIO/naming-a-file
		// Do not assume case sensitivity. For example, consider the names OSCAR, Oscar, and oscar to be the same, 
		// even though some file systems (such as a POSIX-compliant file system) may consider them as different. 
		// Note that NTFS supports POSIX semantics for case sensitivity but this is not the default behavior.
		if (localNameToCheck != onlineName) {
			// POSIX Error
			// Local item name has a 'case-insensitive match' to an existing item on OneDrive
			throw new posixException(localNameToCheck, onlineName);
		}
	}
	
	// Upload new file items as identified
	void uploadNewLocalFileItems() {
		// Lets deal with the new local items in a batch process
		ulong batchSize = appConfig.getValueLong("threads");
		ulong batchCount = (newLocalFilesToUploadToOneDrive.length + batchSize - 1) / batchSize;
		ulong batchesProcessed = 0;
		
		foreach (chunk; newLocalFilesToUploadToOneDrive.chunks(batchSize)) {
			uploadNewLocalFileItemsInParallel(chunk);
		}
		addLogEntry("\n", ["consoleOnlyNoNewLine"]);
	}
	
	// Upload the file batches in parallel
	void uploadNewLocalFileItemsInParallel(string[] array) {
		foreach (i, fileToUpload; taskPool.parallel(array)) {
			// Add a processing '.'
			addProcessingDotEntry();
			addLogEntry("Upload Thread " ~ to!string(i) ~ " Starting: " ~ to!string(Clock.currTime()), ["debug"]);
			uploadNewFile(fileToUpload);
			addLogEntry("Upload Thread " ~ to!string(i) ~ " Finished: " ~ to!string(Clock.currTime()), ["debug"]);
		}
	}
	
	// Upload a new file to OneDrive
	void uploadNewFile(string fileToUpload) {
		// Debug for the moment
		addLogEntry("fileToUpload: " ~ fileToUpload, ["debug"]);
		
		// These are the details of the item we need to upload
		// How much space is remaining on OneDrive
		ulong remainingFreeSpaceOnline;
		// Did the upload fail?
		bool uploadFailed = false;
		// Did we skip due to exceeding maximum allowed size?
		bool skippedMaxSize = false;
		// Did we skip to an exception error?
		bool skippedExceptionError = false;
		// Is the parent path in the item database?
		bool parentPathFoundInDB = false;
		// Get this file size
		ulong thisFileSize;
		// Is there space available online
		bool spaceAvailableOnline = false;
		
		// Check the database for the parent path of fileToUpload
		Item parentItem;
		// What parent path to use?
		string parentPath = dirName(fileToUpload); // will be either . or something else
		if (parentPath == "."){
			// Assume this is a new file in the users configured sync_dir root
			// Use client defaults
			parentItem.id = appConfig.defaultRootId;  		// Should give something like 12345ABCDE1234A1!101
			parentItem.driveId = appConfig.defaultDriveId; 	// Should give something like 12345abcde1234a1
			parentPathFoundInDB = true;
		} else {
			// Query the database using each of the driveId's we are using
			foreach (driveId; driveIDsArray) {
				// Query the database for this parent path using each driveId
				Item dbResponse;
				if(itemDB.selectByPath(parentPath, driveId, dbResponse)){
					// parent path was found in the database
					parentItem = dbResponse;
					parentPathFoundInDB = true;
				}
			}
		}
		
		// If the parent path was found in the DB, to ensure we are uploading the the right location 'parentItem.driveId' must not be empty
		if ((parentPathFoundInDB) && (parentItem.driveId.empty)) {
			// switch to using defaultDriveId
			addLogEntry("parentItem.driveId is empty - using defaultDriveId for upload API calls");
			parentItem.driveId = appConfig.defaultDriveId;
		}
		
		// Check if the path still exists locally before we try to upload
		if (exists(fileToUpload)) {
			// Can we read the file - as a permissions issue or actual file corruption will cause a failure
			// Resolves: https://github.com/abraunegg/onedrive/issues/113
			if (readLocalFile(fileToUpload)) {
				// The local file can be read - so we can read it to attemtp to upload it in this thread
				// Is the path parent in the DB?
				if (parentPathFoundInDB) {
					// Parent path is in the database
					// Get the new file size
					// Even if the permissions on the file are: -rw-------.  1 root root    8 Jan 11 09:42
					// we can still obtain the file size, however readLocalFile() also tests if the file can be read (permission check)
					thisFileSize = getSize(fileToUpload);
					
					// Does this file exceed the maximum filesize for OneDrive
					// Resolves: https://github.com/skilion/onedrive/issues/121 , https://github.com/skilion/onedrive/issues/294 , https://github.com/skilion/onedrive/issues/329
					if (thisFileSize <= maxUploadFileSize) {
						// Is there enough free space on OneDrive when we started this thread, to upload the file to OneDrive?
						remainingFreeSpaceOnline = getRemainingFreeSpace(parentItem.driveId);
						addLogEntry("Current Available Space Online (Upload Target Drive ID): " ~ to!string((remainingFreeSpaceOnline / 1024 / 1024)) ~ " MB", ["debug"]);
						
						// When we compare the space online to the total we are trying to upload - is there space online?
						ulong calculatedSpaceOnlinePostUpload = remainingFreeSpaceOnline - thisFileSize;
						
						// If 'personal' accounts, if driveId == defaultDriveId, then we will have data - appConfig.quotaAvailable will be updated
						// If 'personal' accounts, if driveId != defaultDriveId, then we will not have quota data - appConfig.quotaRestricted will be set as true
						// If 'business' accounts, if driveId == defaultDriveId, then we will have data
						// If 'business' accounts, if driveId != defaultDriveId, then we will have data, but it will be a 0 value - appConfig.quotaRestricted will be set as true
						
						if (remainingFreeSpaceOnline > totalDataToUpload) {
							// Space available
							spaceAvailableOnline = true;
						} else {
							// we need to look more granular
							// What was the latest getRemainingFreeSpace() value?
							if (appConfig.quotaAvailable) {
								// Our query told us we have free space online .. if we upload this file, will we exceed space online - thus upload will fail during upload?
								if (calculatedSpaceOnlinePostUpload > 0) {
									// Based on this thread action, we beleive that there is space available online to upload - proceed
									spaceAvailableOnline = true;
								}
							}
						}
						
						// Is quota being restricted?
						if (appConfig.quotaRestricted) {
							// If the upload target drive is not our drive id, then it is a shared folder .. we need to print a space warning message
							if (parentItem.driveId != appConfig.defaultDriveId) {
								// Different message depending on account type
								if (appConfig.accountType == "personal") {
									addLogEntry("WARNING: Shared Folder OneDrive quota information is being restricted or providing a zero value. Space available online cannot be guaranteed.", ["verbose"]);
								} else {
									addLogEntry("WARNING: Shared Folder OneDrive quota information is being restricted or providing a zero value. Please fix by speaking to your OneDrive / Office 365 Administrator.", ["verbose"]);
								}
							} else {
								if (appConfig.accountType == "personal") {
									addLogEntry("WARNING: OneDrive quota information is being restricted or providing a zero value. Space available online cannot be guaranteed.", ["verbose"]);
								} else {
									addLogEntry("WARNING: OneDrive quota information is being restricted or providing a zero value. Please fix by speaking to your OneDrive / Office 365 Administrator.", ["verbose"]);
								}
							}
							// Space available online is being restricted - so we have no way to really know if there is space available online
							spaceAvailableOnline = true;
						}
						
						// Do we have space available or is space available being restricted (so we make the blind assumption that there is space available)
						if (spaceAvailableOnline) {
							// We need to check that this new local file does not exist on OneDrive
							
							// Create a new API Instance for this thread and initialise it
							OneDriveApi checkFileOneDriveApiInstance;
							checkFileOneDriveApiInstance = new OneDriveApi(appConfig);
							checkFileOneDriveApiInstance.initialise();
							
							JSONValue fileDetailsFromOneDrive;

							// https://docs.microsoft.com/en-us/windows/desktop/FileIO/naming-a-file
							// Do not assume case sensitivity. For example, consider the names OSCAR, Oscar, and oscar to be the same, 
							// even though some file systems (such as a POSIX-compliant file systems that Linux use) may consider them as different.
							// Note that NTFS supports POSIX semantics for case sensitivity but this is not the default behavior, OneDrive does not use this.
							
							// In order to upload this file - this query HAS to respond as a 404 - Not Found
							
							// Does this 'file' already exist on OneDrive?
							try {
								fileDetailsFromOneDrive = checkFileOneDriveApiInstance.getPathDetailsByDriveId(parentItem.driveId, fileToUpload);
								// Portable Operating System Interface (POSIX) testing of JSON response from OneDrive API
								if (hasName(fileDetailsFromOneDrive)) {
									performPosixTest(baseName(fileToUpload), fileDetailsFromOneDrive["name"].str);
								} else {
									throw new jsonResponseException("Unable to perform POSIX test as the OneDrive API request generated an invalid JSON response");
								}
								
								// If we get to this point, the OneDrive API returned a 200 OK with valid JSON data that indicates a 'file' exists at this location already
								// and that it matches the POSIX filename of the local item we are trying to upload as a new file
								addLogEntry("The file we are attemtping to upload as a new file already exists on Microsoft OneDrive: " ~ fileToUpload, ["verbose"]);
								
								// No 404 or otherwise was triggered, meaning that the file already exists online and passes the POSIX test ...
								addLogEntry("fileDetailsFromOneDrive after exist online check: " ~ to!string(fileDetailsFromOneDrive), ["debug"]);
								
								// Does the data from online match our local file that we are attempting to upload as a new file?
								bool raiseWarning = false;
								if (!disableUploadValidation && performUploadIntegrityValidationChecks(fileDetailsFromOneDrive, fileToUpload, thisFileSize, raiseWarning)) {
									// Save online item details to the database
									saveItem(fileDetailsFromOneDrive);
								} else {
									// The local file we are attempting to upload as a new file is different to the existing file online
									addLogEntry("Triggering newfile upload target already exists edge case, where the online item does not match what we are trying to upload", ["debug"]);
									
									// If the 'online' file is newer, this will be overwritten with the file from the local filesystem - consituting online data loss
									// The file 'version history' online will have to be used to 'recover' the prior online file
									string changedItemParentId = fileDetailsFromOneDrive["parentReference"]["driveId"].str;
									string changedItemId = fileDetailsFromOneDrive["id"].str;
									addLogEntry("Skipping uploading this file as moving it to upload as a modified file (online item already exists): " ~ fileToUpload);
									
									// In order for the processing of the local item as a 'changed' item, unfortunatly we need to save the online data to the local DB
									saveItem(fileDetailsFromOneDrive);
									uploadChangedLocalFileToOneDrive([changedItemParentId, changedItemId, fileToUpload]);
								}
							} catch (OneDriveException exception) {
								// If we get a 404 .. the file is not online .. this is what we want .. file does not exist online
								if (exception.httpStatusCode == 404) {
									// The file has been checked, client side filtering checked, does not exist online - we need to upload it
									addLogEntry("fileDetailsFromOneDrive = checkFileOneDriveApiInstance.getPathDetailsByDriveId(parentItem.driveId, fileToUpload); generated a 404 - file does not exist online - must upload it", ["debug"]);
									uploadFailed = performNewFileUpload(parentItem, fileToUpload, thisFileSize);
								} else {
									
									string thisFunctionName = getFunctionName!({});
									// HTTP request returned status code 408,429,503,504
									if ((exception.httpStatusCode == 408) || (exception.httpStatusCode == 429) || (exception.httpStatusCode == 503) || (exception.httpStatusCode == 504)) {
										// Handle the 429
										if (exception.httpStatusCode == 429) {
											// HTTP request returned status code 429 (Too Many Requests). We need to leverage the response Retry-After HTTP header to ensure minimum delay until the throttle is removed.
											handleOneDriveThrottleRequest(checkFileOneDriveApiInstance);
											addLogEntry("Retrying original request that generated the OneDrive HTTP 429 Response Code (Too Many Requests) - attempting to retry " ~ thisFunctionName, ["debug"]);
										}
										// re-try the specific changes queries
										if ((exception.httpStatusCode == 408) || (exception.httpStatusCode == 503) || (exception.httpStatusCode == 504)) {
											// 408 - Request Time Out
											// 503 - Service Unavailable
											// 504 - Gateway Timeout
											// Transient error - try again in 30 seconds
											auto errorArray = splitLines(exception.msg);
											addLogEntry(to!string(errorArray[0]) ~ " when attempting to validate file details on OneDrive - retrying applicable request in 30 seconds");
											addLogEntry(thisFunctionName ~ " previously threw an error - retrying", ["debug"]);
											
											// The server, while acting as a proxy, did not receive a timely response from the upstream server it needed to access in attempting to complete the request. 
											addLogEntry("Thread sleeping for 30 seconds as the server did not receive a timely response from the upstream server it needed to access in attempting to complete the request", ["debug"]);
											Thread.sleep(dur!"seconds"(30));
										}
										// re-try original request - retried for 429, 503, 504 - but loop back calling this function 
										addLogEntry("Retrying Function: " ~ thisFunctionName, ["debug"]);
										uploadNewFile(fileToUpload);
									} else {
										// Default operation if not 408,429,503,504 errors
										// display what the error is
										displayOneDriveErrorMessage(exception.msg, thisFunctionName);
									}
								}
							} catch (posixException e) {
								displayPosixErrorMessage(e.msg);
								uploadFailed = true;
							} catch (jsonResponseException e) {
								addLogEntry(e.msg, ["debug"]);
								uploadFailed = true;
							}
							
							// Operations in this thread are done / complete - either upload was done or it failed
							checkFileOneDriveApiInstance.shutdown();
							// Free object and memory
							object.destroy(checkFileOneDriveApiInstance);
						} else {
							// skip file upload - insufficent space to upload
							addLogEntry("Skipping uploading this new file as it exceeds the available free space on OneDrive: " ~ fileToUpload);
							uploadFailed = true;
						}
					} else {
						// Skip file upload - too large
						addLogEntry("Skipping uploading this new file as it exceeds the maximum size allowed by OneDrive: " ~ fileToUpload);
						uploadFailed = true;
					}
				} else {
					// why was the parent path not in the database?
					if (canFind(posixViolationPaths, parentPath)) {
						addLogEntry("ERROR: POSIX 'case-insensitive match' for the parent path which violates the Microsoft OneDrive API namespace convention.");
					} else {
						addLogEntry("ERROR: Parent path is not in the database or online.");
					}
					addLogEntry("ERROR: Unable to upload this file: " ~ fileToUpload);
					uploadFailed = true;
				}
			} else {
				// Unable to read local file
				addLogEntry("Skipping uploading this file as it cannot be read (file permissions or file corruption): " ~ fileToUpload);
				uploadFailed = true;
			}
		} else {
			// File disappeared before upload
			addLogEntry("File disappeared locally before upload: " ~ fileToUpload);
			// dont set uploadFailed = true; as the file disappeared before upload, thus nothing here failed
		}

		// Upload success or failure?
		if (uploadFailed) {
			// Need to add this to fileUploadFailures to capture at the end
			fileUploadFailures ~= fileToUpload;
		}
	}
	
	// Perform the actual upload to OneDrive
	bool performNewFileUpload(Item parentItem, string fileToUpload, ulong thisFileSize) {
			
		// Assume that by default the upload fails
		bool uploadFailed = true;
		
		// OneDrive API Upload Response
		JSONValue uploadResponse;
		
		// Create the OneDriveAPI Upload Instance
		OneDriveApi uploadFileOneDriveApiInstance;
		uploadFileOneDriveApiInstance = new OneDriveApi(appConfig);
		uploadFileOneDriveApiInstance.initialise();
		
		// Calculate upload speed
		auto uploadStartTime = Clock.currTime();
		
		// Is this a dry-run scenario?
		if (!dryRun) {
			// Not a dry-run situation
			// Do we use simpleUpload or create an upload session?
			bool useSimpleUpload = false;
			if (thisFileSize <= sessionThresholdFileSize) {
				useSimpleUpload = true;
			}
			
			// We can only upload zero size files via simpleFileUpload regardless of account type
			// Reference: https://github.com/OneDrive/onedrive-api-docs/issues/53
			// Additionally, only where file size is < 4MB should be uploaded by simpleUpload - everything else should use a session to upload
			
			if ((thisFileSize == 0) || (useSimpleUpload)) { 
				try {
					// Attempt to upload the zero byte file using simpleUpload for all account types
					uploadResponse = uploadFileOneDriveApiInstance.simpleUpload(fileToUpload, parentItem.driveId, parentItem.id, baseName(fileToUpload));
					uploadFailed = false;
					addLogEntry("Uploading new file " ~ fileToUpload ~ " ... done.");
					// Shutdown the API
					uploadFileOneDriveApiInstance.shutdown();
					// Free object and memory
					object.destroy(uploadFileOneDriveApiInstance);
				} catch (OneDriveException exception) {
					// An error was responded with - what was it
					
					string thisFunctionName = getFunctionName!({});
					// HTTP request returned status code 408,429,503,504
					if ((exception.httpStatusCode == 408) || (exception.httpStatusCode == 429) || (exception.httpStatusCode == 503) || (exception.httpStatusCode == 504)) {
						// Handle the 429
						if (exception.httpStatusCode == 429) {
							// HTTP request returned status code 429 (Too Many Requests). We need to leverage the response Retry-After HTTP header to ensure minimum delay until the throttle is removed.
							handleOneDriveThrottleRequest(uploadFileOneDriveApiInstance);
							addLogEntry("Retrying original request that generated the OneDrive HTTP 429 Response Code (Too Many Requests) - attempting to retry " ~ thisFunctionName, ["debug"]);
						}
						// re-try the specific changes queries
						if ((exception.httpStatusCode == 408) || (exception.httpStatusCode == 503) || (exception.httpStatusCode == 504)) {
							// 408 - Request Time Out
							// 503 - Service Unavailable
							// 504 - Gateway Timeout
							// Transient error - try again in 30 seconds
							auto errorArray = splitLines(exception.msg);
							addLogEntry(to!string(errorArray[0]) ~ " when attempting to upload a new file to OneDrive - retrying applicable request in 30 seconds");
							addLogEntry(thisFunctionName ~ " previously threw an error - retrying", ["debug"]);
							
							// The server, while acting as a proxy, did not receive a timely response from the upstream server it needed to access in attempting to complete the request. 
							addLogEntry("Thread sleeping for 30 seconds as the server did not receive a timely response from the upstream server it needed to access in attempting to complete the request", ["debug"]);
							Thread.sleep(dur!"seconds"(30));
						}
						// re-try original request - retried for 429, 503, 504 - but loop back calling this function 
						performNewFileUpload(parentItem, fileToUpload, thisFileSize);
						// Return upload status
						return uploadFailed;
					} else {
						// Default operation if not 408,429,503,504 errors
						// display what the error is
						addLogEntry("Uploading new file " ~ fileToUpload ~ " ... failed.");
						displayOneDriveErrorMessage(exception.msg, thisFunctionName);
					}
					
				} catch (FileException e) {
					// display the error message
					addLogEntry("Uploading new file " ~ fileToUpload ~ " ... failed.");
					displayFileSystemErrorMessage(e.msg, getFunctionName!({}));
				}
			} else {
				// Session Upload for this criteria:
				// - Personal Account and file size > 4MB
				// - All Business | Office365 | SharePoint files > 0 bytes
				JSONValue uploadSessionData;
				// As this is a unique thread, the sessionFilePath for where we save the data needs to be unique
				// The best way to do this is generate a 10 digit alphanumeric string, and use this as the file extention
				string threadUploadSessionFilePath = appConfig.uploadSessionFilePath ~ "." ~ generateAlphanumericString();
				
				// Attempt to upload the > 4MB file using an upload session for all account types
				try {
					// Create the Upload Session
					uploadSessionData = createSessionFileUpload(uploadFileOneDriveApiInstance, fileToUpload, parentItem.driveId, parentItem.id, baseName(fileToUpload), null, threadUploadSessionFilePath);
				} catch (OneDriveException exception) {
					// An error was responded with - what was it
					
					string thisFunctionName = getFunctionName!({});
					// HTTP request returned status code 408,429,503,504
					if ((exception.httpStatusCode == 408) || (exception.httpStatusCode == 429) || (exception.httpStatusCode == 503) || (exception.httpStatusCode == 504)) {
						// Handle the 429
						if (exception.httpStatusCode == 429) {
							// HTTP request returned status code 429 (Too Many Requests). We need to leverage the response Retry-After HTTP header to ensure minimum delay until the throttle is removed.
							handleOneDriveThrottleRequest(uploadFileOneDriveApiInstance);
							addLogEntry("Retrying original request that generated the OneDrive HTTP 429 Response Code (Too Many Requests) - attempting to retry " ~ thisFunctionName, ["debug"]);
						}
						// re-try the specific changes queries
						if ((exception.httpStatusCode == 408) || (exception.httpStatusCode == 503) || (exception.httpStatusCode == 504)) {
							// 408 - Request Time Out
							// 503 - Service Unavailable
							// 504 - Gateway Timeout
							// Transient error - try again in 30 seconds
							auto errorArray = splitLines(exception.msg);
							addLogEntry(to!string(errorArray[0]) ~ " when attempting to create an upload session on OneDrive - retrying applicable request in 30 seconds");
							addLogEntry(thisFunctionName ~ " previously threw an error - retrying", ["debug"]);
							
							// The server, while acting as a proxy, did not receive a timely response from the upstream server it needed to access in attempting to complete the request. 
							addLogEntry("Thread sleeping for 30 seconds as the server did not receive a timely response from the upstream server it needed to access in attempting to complete the request", ["debug"]);
							Thread.sleep(dur!"seconds"(30));
						}
						// re-try original request - retried for 429, 503, 504 - but loop back calling this function 
						addLogEntry("Retrying Function: " ~ thisFunctionName, ["debug"]);
						performNewFileUpload(parentItem, fileToUpload, thisFileSize);
					} else {
						// Default operation if not 408,429,503,504 errors
						// display what the error is
						addLogEntry("Uploading new file " ~ fileToUpload ~ " ... failed.");
						displayOneDriveErrorMessage(exception.msg, thisFunctionName);
					}
					
				} catch (FileException e) {
					// display the error message
					addLogEntry("Uploading new file " ~ fileToUpload ~ " ... failed.");
					displayFileSystemErrorMessage(e.msg, getFunctionName!({}));
				}
				
				// Do we have a valid session URL that we can use ?
				if (uploadSessionData.type() == JSONType.object) {
					// This is a valid JSON object
					bool sessionDataValid = true;
					
					// Validate that we have the following items which we need
					if (!hasUploadURL(uploadSessionData)) {
						sessionDataValid = false;
						addLogEntry("Session data missing 'uploadUrl'", ["debug"]);
					}
					
					if (!hasNextExpectedRanges(uploadSessionData)) {
						sessionDataValid = false;
						addLogEntry("Session data missing 'nextExpectedRanges'", ["debug"]);
					}
					
					if (!hasLocalPath(uploadSessionData)) {
						sessionDataValid = false;
						addLogEntry("Session data missing 'localPath'", ["debug"]);
					}
								
					if (sessionDataValid) {
						// We have a valid Upload Session Data we can use
						
						try {
							// Try and perform the upload session
							uploadResponse = performSessionFileUpload(uploadFileOneDriveApiInstance, thisFileSize, uploadSessionData, threadUploadSessionFilePath);
							
							if (uploadResponse.type() == JSONType.object) {
								uploadFailed = false;
								addLogEntry("Uploading new file " ~ fileToUpload ~ " ... done.");
							} else {
								addLogEntry("Uploading new file " ~ fileToUpload ~ " ... failed.");
								uploadFailed = true;
							}
						} catch (OneDriveException exception) {
						
							string thisFunctionName = getFunctionName!({});
							// HTTP request returned status code 408,429,503,504
							if ((exception.httpStatusCode == 408) || (exception.httpStatusCode == 429) || (exception.httpStatusCode == 503) || (exception.httpStatusCode == 504)) {
								// Handle the 429
								if (exception.httpStatusCode == 429) {
									// HTTP request returned status code 429 (Too Many Requests). We need to leverage the response Retry-After HTTP header to ensure minimum delay until the throttle is removed.
									handleOneDriveThrottleRequest(uploadFileOneDriveApiInstance);
									addLogEntry("Retrying original request that generated the OneDrive HTTP 429 Response Code (Too Many Requests) - attempting to retry " ~ thisFunctionName, ["debug"]);
								}
								// re-try the specific changes queries
								if ((exception.httpStatusCode == 408) || (exception.httpStatusCode == 503) || (exception.httpStatusCode == 504)) {
									// 408 - Request Time Out
									// 503 - Service Unavailable
									// 504 - Gateway Timeout
									// Transient error - try again in 30 seconds
									auto errorArray = splitLines(exception.msg);
									addLogEntry(to!string(errorArray[0]) ~ " when attempting to upload a new file via a session to OneDrive - retrying applicable request in 30 seconds");
									addLogEntry(thisFunctionName ~ " previously threw an error - retrying", ["debug"]);
									
									// The server, while acting as a proxy, did not receive a timely response from the upstream server it needed to access in attempting to complete the request. 
									addLogEntry("Thread sleeping for 30 seconds as the server did not receive a timely response from the upstream server it needed to access in attempting to complete the request", ["debug"]);
									Thread.sleep(dur!"seconds"(30));
								}
								// re-try original request - retried for 429, 503, 504 - but loop back calling this function 
								addLogEntry("Retrying Function: " ~ thisFunctionName, ["debug"]);
								performNewFileUpload(parentItem, fileToUpload, thisFileSize);
							} else {
								// Default operation if not 408,429,503,504 errors
								// display what the error is
								addLogEntry("Uploading new file " ~ fileToUpload ~ " ... failed.");
								displayOneDriveErrorMessage(exception.msg, thisFunctionName);
							}
						}
					} else {
						// No Upload URL or nextExpectedRanges or localPath .. not a valid JSON we can use
						addLogEntry("Session data is missing required elements to perform a session upload.", ["verbose"]);
						addLogEntry("Uploading new file " ~ fileToUpload ~ " ... failed.");
					}
				} else {
					// Create session Upload URL failed
					addLogEntry("Uploading new file " ~ fileToUpload ~ " ... failed.");
				}
			}
		} else {
			// We are in a --dry-run scenario
			uploadResponse = createFakeResponse(fileToUpload);
			uploadFailed = false;
			addLogEntry("Uploading new file " ~ fileToUpload ~ " ... done.", ["info", "notify"]);
		}
		
		// Upload has finished
		auto uploadFinishTime = Clock.currTime();
		// If no upload failure, calculate metrics, perform integrity validation
		if (!uploadFailed) {
			// Upload did not fail ...
			auto uploadDuration = uploadFinishTime - uploadStartTime;
			addLogEntry("File Size: " ~ to!string(thisFileSize) ~ " Bytes", ["debug"]);
			addLogEntry("Upload Duration: " ~ to!string((uploadDuration.total!"msecs"/1e3)) ~ " Seconds", ["debug"]);
			auto uploadSpeed = (thisFileSize / (uploadDuration.total!"msecs"/1e3)/ 1024 / 1024);
			addLogEntry("Upload Speed: " ~ to!string(uploadSpeed) ~ " Mbps (approx)", ["debug"]);
			
			// OK as the upload did not fail, we need to save the response from OneDrive, but it has to be a valid JSON response
			if (uploadResponse.type() == JSONType.object) {
				// check if the path still exists locally before we try to set the file times online - as short lived files, whilst we uploaded it - it may not exist locally aready
				if (exists(fileToUpload)) {
					if (!dryRun) {
						// Check the integrity of the uploaded file, if the local file still exists
						performUploadIntegrityValidationChecks(uploadResponse, fileToUpload, thisFileSize);
						
						// Update the file modified time on OneDrive and save item details to database
						// Update the item's metadata on OneDrive
						SysTime mtime = timeLastModified(fileToUpload).toUTC();
						mtime.fracSecs = Duration.zero;
						string newFileId = uploadResponse["id"].str;
						string newFileETag = uploadResponse["eTag"].str;
						// Attempt to update the online date time stamp based on our local data
						uploadLastModifiedTime(parentItem.driveId, newFileId, mtime, newFileETag);
					}
				} else {
					// will be removed in different event!
					addLogEntry("File disappeared locally after upload: " ~ fileToUpload);
				}
			} else {
				// Log that an invalid JSON object was returned
				addLogEntry("uploadFileOneDriveApiInstance.simpleUpload or session.upload call returned an invalid JSON Object from the OneDrive API", ["debug"]);
			}
		}
		
		// Return upload status
		return uploadFailed;
	}
	
	// Create the OneDrive Upload Session
	JSONValue createSessionFileUpload(OneDriveApi activeOneDriveApiInstance, string fileToUpload, string parentDriveId, string parentId, string filename, string eTag, string threadUploadSessionFilePath) {
		
		// Upload file via a OneDrive API session
		JSONValue uploadSession;
		
		// Calculate modification time
		SysTime localFileLastModifiedTime = timeLastModified(fileToUpload).toUTC();
		localFileLastModifiedTime.fracSecs = Duration.zero;
		
		// Construct the fileSystemInfo JSON component needed to create the Upload Session
		JSONValue fileSystemInfo = [
				"item": JSONValue([
					"@microsoft.graph.conflictBehavior": JSONValue("replace"),
					"fileSystemInfo": JSONValue([
						"lastModifiedDateTime": localFileLastModifiedTime.toISOExtString()
					])
				])
			];
		
		// Try to create the upload session for this file
		uploadSession = activeOneDriveApiInstance.createUploadSession(parentDriveId, parentId, filename, eTag, fileSystemInfo);
		
		if (uploadSession.type() == JSONType.object) {
			// a valid session object was created
			if ("uploadUrl" in uploadSession) {
				// Add the file path we are uploading to this JSON Session Data
				uploadSession["localPath"] = fileToUpload;
				// Save this session
				saveSessionFile(threadUploadSessionFilePath, uploadSession);
			}
		} else {
			// no valid session was created
			addLogEntry("Creation of OneDrive API Upload Session failed.", ["verbose"]);
			// return upload() will return a JSONValue response, create an empty JSONValue response to return
			uploadSession = null;
		}
		// Return the JSON
		return uploadSession;
	}
	
	// Save the session upload data
	void saveSessionFile(string threadUploadSessionFilePath, JSONValue uploadSessionData) {
		
		try {
			std.file.write(threadUploadSessionFilePath, uploadSessionData.toString());
		} catch (FileException e) {
			// display the error message
			displayFileSystemErrorMessage(e.msg, getFunctionName!({}));
		}
	}
	
	// Perform the upload of file via the Upload Session that was created
	JSONValue performSessionFileUpload(OneDriveApi activeOneDriveApiInstance, ulong thisFileSize, JSONValue uploadSessionData, string threadUploadSessionFilePath) {
			
		// Response for upload
		JSONValue uploadResponse;
	
		// Session JSON needs to contain valid elements
		// Get the offset details
		ulong fragmentSize = 10 * 2^^20; // 10 MiB
		ulong fragmentCount = 0;
		ulong fragSize = 0;
		ulong offset = uploadSessionData["nextExpectedRanges"][0].str.splitter('-').front.to!ulong;
		size_t expected_total_fragments = cast(ulong) ceil(double(thisFileSize) / double(fragmentSize));
		ulong start_unix_time = Clock.currTime.toUnixTime();
		int h, m, s;
		string etaString;
		string uploadLogEntry = "Uploading: " ~ uploadSessionData["localPath"].str ~ " ... ";

		// Start the session upload using the active API instance for this thread
		while (true) {
			fragmentCount++;
			addLogEntry("Fragment: " ~ to!string(fragmentCount) ~ " of " ~ to!string(expected_total_fragments), ["debug"]);
			
			// What ETA string do we use?
			auto eta = calc_eta((fragmentCount -1), expected_total_fragments, start_unix_time);
			if (eta == 0) {
				// Initial calculation ... 
				etaString = format!"|  ETA    --:--:--";
			} else {
				// we have at least an ETA provided
				dur!"seconds"(eta).split!("hours", "minutes", "seconds")(h, m, s);
				etaString = format!"|  ETA    %02d:%02d:%02d"( h, m, s);
			}
			
			// Calculate this progress output
			auto ratio = cast(double)(fragmentCount -1) / expected_total_fragments;
			// Convert the ratio to a percentage and format it to two decimal places
			string percentage = leftJustify(format("%d%%", cast(int)(ratio * 100)), 5, ' ');
			addLogEntry(uploadLogEntry ~ percentage ~ etaString, ["consoleOnly"]);
			
			// What fragment size will be used?
			addLogEntry("fragmentSize: " ~ to!string(fragmentSize) ~ " offset: " ~ to!string(offset) ~ " thisFileSize: " ~ to!string(thisFileSize), ["debug"]);
			fragSize = fragmentSize < thisFileSize - offset ? fragmentSize : thisFileSize - offset;
			addLogEntry("Using fragSize: " ~ to!string(fragSize), ["debug"]);
						
			// fragSize must not be a negative value
			if (fragSize < 0) {
				// Session upload will fail
				// not a JSON object - fragment upload failed
				addLogEntry("File upload session failed - invalid calculation of fragment size", ["verbose"]);
				if (exists(threadUploadSessionFilePath)) {
					remove(threadUploadSessionFilePath);
				}
				// set uploadResponse to null as error
				uploadResponse = null;
				return uploadResponse;
			}
			
			// If the resume upload fails, we need to check for a return code here
			try {
				uploadResponse = activeOneDriveApiInstance.uploadFragment(
					uploadSessionData["uploadUrl"].str,
					uploadSessionData["localPath"].str,
					offset,
					fragSize,
					thisFileSize
				);
			} catch (OneDriveException exception) {
				// if a 100 uploadResponse is generated, continue
				if (exception.httpStatusCode == 100) {
					continue;
				}
				// There was an error uploadResponse from OneDrive when uploading the file fragment
				
				// Handle transient errors:
				//   408 - Request Time Out
				//   429 - Too Many Requests
				//   503 - Service Unavailable
				//   504 - Gateway Timeout
					
				// HTTP request returned status code 408,429,503,504
				if ((exception.httpStatusCode == 408) || (exception.httpStatusCode == 429) || (exception.httpStatusCode == 503) || (exception.httpStatusCode == 504)) {
					// Handle 'HTTP request returned status code 429 (Too Many Requests)' first
					addLogEntry("Fragment upload failed - received throttle request uploadResponse from OneDrive", ["debug"]);
					
					if (exception.httpStatusCode == 429) {
						auto retryAfterValue = activeOneDriveApiInstance.getRetryAfterValue();
						addLogEntry("Using Retry-After Value = " ~ to!string(retryAfterValue), ["debug"]);
						
						// Sleep thread as per request
						addLogEntry();
						addLogEntry("Thread sleeping due to 'HTTP request returned status code 429' - The request has been throttled");
						addLogEntry("Sleeping for " ~ to!string(retryAfterValue) ~ " seconds");
						Thread.sleep(dur!"seconds"(retryAfterValue));
						addLogEntry("Retrying fragment upload");
					} else {
						// Handle 408, 503 and 504
						auto errorArray = splitLines(exception.msg);
						auto retryAfterValue = 30;
						addLogEntry();
						addLogEntry("Thread sleeping due to '" ~ to!string(errorArray[0]) ~ "' - retrying applicable request in 30 seconds");
						addLogEntry("Sleeping for " ~ to!string(retryAfterValue) ~ " seconds");
						Thread.sleep(dur!"seconds"(retryAfterValue));
						addLogEntry("Retrying fragment upload");
					}
				} else {
					// insert a new line as well, so that the below error is inserted on the console in the right location
					addLogEntry("Fragment upload failed - received an exception response from OneDrive API", ["verbose"]);
					// display what the error is
					displayOneDriveErrorMessage(exception.msg, getFunctionName!({}));
					// retry fragment upload in case error is transient
					addLogEntry("Retrying fragment upload", ["verbose"]);
				}
				
				try {
					uploadResponse = activeOneDriveApiInstance.uploadFragment(
						uploadSessionData["uploadUrl"].str,
						uploadSessionData["localPath"].str,
						offset,
						fragSize,
						thisFileSize
					);
				} catch (OneDriveException e) {
					// OneDrive threw another error on retry
					addLogEntry("Retry to upload fragment failed", ["verbose"]);
					// display what the error is
					displayOneDriveErrorMessage(e.msg, getFunctionName!({}));
					// set uploadResponse to null as the fragment upload was in error twice
					uploadResponse = null;
				} catch (std.exception.ErrnoException e) {
					// There was a file system error - display the error message
					displayFileSystemErrorMessage(e.msg, getFunctionName!({}));
					return uploadResponse;
				}
			} catch (ErrnoException e) {
				// There was a file system error
				// display the error message
				displayFileSystemErrorMessage(e.msg, getFunctionName!({}));
				uploadResponse = null;
				return uploadResponse;
			}
			
			// was the fragment uploaded without issue?
			if (uploadResponse.type() == JSONType.object){
				offset += fragmentSize;
				if (offset >= thisFileSize) {
					break;
				}
				// update the uploadSessionData details
				uploadSessionData["expirationDateTime"] = uploadResponse["expirationDateTime"];
				uploadSessionData["nextExpectedRanges"] = uploadResponse["nextExpectedRanges"];
				saveSessionFile(threadUploadSessionFilePath, uploadSessionData);
			} else {
				// not a JSON object - fragment upload failed
				addLogEntry("File upload session failed - invalid response from OneDrive API", ["verbose"]);
				
				// cleanup session data
				if (exists(threadUploadSessionFilePath)) {
					remove(threadUploadSessionFilePath);
				}
				// set uploadResponse to null as error
				uploadResponse = null;
				return uploadResponse;
			}
		}
		
		// upload complete
		ulong end_unix_time = Clock.currTime.toUnixTime();
		auto upload_duration = cast(int)(end_unix_time - start_unix_time);
		dur!"seconds"(upload_duration).split!("hours", "minutes", "seconds")(h, m, s);
		etaString = format!"| DONE in %02d:%02d:%02d"( h, m, s);
		addLogEntry(uploadLogEntry ~ "100% " ~ etaString, ["consoleOnly"]);
		
		// Remove session file if it exists		
		if (exists(threadUploadSessionFilePath)) {
			remove(threadUploadSessionFilePath);
		}
		
		// Return the session upload response
		return uploadResponse;
	}
	
	// Delete an item on OneDrive
	void uploadDeletedItem(Item itemToDelete, string path) {
			
		// Are we in a situation where we HAVE to keep the data online - do not delete the remote object
		if (noRemoteDelete) {
			if ((itemToDelete.type == ItemType.dir)) {
				// Do not process remote directory delete
				addLogEntry("Skipping remote directory delete as --upload-only & --no-remote-delete configured", ["verbose"]);
			} else {
				// Do not process remote file delete
				addLogEntry("Skipping remote file delete as --upload-only & --no-remote-delete configured", ["verbose"]);
			}
		} else {
			
			// Is this a --download-only operation?
			if (!appConfig.getValueBool("download_only")) {
				// Process the delete - delete the object online
				addLogEntry("Deleting item from OneDrive: " ~ path);
				bool flagAsBigDelete = false;
				
				Item[] children;
				ulong itemsToDelete;
			
				if ((itemToDelete.type == ItemType.dir)) {
					// Query the database - how many objects will this remove?
					children = getChildren(itemToDelete.driveId, itemToDelete.id);
					// Count the returned items + the original item (1)
					itemsToDelete = count(children) + 1;
					addLogEntry("Number of items online to delete: " ~ to!string(itemsToDelete), ["debug"]);
				} else {
					itemsToDelete = 1;
				}
				
				// A local delete of a file|folder when using --monitor  will issue a inotify event, which will trigger the local & remote data immediately be deleted
				// The user may also be --sync process, so we are checking if something was deleted between application use
				if (itemsToDelete >= appConfig.getValueLong("classify_as_big_delete")) {
					// A big delete has been detected
					flagAsBigDelete = true;
					if (!appConfig.getValueBool("force")) {
						addLogEntry("ERROR: An attempt to remove a large volume of data from OneDrive has been detected. Exiting client to preserve data on Microsoft OneDrive");
						addLogEntry("ERROR: To delete a large volume of data use --force or increase the config value 'classify_as_big_delete' to a larger value");
						// Must exit here to preserve data on online , allow logging to be done
						forceExit();
					}
				}
				
				// Are we in a --dry-run scenario?
				if (!dryRun) {
					// We are not in a dry run scenario
					addLogEntry("itemToDelete: " ~ to!string(itemToDelete), ["debug"]);
					
					// Create new OneDrive API Instance
					OneDriveApi uploadDeletedItemOneDriveApiInstance;
					uploadDeletedItemOneDriveApiInstance = new OneDriveApi(appConfig);
					uploadDeletedItemOneDriveApiInstance.initialise();
				
					// what item are we trying to delete?
					addLogEntry("Attempting to delete this single item id: " ~ itemToDelete.id ~ " from drive: " ~ itemToDelete.driveId, ["debug"]);
					
					try {
						// perform the delete via the default OneDrive API instance
						uploadDeletedItemOneDriveApiInstance.deleteById(itemToDelete.driveId, itemToDelete.id);
						// Shutdown API
						uploadDeletedItemOneDriveApiInstance.shutdown();
						// Free object and memory
						object.destroy(uploadDeletedItemOneDriveApiInstance);
					} catch (OneDriveException e) {
						if (e.httpStatusCode == 404) {
							// item.id, item.eTag could not be found on the specified driveId
							addLogEntry("OneDrive reported: The resource could not be found to be deleted.", ["verbose"]);
						}
					}
					
					// Delete the reference in the local database
					itemDB.deleteById(itemToDelete.driveId, itemToDelete.id);
					if (itemToDelete.remoteId != null) {
						// If the item is a remote item, delete the reference in the local database
						itemDB.deleteById(itemToDelete.remoteDriveId, itemToDelete.remoteId);
					}
				} else {
					// log that this is a dry-run activity
					addLogEntry("dry run - no delete activity");
				}
			} else {
				// --download-only operation, we are not uploading any delete event to OneDrive
				addLogEntry("Not pushing local delete to Microsoft OneDrive due to --download-only being used", ["debug"]);
			}
		}
	}
	
	// Get the children of an item id from the database
	Item[] getChildren(string driveId, string id) {
				
		Item[] children;
		children ~= itemDB.selectChildren(driveId, id);
		foreach (Item child; children) {
			if (child.type != ItemType.file) {
				// recursively get the children of this child
				children ~= getChildren(child.driveId, child.id);
			}
		}
		return children;
	}
	
	// Perform a 'reverse' delete of all child objects on OneDrive
	void performReverseDeletionOfOneDriveItems(Item[] children, Item itemToDelete) {
		
		// Log what is happening
		addLogEntry("Attempting a reverse delete of all child objects from OneDrive", ["debug"]);
		
		// Create a new API Instance for this thread and initialise it
		OneDriveApi performReverseDeletionOneDriveApiInstance;
		performReverseDeletionOneDriveApiInstance = new OneDriveApi(appConfig);
		performReverseDeletionOneDriveApiInstance.initialise();
		
		foreach_reverse (Item child; children) {
			// Log the action
			addLogEntry("Attempting to delete this child item id: " ~ child.id ~ " from drive: " ~ child.driveId, ["debug"]);
			
			// perform the delete via the default OneDrive API instance
			performReverseDeletionOneDriveApiInstance.deleteById(child.driveId, child.id, child.eTag);
			// delete the child reference in the local database
			itemDB.deleteById(child.driveId, child.id);
		}
		// Log the action
		addLogEntry("Attempting to delete this parent item id: " ~ itemToDelete.id ~ " from drive: " ~ itemToDelete.driveId, ["debug"]);
		
		// Perform the delete via the default OneDrive API instance
		performReverseDeletionOneDriveApiInstance.deleteById(itemToDelete.driveId, itemToDelete.id, itemToDelete.eTag);
		// Shutdown API instance
		performReverseDeletionOneDriveApiInstance.shutdown();
		// Free object and memory
		object.destroy(performReverseDeletionOneDriveApiInstance);
	}
	
	// Create a fake OneDrive response suitable for use with saveItem
	JSONValue createFakeResponse(const(string) path) {
		
		import std.digest.sha;
		// Generate a simulated JSON response which can be used
		// At a minimum we need:
		// 1. eTag
		// 2. cTag
		// 3. fileSystemInfo
		// 4. file or folder. if file, hash of file
		// 5. id
		// 6. name
		// 7. parent reference
		
		string fakeDriveId = appConfig.defaultDriveId;
		string fakeRootId = appConfig.defaultRootId;
		SysTime mtime = timeLastModified(path).toUTC();
		
		// Need to update the 'fakeDriveId' & 'fakeRootId' with elements from the --dry-run database
		// Otherwise some calls to validate objects will fail as the actual driveId being used is invalid
		string parentPath = dirName(path);
		Item databaseItem;
		
		if (parentPath != ".") {
			// Not a 'root' parent
			// For each driveid in the existing driveIDsArray 
			foreach (searchDriveId; driveIDsArray) {
				addLogEntry("FakeResponse: searching database for: " ~ searchDriveId ~ " " ~ parentPath, ["debug"]);
				
				if (itemDB.selectByPath(parentPath, searchDriveId, databaseItem)) {
					addLogEntry("FakeResponse: Found Database Item: " ~ to!string(databaseItem), ["debug"]);
					fakeDriveId = databaseItem.driveId;
					fakeRootId = databaseItem.id;
				}
			}
		}
		
		// real id / eTag / cTag are different format for personal / business account
		auto sha1 = new SHA1Digest();
		ubyte[] fakedOneDriveItemValues = sha1.digest(path);
		
		JSONValue fakeResponse;
		
		if (isDir(path)) {
			// path is a directory
			fakeResponse = [
							"id": JSONValue(toHexString(fakedOneDriveItemValues)),
							"cTag": JSONValue(toHexString(fakedOneDriveItemValues)),
							"eTag": JSONValue(toHexString(fakedOneDriveItemValues)),
							"fileSystemInfo": JSONValue([
														"createdDateTime": mtime.toISOExtString(),
														"lastModifiedDateTime": mtime.toISOExtString()
														]),
							"name": JSONValue(baseName(path)),
							"parentReference": JSONValue([
														"driveId": JSONValue(fakeDriveId),
														"driveType": JSONValue(appConfig.accountType),
														"id": JSONValue(fakeRootId)
														]),
							"folder": JSONValue("")
							];
		} else {
			// path is a file
			// compute file hash - both business and personal responses use quickXorHash
			string quickXorHash = computeQuickXorHash(path);
	
			fakeResponse = [
							"id": JSONValue(toHexString(fakedOneDriveItemValues)),
							"cTag": JSONValue(toHexString(fakedOneDriveItemValues)),
							"eTag": JSONValue(toHexString(fakedOneDriveItemValues)),
							"fileSystemInfo": JSONValue([
														"createdDateTime": mtime.toISOExtString(),
														"lastModifiedDateTime": mtime.toISOExtString()
														]),
							"name": JSONValue(baseName(path)),
							"parentReference": JSONValue([
														"driveId": JSONValue(fakeDriveId),
														"driveType": JSONValue(appConfig.accountType),
														"id": JSONValue(fakeRootId)
														]),
							"file": JSONValue([
												"hashes":JSONValue([
																	"quickXorHash": JSONValue(quickXorHash)
																	])
												
												])
							];
		}
						
		addLogEntry("Generated Fake OneDrive Response: " ~ to!string(fakeResponse), ["debug"]);
		return fakeResponse;
	}
	
	// Save JSON item details into the item database
	void saveItem(JSONValue jsonItem) {
		// jsonItem has to be a valid object
		if (jsonItem.type() == JSONType.object) {
			// Check if the response JSON has an 'id', otherwise makeItem() fails with 'Key not found: id'
			if (hasId(jsonItem)) {
				// Are we in a --upload-only & --remove-source-files scenario?
				// We do not want to add the item to the database in this situation as there is no local reference to the file post file deletion
				// If the item is a directory, we need to add this to the DB, if this is a file, we dont add this, the parent path is not in DB, thus any new files in this directory are not added
				if ((uploadOnly) && (localDeleteAfterUpload) && (isItemFile(jsonItem))) {
					// Log that we skipping adding item to the local DB and the reason why
					addLogEntry("Skipping adding to database as --upload-only & --remove-source-files configured", ["debug"]);
				} else {
					// What is the JSON item we are trying to create a DB record with?
					addLogEntry("saveItem - creating DB item from this JSON: " ~ to!string(jsonItem), ["debug"]);
					
					// Takes a JSON input and formats to an item which can be used by the database
					Item item = makeItem(jsonItem);
					
					// Is this JSON item a 'root' item?
					if ((isItemRoot(jsonItem)) && (item.name == "root")) {
						addLogEntry("Updating DB Item object with correct values as this is a 'root' object", ["debug"]);
						item.parentId = null; 	// ensures that this database entry has no parent
						// Check for parentReference
						if (hasParentReference(jsonItem)) {
							// Set the correct item.driveId
							addLogEntry("ROOT JSON Item HAS parentReference .... setting item.driveId = jsonItem['parentReference']['driveId'].str", ["debug"]);
							item.driveId = jsonItem["parentReference"]["driveId"].str;
						}
						
						// We only should be adding our account 'root' to the database, not shared folder 'root' items
						if (item.driveId != appConfig.defaultDriveId) {
							// Shared Folder drive 'root' object .. we dont want this item
							addLogEntry("NOT adding 'remote root' object to database: " ~ to!string(item), ["debug"]);
							return;
						}
					}
					
					// Add to the local database
					addLogEntry("Adding to database: " ~ to!string(item), ["debug"]);
					itemDB.upsert(item);
					
					// If we have a remote drive ID, add this to our list of known drive id's
					if (!item.remoteDriveId.empty) {
						// Keep the driveIDsArray with unique entries only
						if (!canFind(driveIDsArray, item.remoteDriveId)) {
							// Add this drive id to the array to search with
							driveIDsArray ~= item.remoteDriveId;
						}
					}
				}
			} else {
				// log error
				addLogEntry("ERROR: OneDrive response missing required 'id' element");
				addLogEntry("ERROR: " ~ to!string(jsonItem));
			}
		} else {
			// log error
			addLogEntry("ERROR: An error was returned from OneDrive and the resulting response is not a valid JSON object that can be processed.");
			addLogEntry("ERROR: Increase logging verbosity to assist determining why.");
		}
	}
	
	// Wrapper function for makeDatabaseItem so we can check to ensure that the item has the required hashes
	Item makeItem(JSONValue onedriveJSONItem) {
			
		// Make the DB Item from the JSON data provided
		Item newDatabaseItem = makeDatabaseItem(onedriveJSONItem);
		
		// Is this a 'file' item that has not been deleted? Deleted items have no hash
		if ((newDatabaseItem.type == ItemType.file) && (!isItemDeleted(onedriveJSONItem))) {
			// Does this item have a file size attribute?
			if (hasFileSize(onedriveJSONItem)) {
				// Is the file size greater than 0?
				if (onedriveJSONItem["size"].integer > 0) {
					// Does the DB item have any hashes as per the API provided JSON data?
					if ((newDatabaseItem.quickXorHash.empty) && (newDatabaseItem.sha256Hash.empty)) {
						// Odd .. there is no hash for this item .. why is that?
						// Is there a 'file' JSON element?
						if ("file" in onedriveJSONItem) {
							// Microsoft OneDrive OneNote objects will report as files but have 'application/msonenote' and 'application/octet-stream' as mime types
							if ((isMicrosoftOneNoteMimeType1(onedriveJSONItem)) || (isMicrosoftOneNoteMimeType2(onedriveJSONItem))) {
								// Debug log output that this is a potential OneNote object
								addLogEntry("This item is potentially an associated Microsoft OneNote Object Item", ["debug"]);
							} else {
								// Not a Microsoft OneNote Mime Type Object ..
								string apiWarningMessage = "WARNING: OneDrive API inconsistency - this file does not have any hash: ";
								// This is computationally expensive .. but we are only doing this if there are no hashses provided
								bool parentInDatabase = itemDB.idInLocalDatabase(newDatabaseItem.driveId, newDatabaseItem.parentId);
								// Is the parent id in the database?
								if (parentInDatabase) {
									// This is again computationally expensive .. calculate this item path to advise the user the actual path of this item that has no hash
									string newItemPath = computeItemPath(newDatabaseItem.driveId, newDatabaseItem.parentId) ~ "/" ~ newDatabaseItem.name;
									addLogEntry(apiWarningMessage ~ newItemPath);
								} else {
									// Parent is not in the database .. why?
									// Check if the parent item had been skipped .. 
									if (newDatabaseItem.parentId in skippedItems) {
										addLogEntry(apiWarningMessage ~ "newDatabaseItem.parentId listed within skippedItems", ["debug"]);
									} else {
										// Use the item ID .. there is no other reference available, parent is not being skipped, so we should have been able to calculate this - but we could not
										addLogEntry(apiWarningMessage ~ newDatabaseItem.id);
									}
								}
							}
						}	
					}
				} else {
					// zero file size
					addLogEntry("This item file is zero size - potentially no hash provided by the OneDrive API", ["debug"]);
				}
			}
		}
		
		// Return the new database item
		return newDatabaseItem;
	}
	
	// Print the fileDownloadFailures and fileUploadFailures arrays if they are not empty
	void displaySyncFailures() {
			
		// Were there any file download failures?
		if (!fileDownloadFailures.empty) {
			// There are download failures ...
			addLogEntry();
			addLogEntry("Failed items to download from OneDrive: " ~ to!string(fileDownloadFailures.length));
			foreach(failedFileToDownload; fileDownloadFailures) {
				// List the detail of the item that failed to download
				addLogEntry("Failed to download: " ~ failedFileToDownload, ["info", "notify"]);
				
				// Is this failed item in the DB? It should not be ..
				Item downloadDBItem;
				// Need to check all driveid's we know about, not just the defaultDriveId
				foreach (searchDriveId; driveIDsArray) {
					if (itemDB.selectByPath(failedFileToDownload, searchDriveId, downloadDBItem)) {
						// item was found in the DB
						addLogEntry("ERROR: Failed Download Path found in database, must delete this item from the database .. it should not be in there if it failed to download");
						// Process the database entry removal. In a --dry-run scenario, this is being done against a DB copy
						itemDB.deleteById(downloadDBItem.driveId, downloadDBItem.id);
						if (downloadDBItem.remoteDriveId != null) {
							// delete the linked remote folder
							itemDB.deleteById(downloadDBItem.remoteDriveId, downloadDBItem.remoteId);
						}	
					}
				}
			}
			// Set the flag
			syncFailures = true;
		}
		
		// Were there any file upload failures?
		if (!fileUploadFailures.empty) {
			// There are download failures ...
			addLogEntry();
			addLogEntry("Failed items to upload to OneDrive: " ~ to!string(fileUploadFailures.length));
			foreach(failedFileToUpload; fileUploadFailures) {
				// List the path of the item that failed to upload
				addLogEntry("Failed to upload: " ~ failedFileToUpload, ["info", "notify"]);
				
				// Is this failed item in the DB? It should not be ..
				Item uploadDBItem;
				// Need to check all driveid's we know about, not just the defaultDriveId
				foreach (searchDriveId; driveIDsArray) {
					if (itemDB.selectByPath(failedFileToUpload, searchDriveId, uploadDBItem)) {
						// item was found in the DB
						addLogEntry("ERROR: Failed Upload Path found in database, must delete this item from the database .. it should not be in there if it failed to upload");
						// Process the database entry removal. In a --dry-run scenario, this is being done against a DB copy
						itemDB.deleteById(uploadDBItem.driveId, uploadDBItem.id);
						if (uploadDBItem.remoteDriveId != null) {
							// delete the linked remote folder
							itemDB.deleteById(uploadDBItem.remoteDriveId, uploadDBItem.remoteId);
						}	
					}
				}
			}
			// Set the flag
			syncFailures = true;
		}
	}
	
	// Generate a /delta compatible response - for use when we cant actually use /delta
	// This is required when the application is configured to use National Azure AD deployments as these do not support /delta queries
	// The same technique can also be used when we are using --single-directory. The parent objects up to the single directory target can be added,
	// then once the target of the --single-directory request is hit, all of the children of that path can be queried, giving a much more focused
	// JSON response which can then be processed, negating the need to continuously traverse the tree and 'exclude' items
	JSONValue generateDeltaResponse(string pathToQuery = null) {
			
		// JSON value which will be responded with
		JSONValue selfGeneratedDeltaResponse;
		
		// Function variables
		Item searchItem;
		JSONValue rootData;
		JSONValue driveData;
		JSONValue pathData;
		JSONValue topLevelChildren;
		JSONValue[] childrenData;
		string nextLink;
		
		// Was a path to query passed in?
		if (pathToQuery.empty) {
			// Will query for the 'root'
			pathToQuery = ".";
		}
		
		// Create new OneDrive API Instance
		OneDriveApi generateDeltaResponseOneDriveApiInstance;
		generateDeltaResponseOneDriveApiInstance = new OneDriveApi(appConfig);
		generateDeltaResponseOneDriveApiInstance.initialise();
		
		if (!singleDirectoryScope) {
			// In a --resync scenario, there is no DB data to query, so we have to query the OneDrive API here to get relevant details
			try {
				// Query the OneDrive API
				pathData = generateDeltaResponseOneDriveApiInstance.getPathDetails(pathToQuery);
				// Is the path on OneDrive local or remote to our account drive id?
				if (isItemRemote(pathData)) {
					// The path we are seeking is remote to our account drive id
					searchItem.driveId = pathData["remoteItem"]["parentReference"]["driveId"].str;
					searchItem.id = pathData["remoteItem"]["id"].str;
				} else {
					// The path we are seeking is local to our account drive id
					searchItem.driveId = pathData["parentReference"]["driveId"].str;
					searchItem.id = pathData["id"].str;
				}
			} catch (OneDriveException e) {
				// Display error message
				displayOneDriveErrorMessage(e.msg, getFunctionName!({}));
				// Must exit here
				generateDeltaResponseOneDriveApiInstance.shutdown();
				// Free object and memory
				object.destroy(generateDeltaResponseOneDriveApiInstance);
				// Must force exit here, allow logging to be done
				forceExit();
			}
		} else {
			// When setSingleDirectoryScope() was called, the following were set to the correct items, even if the path was remote:
			// - singleDirectoryScopeDriveId
			// - singleDirectoryScopeItemId
			// Reuse these prior set values
			searchItem.driveId = singleDirectoryScopeDriveId;
			searchItem.id = singleDirectoryScopeItemId;
		}
		
		// Before we get any data from the OneDrive API, flag any child object in the database as out-of-sync for this driveId & and object id
		// Downgrade ONLY files associated with this driveId and idToQuery
		addLogEntry("Downgrading all children for this searchItem.driveId (" ~ searchItem.driveId ~ ") and searchItem.id (" ~ searchItem.id ~ ") to an out-of-sync state", ["debug"]);
		
		auto drivePathChildren = getChildren(searchItem.driveId, searchItem.id);
		if (count(drivePathChildren) > 0) {
			// Children to process and flag as out-of-sync	
			foreach (drivePathChild; drivePathChildren) {
				// Flag any object in the database as out-of-sync for this driveId & and object id
				addLogEntry("Downgrading item as out-of-sync: " ~ drivePathChild.id, ["debug"]);
				itemDB.downgradeSyncStatusFlag(drivePathChild.driveId, drivePathChild.id);
			}
		}
		
		// Get drive details for the provided driveId
		try {
			driveData = generateDeltaResponseOneDriveApiInstance.getPathDetailsById(searchItem.driveId, searchItem.id);
		} catch (OneDriveException exception) {
			addLogEntry("driveData = generateDeltaResponseOneDriveApiInstance.getPathDetailsById(searchItem.driveId, searchItem.id) generated a OneDriveException", ["debug"]);
			
			string thisFunctionName = getFunctionName!({});
			// HTTP request returned status code 408,429,503,504
			if ((exception.httpStatusCode == 408) || (exception.httpStatusCode == 429) || (exception.httpStatusCode == 503) || (exception.httpStatusCode == 504)) {
				// Handle the 429
				if (exception.httpStatusCode == 429) {
					// HTTP request returned status code 429 (Too Many Requests). We need to leverage the response Retry-After HTTP header to ensure minimum delay until the throttle is removed.
					handleOneDriveThrottleRequest(generateDeltaResponseOneDriveApiInstance);
					addLogEntry("Retrying original request that generated the OneDrive HTTP 429 Response Code (Too Many Requests) - attempting to retry " ~ thisFunctionName, ["debug"]);
				}
				// re-try the specific changes queries
				if ((exception.httpStatusCode == 408) || (exception.httpStatusCode == 503) || (exception.httpStatusCode == 504)) {
					// 408 - Request Time Out
					// 503 - Service Unavailable
					// 504 - Gateway Timeout
					// Transient error - try again in 30 seconds
					auto errorArray = splitLines(exception.msg);
					addLogEntry(to!string(errorArray[0]) ~ " when attempting to query path details on OneDrive - retrying applicable request in 30 seconds");
					addLogEntry(thisFunctionName ~ " previously threw an error - retrying", ["debug"]);
					
					// The server, while acting as a proxy, did not receive a timely response from the upstream server it needed to access in attempting to complete the request. 
					addLogEntry("Thread sleeping for 30 seconds as the server did not receive a timely response from the upstream server it needed to access in attempting to complete the request", ["debug"]);
					Thread.sleep(dur!"seconds"(30));
				}
				// re-try original request - retried for 429, 503, 504 - but loop back calling this function 
				addLogEntry("Retrying Function: " ~ thisFunctionName, ["debug"]);
				generateDeltaResponse(pathToQuery);
			} else {
				// Default operation if not 408,429,503,504 errors
				// display what the error is
				displayOneDriveErrorMessage(exception.msg, thisFunctionName);
			}
		}
		
		// Was a valid JSON response for 'driveData' provided?
		if (driveData.type() == JSONType.object) {
		
			// Dynamic output for a non-verbose run so that the user knows something is happening
			if (appConfig.verbosityCount == 0) {
				if (!appConfig.surpressLoggingOutput) {
					addProcessingLogHeaderEntry("Fetching items from the OneDrive API for Drive ID: " ~ searchItem.driveId);
				}
			} else {
				addLogEntry("Generating a /delta response from the OneDrive API for Drive ID: " ~ searchItem.driveId, ["verbose"]);
			}
		
			// Process this initial JSON response
			if (!isItemRoot(driveData)) {
				// Get root details for the provided driveId
				try {
					rootData = generateDeltaResponseOneDriveApiInstance.getDriveIdRoot(searchItem.driveId);
				} catch (OneDriveException exception) {
					addLogEntry("rootData = onedrive.getDriveIdRoot(searchItem.driveId) generated a OneDriveException", ["debug"]);
					
					string thisFunctionName = getFunctionName!({});
					// HTTP request returned status code 408,429,503,504
					if ((exception.httpStatusCode == 408) || (exception.httpStatusCode == 429) || (exception.httpStatusCode == 503) || (exception.httpStatusCode == 504)) {
						// Handle the 429
						if (exception.httpStatusCode == 429) {
							// HTTP request returned status code 429 (Too Many Requests). We need to leverage the response Retry-After HTTP header to ensure minimum delay until the throttle is removed.
							handleOneDriveThrottleRequest(generateDeltaResponseOneDriveApiInstance);
							addLogEntry("Retrying original request that generated the OneDrive HTTP 429 Response Code (Too Many Requests) - attempting to retry " ~ thisFunctionName, ["debug"]);
						}
						// re-try the specific changes queries
						if ((exception.httpStatusCode == 408) || (exception.httpStatusCode == 503) || (exception.httpStatusCode == 504)) {
							// 408 - Request Time Out
							// 503 - Service Unavailable
							// 504 - Gateway Timeout
							// Transient error - try again in 30 seconds
							auto errorArray = splitLines(exception.msg);
							addLogEntry(to!string(errorArray[0]) ~ " when attempting to query drive root details on OneDrive - retrying applicable request in 30 seconds");
							addLogEntry(thisFunctionName ~ " previously threw an error - retrying", ["debug"]);
							
							// The server, while acting as a proxy, did not receive a timely response from the upstream server it needed to access in attempting to complete the request. 
							addLogEntry("Thread sleeping for 30 seconds as the server did not receive a timely response from the upstream server it needed to access in attempting to complete the request", ["debug"]);
							Thread.sleep(dur!"seconds"(30));
						}
						// re-try original request - retried for 429, 503, 504 - but loop back calling this function 
						addLogEntry("Retrying Query: rootData = generateDeltaResponseOneDriveApiInstance.getDriveIdRoot(searchItem.driveId)");
						rootData = generateDeltaResponseOneDriveApiInstance.getDriveIdRoot(searchItem.driveId);
					} else {
						// Default operation if not 408,429,503,504 errors
						// display what the error is
						displayOneDriveErrorMessage(exception.msg, thisFunctionName);
					}
				}
				// Add driveData JSON data to array
				addLogEntry("Adding OneDrive root details for processing", ["verbose"]);
				childrenData ~= rootData;
			}
			
			// Add driveData JSON data to array
			addLogEntry("Adding OneDrive folder details for processing", ["verbose"]);
			childrenData ~= driveData;
		} else {
			// driveData is an invalid JSON object
			writeln("CODING TO DO: The query of OneDrive API to getPathDetailsById generated an invalid JSON response - thus we cant build our own /delta simulated response ... how to handle?");
			// Must exit here
			generateDeltaResponseOneDriveApiInstance.shutdown();
			// Free object and memory
			object.destroy(generateDeltaResponseOneDriveApiInstance);
			// Must force exit here, allow logging to be done
			forceExit();
		}
		
		// For each child object, query the OneDrive API
		for (;;) {
			// query top level children
			try {
				topLevelChildren = generateDeltaResponseOneDriveApiInstance.listChildren(searchItem.driveId, searchItem.id, nextLink);
			} catch (OneDriveException exception) {
				// OneDrive threw an error
				addLogEntry("------------------------------------------------------------------", ["debug"]);
				addLogEntry("Query Error: topLevelChildren = generateDeltaResponseOneDriveApiInstance.listChildren(searchItem.driveId, searchItem.id, nextLink)", ["debug"]);
				addLogEntry("driveId:   " ~ searchItem.driveId, ["debug"]);
				addLogEntry("idToQuery: " ~ searchItem.id, ["debug"]);
				addLogEntry("nextLink:  " ~ nextLink, ["debug"]);
				
				string thisFunctionName = getFunctionName!({});
				// HTTP request returned status code 408,429,503,504
				if ((exception.httpStatusCode == 408) || (exception.httpStatusCode == 429) || (exception.httpStatusCode == 503) || (exception.httpStatusCode == 504)) {
					// Handle the 429
					if (exception.httpStatusCode == 429) {
						// HTTP request returned status code 429 (Too Many Requests). We need to leverage the response Retry-After HTTP header to ensure minimum delay until the throttle is removed.
						handleOneDriveThrottleRequest(generateDeltaResponseOneDriveApiInstance);
						addLogEntry("Retrying original request that generated the OneDrive HTTP 429 Response Code (Too Many Requests) - attempting to retry topLevelChildren = generateDeltaResponseOneDriveApiInstance.listChildren(searchItem.driveId, searchItem.id, nextLink)", ["debug"]);
					}
					// re-try the specific changes queries
					if ((exception.httpStatusCode == 408) || (exception.httpStatusCode == 503) || (exception.httpStatusCode == 504)) {
						// 408 - Request Time Out
						// 503 - Service Unavailable
						// 504 - Gateway Timeout
						// Transient error - try again in 30 seconds
						auto errorArray = splitLines(exception.msg);
						addLogEntry(to!string(errorArray[0]) ~ " when attempting to query OneDrive top level drive children on OneDrive - retrying applicable request in 30 seconds");
						addLogEntry("generateDeltaResponseOneDriveApiInstance.listChildren(searchItem.driveId, searchItem.id, nextLink) previously threw an error - retrying", ["debug"]);
						
						// The server, while acting as a proxy, did not receive a timely response from the upstream server it needed to access in attempting to complete the request. 
						addLogEntry("Thread sleeping for 30 seconds as the server did not receive a timely response from the upstream server it needed to access in attempting to complete the request", ["debug"]);
						Thread.sleep(dur!"seconds"(30));
					}
					// re-try original request - retried for 429, 503, 504 - but loop back calling this function 
					addLogEntry("Retrying Function: " ~ thisFunctionName, ["debug"]);
					generateDeltaResponse(pathToQuery);
				} else {
					// Default operation if not 408,429,503,504 errors
					// display what the error is
					displayOneDriveErrorMessage(exception.msg, thisFunctionName);
				}
			}
			
			// process top level children
			addLogEntry("Adding " ~ to!string(count(topLevelChildren["value"].array)) ~ " OneDrive items for processing from the OneDrive 'root' folder", ["verbose"]);
			
			foreach (child; topLevelChildren["value"].array) {
				// Check for any Client Side Filtering here ... we should skip querying the OneDrive API for 'folders' that we are going to just process and skip anyway.
				// This avoids needless calls to the OneDrive API, and potentially speeds up this process.
				if (!checkJSONAgainstClientSideFiltering(child)) {
					// add this child to the array of objects
					childrenData ~= child;
					// is this child a folder?
					if (isItemFolder(child)) {
						// We have to query this folders children if childCount > 0
						if (child["folder"]["childCount"].integer > 0){
							// This child folder has children
							string childIdToQuery = child["id"].str;
							string childDriveToQuery = child["parentReference"]["driveId"].str;
							auto childParentPath = child["parentReference"]["path"].str.split(":");
							string folderPathToScan = childParentPath[1] ~ "/" ~ child["name"].str;
							
							string pathForLogging;
							// Are we in a --single-directory situation? If we are, the path we are using for logging needs to use the input path as a base
							if (singleDirectoryScope) {
								pathForLogging = appConfig.getValueString("single_directory") ~ "/" ~ child["name"].str;
							} else {
								pathForLogging = child["name"].str;
							}
							
							// Query the children of this item
							JSONValue[] grandChildrenData = queryForChildren(childDriveToQuery, childIdToQuery, folderPathToScan, pathForLogging);
							foreach (grandChild; grandChildrenData.array) {
								// add the grandchild to the array
								childrenData ~= grandChild;
							}
						}
					}
				}
			}
			// If a collection exceeds the default page size (200 items), the @odata.nextLink property is returned in the response 
			// to indicate more items are available and provide the request URL for the next page of items.
			if ("@odata.nextLink" in topLevelChildren) {
				// Update nextLink to next changeSet bundle
				addLogEntry("Setting nextLink to (@odata.nextLink): " ~ nextLink, ["debug"]);
				nextLink = topLevelChildren["@odata.nextLink"].str;
			} else break;
		}
		
		if (appConfig.verbosityCount == 0) {
			// Dynamic output for a non-verbose run so that the user knows something is happening
			if (!appConfig.surpressLoggingOutput) {
				addLogEntry("\n", ["consoleOnlyNoNewLine"]);
			}
		}
		
		// Craft response from all returned JSON elements
		selfGeneratedDeltaResponse = [
						"@odata.context": JSONValue("https://graph.microsoft.com/v1.0/$metadata#Collection(driveItem)"),
						"value": JSONValue(childrenData.array)
						];
		
		// Shutdown API
		generateDeltaResponseOneDriveApiInstance.shutdown();
		// Free object and memory
		object.destroy(generateDeltaResponseOneDriveApiInstance);
		
		// Return the generated JSON response
		return selfGeneratedDeltaResponse;
	}
	
	// Query the OneDrive API for the specified child id for any children objects
	JSONValue[] queryForChildren(string driveId, string idToQuery, string childParentPath, string pathForLogging) {
				
		// function variables
		JSONValue thisLevelChildren;
		JSONValue[] thisLevelChildrenData;
		string nextLink;
		
		// Create new OneDrive API Instance
		OneDriveApi queryChildrenOneDriveApiInstance;
		queryChildrenOneDriveApiInstance = new OneDriveApi(appConfig);
		queryChildrenOneDriveApiInstance.initialise();
		
		for (;;) {
			// query this level children
			try {
				thisLevelChildren = queryThisLevelChildren(driveId, idToQuery, nextLink, queryChildrenOneDriveApiInstance);
			} catch (OneDriveException exception) {
				
				writeln("CODING TO DO: EXCEPTION HANDLING NEEDED: thisLevelChildren = queryThisLevelChildren(driveId, idToQuery, nextLink, queryChildrenOneDriveApiInstance)");
			
			}
			
			if (appConfig.verbosityCount == 0) {
				// Dynamic output for a non-verbose run so that the user knows something is happening
				if (!appConfig.surpressLoggingOutput) {
					addProcessingDotEntry();
				}
			}
			
			// Was a valid JSON response for 'thisLevelChildren' provided?
			if (thisLevelChildren.type() == JSONType.object) {
				// process this level children
				if (!childParentPath.empty) {
					// We dont use childParentPath to log, as this poses an information leak risk.
					// The full parent path of the child, as per the JSON might be:
					//   /Level 1/Level 2/Level 3/Child Shared Folder/some folder/another folder
					// But 'Child Shared Folder' is what is shared, thus '/Level 1/Level 2/Level 3/' is a potential information leak if logged.
					// Plus, the application output now shows accuratly what is being shared - so that is a good thing.
					addLogEntry("Adding " ~ to!string(count(thisLevelChildren["value"].array)) ~ " OneDrive items for processing from " ~ pathForLogging, ["verbose"]);
				}
				foreach (child; thisLevelChildren["value"].array) {
					// Check for any Client Side Filtering here ... we should skip querying the OneDrive API for 'folders' that we are going to just process and skip anyway.
					// This avoids needless calls to the OneDrive API, and potentially speeds up this process.
					if (!checkJSONAgainstClientSideFiltering(child)) {
						// add this child to the array of objects
						thisLevelChildrenData ~= child;
						// is this child a folder?
						if (isItemFolder(child)){
							// We have to query this folders children if childCount > 0
							if (child["folder"]["childCount"].integer > 0){
								// This child folder has children
								string childIdToQuery = child["id"].str;
								string childDriveToQuery = child["parentReference"]["driveId"].str;
								auto grandchildParentPath = child["parentReference"]["path"].str.split(":");
								string folderPathToScan = grandchildParentPath[1] ~ "/" ~ child["name"].str;
								string newLoggingPath = pathForLogging ~ "/" ~ child["name"].str;
								JSONValue[] grandChildrenData = queryForChildren(childDriveToQuery, childIdToQuery, folderPathToScan, newLoggingPath);
								foreach (grandChild; grandChildrenData.array) {
									// add the grandchild to the array
									thisLevelChildrenData ~= grandChild;
								}
							}
						}
					}
				}
				// If a collection exceeds the default page size (200 items), the @odata.nextLink property is returned in the response 
				// to indicate more items are available and provide the request URL for the next page of items.
				if ("@odata.nextLink" in thisLevelChildren) {
					// Update nextLink to next changeSet bundle
					nextLink = thisLevelChildren["@odata.nextLink"].str;
					addLogEntry("Setting nextLink to (@odata.nextLink): " ~ nextLink, ["debug"]);
				} else break;
			
			} else {
				// Invalid JSON response when querying this level children
				addLogEntry("INVALID JSON response when attempting a retry of parent function - queryForChildren(driveId, idToQuery, childParentPath, pathForLogging)", ["debug"]);
				
				// retry thisLevelChildren = queryThisLevelChildren
				addLogEntry("Thread sleeping for an additional 30 seconds", ["debug"]);
				Thread.sleep(dur!"seconds"(30));
				addLogEntry("Retry this call thisLevelChildren = queryThisLevelChildren(driveId, idToQuery, nextLink, queryChildrenOneDriveApiInstance)", ["debug"]);
				thisLevelChildren = queryThisLevelChildren(driveId, idToQuery, nextLink, queryChildrenOneDriveApiInstance);
			}
		}
		
		// Shutdown API instance
		queryChildrenOneDriveApiInstance.shutdown();
		// Free object and memory
		object.destroy(queryChildrenOneDriveApiInstance);
		
		// return response
		return thisLevelChildrenData;
	}
	
	// Query the OneDrive API for the child objects for this element
	JSONValue queryThisLevelChildren(string driveId, string idToQuery, string nextLink, OneDriveApi queryChildrenOneDriveApiInstance) {
		
		// function variables 
		JSONValue thisLevelChildren;
		
		// query children
		try {
			// attempt API call
			addLogEntry("Attempting Query: thisLevelChildren = queryChildrenOneDriveApiInstance.listChildren(driveId, idToQuery, nextLink)", ["debug"]);
			thisLevelChildren = queryChildrenOneDriveApiInstance.listChildren(driveId, idToQuery, nextLink);
			addLogEntry("Query 'thisLevelChildren = queryChildrenOneDriveApiInstance.listChildren(driveId, idToQuery, nextLink)' performed successfully", ["debug"]);
		} catch (OneDriveException exception) {
			// OneDrive threw an error
			addLogEntry("------------------------------------------------------------------", ["debug"]);
			addLogEntry("Query Error: thisLevelChildren = queryChildrenOneDriveApiInstance.listChildren(driveId, idToQuery, nextLink)", ["debug"]);
			addLogEntry("driveId: " ~ driveId, ["debug"]);
			addLogEntry("idToQuery: " ~ idToQuery, ["debug"]);
			addLogEntry("nextLink: " ~ nextLink, ["debug"]);
			
			string thisFunctionName = getFunctionName!({});
			// HTTP request returned status code 408,429,503,504
			if ((exception.httpStatusCode == 408) || (exception.httpStatusCode == 429) || (exception.httpStatusCode == 503) || (exception.httpStatusCode == 504)) {
				// Handle the 429
				if (exception.httpStatusCode == 429) {
					// HTTP request returned status code 429 (Too Many Requests). We need to leverage the response Retry-After HTTP header to ensure minimum delay until the throttle is removed.
					handleOneDriveThrottleRequest(queryChildrenOneDriveApiInstance);
					addLogEntry("Retrying original request that generated the OneDrive HTTP 429 Response Code (Too Many Requests) - attempting to retry " ~ thisFunctionName, ["debug"]);
				}
				// re-try the specific changes queries
				if ((exception.httpStatusCode == 408) || (exception.httpStatusCode == 503) || (exception.httpStatusCode == 504)) {
					// 408 - Request Time Out
					// 503 - Service Unavailable
					// 504 - Gateway Timeout
					// Transient error - try again in 30 seconds
					auto errorArray = splitLines(exception.msg);
					addLogEntry(to!string(errorArray[0]) ~ " when attempting to query OneDrive drive item children - retrying applicable request in 30 seconds");
					addLogEntry("thisLevelChildren = queryChildrenOneDriveApiInstance.listChildren(driveId, idToQuery, nextLink) previously threw an error - retrying", ["debug"]);
					
					// The server, while acting as a proxy, did not receive a timely response from the upstream server it needed to access in attempting to complete the request. 
					addLogEntry("Thread sleeping for 30 seconds as the server did not receive a timely response from the upstream server it needed to access in attempting to complete the request", ["debug"]);
					Thread.sleep(dur!"seconds"(30));
				}
				// re-try original request - retried for 429, 503, 504 - but loop back calling this function 
				addLogEntry("Retrying Function: " ~ thisFunctionName, ["debug"]);
				queryThisLevelChildren(driveId, idToQuery, nextLink, queryChildrenOneDriveApiInstance);
			} else {
				// Default operation if not 408,429,503,504 errors
				// display what the error is
				displayOneDriveErrorMessage(exception.msg, thisFunctionName);
			}
		}
				
		// return response
		return thisLevelChildren;
	}
	
	// Traverses the provided path online, via the OneDrive API, following correct parent driveId and itemId elements across the account
	// to find if this full path exists. If this path exists online, the last item in the object path will be returned as a full JSON item.
	//
	// If the createPathIfMissing = false + no path exists online, a null invalid JSON item will be returned.
	// If the createPathIfMissing = true + no path exists online, the requested path will be created in the correct location online. The resulting
	// response to the directory creation will then be returned.
	//
	// This function also ensures that each path in the requested path actually matches the requested element to ensure that the OneDrive API response
	// is not falsely matching a 'case insensitive' match to the actual request which is a POSIX compliance issue.
	JSONValue queryOneDriveForSpecificPathAndCreateIfMissing(string thisNewPathToSearch, bool createPathIfMissing) {
		
		// function variables
		JSONValue getPathDetailsAPIResponse;
		string currentPathTree;
		Item parentDetails;
		JSONValue topLevelChildren;
		string nextLink;
		bool directoryFoundOnline = false;
		bool posixIssue = false;
		
		// Create a new API Instance for this thread and initialise it
		OneDriveApi queryOneDriveForSpecificPath;
		queryOneDriveForSpecificPath = new OneDriveApi(appConfig);
		queryOneDriveForSpecificPath.initialise();
		
		foreach (thisFolderName; pathSplitter(thisNewPathToSearch)) {
			addLogEntry("Testing for the existance online of this folder path: " ~ thisFolderName, ["debug"]);
			directoryFoundOnline = false;
			
			// If this is '.' this is the account root
			if (thisFolderName == ".") {
				currentPathTree = thisFolderName;
			} else {
				currentPathTree = currentPathTree ~ "/" ~ thisFolderName;
			}
			
			addLogEntry("Attempting to query OneDrive for this path: " ~ currentPathTree, ["debug"]);
			
			// What query do we use?
			if (thisFolderName == ".") {
				// Query the root, set the right details
				try {
					getPathDetailsAPIResponse = queryOneDriveForSpecificPath.getPathDetails(currentPathTree);
					parentDetails = makeItem(getPathDetailsAPIResponse);
					// Save item to the database
					saveItem(getPathDetailsAPIResponse);
					directoryFoundOnline = true;
				} catch (OneDriveException exception) {
				
					string thisFunctionName = getFunctionName!({});
					// HTTP request returned status code 408,429,503,504
					if ((exception.httpStatusCode == 408) || (exception.httpStatusCode == 429) || (exception.httpStatusCode == 503) || (exception.httpStatusCode == 504)) {
						// Handle the 429
						if (exception.httpStatusCode == 429) {
							// HTTP request returned status code 429 (Too Many Requests). We need to leverage the response Retry-After HTTP header to ensure minimum delay until the throttle is removed.
							handleOneDriveThrottleRequest(queryOneDriveForSpecificPath);
							addLogEntry("Retrying original request that generated the OneDrive HTTP 429 Response Code (Too Many Requests) - attempting to retry " ~ thisFunctionName, ["debug"]);
						}
						// re-try the specific changes queries
						if ((exception.httpStatusCode == 408) || (exception.httpStatusCode == 503) || (exception.httpStatusCode == 504)) {
							// 408 - Request Time Out
							// 503 - Service Unavailable
							// 504 - Gateway Timeout
							// Transient error - try again in 30 seconds
							auto errorArray = splitLines(exception.msg);
							addLogEntry(to!string(errorArray[0]) ~ " when attempting to query path on OneDrive - retrying applicable request in 30 seconds");
							addLogEntry(thisFunctionName ~ " previously threw an error - retrying", ["debug"]);
							
							// The server, while acting as a proxy, did not receive a timely response from the upstream server it needed to access in attempting to complete the request. 
							addLogEntry("Thread sleeping for 30 seconds as the server did not receive a timely response from the upstream server it needed to access in attempting to complete the request", ["debug"]);
							Thread.sleep(dur!"seconds"(30));
						}
						// re-try original request - retried for 429, 503, 504 - but loop back calling this function 
						addLogEntry("Retrying Function: " ~ thisFunctionName, ["debug"]);
						queryOneDriveForSpecificPathAndCreateIfMissing(thisNewPathToSearch, createPathIfMissing);
					} else {
						// Default operation if not 408,429,503,504 errors
						// display what the error is
						displayOneDriveErrorMessage(exception.msg, thisFunctionName);
					}	
				}
			} else {
				// Ensure we have a valid driveId to search here
				if (parentDetails.driveId.empty) {
					parentDetails.driveId = appConfig.defaultDriveId;
				}
				
				// If the prior JSON 'getPathDetailsAPIResponse' is on this account driveId .. then continue to use getPathDetails
				if (parentDetails.driveId == appConfig.defaultDriveId) {
				
					try {
						// Query OneDrive API for this path
						getPathDetailsAPIResponse = queryOneDriveForSpecificPath.getPathDetails(currentPathTree);
						
						// Portable Operating System Interface (POSIX) testing of JSON response from OneDrive API
						if (hasName(getPathDetailsAPIResponse)) {
							performPosixTest(thisFolderName, getPathDetailsAPIResponse["name"].str);
						} else {
							throw new jsonResponseException("Unable to perform POSIX test as the OneDrive API request generated an invalid JSON response");
						}
						
						// No POSIX issue with requested path element
						parentDetails = makeItem(getPathDetailsAPIResponse);
						// Save item to the database
						saveItem(getPathDetailsAPIResponse);
						directoryFoundOnline = true;
						
						// Is this JSON a remote object
						addLogEntry("Testing if this is a remote Shared Folder", ["debug"]);
						if (isItemRemote(getPathDetailsAPIResponse)) {
							// Remote Directory .. need a DB Tie Item
							addLogEntry("Creating a DB Tie for this Shared Folder", ["debug"]);
							// New DB Tie Item to bind the 'remote' path to our parent path
							Item tieDBItem;
							// Set the name
							tieDBItem.name = parentDetails.name;
							// Set the correct item type
							tieDBItem.type = ItemType.dir;
							// Set the right elements using the 'remote' of the parent as the 'actual' for this DB Tie
							tieDBItem.driveId = parentDetails.remoteDriveId;
							tieDBItem.id = parentDetails.remoteId;
							// Set the correct mtime
							tieDBItem.mtime = parentDetails.mtime;
							// Add tie DB record to the local database
							addLogEntry("Adding DB Tie record to database: " ~ to!string(tieDBItem), ["debug"]);
							itemDB.upsert(tieDBItem);
							// Update parentDetails to use the DB Tie record
							parentDetails = tieDBItem;
						}
					} catch (OneDriveException exception) {
						if (exception.httpStatusCode == 404) {
							directoryFoundOnline = false;
						} else {
						
							string thisFunctionName = getFunctionName!({});
							// HTTP request returned status code 408,429,503,504
							if ((exception.httpStatusCode == 408) || (exception.httpStatusCode == 429) || (exception.httpStatusCode == 503) || (exception.httpStatusCode == 504)) {
								// Handle the 429
								if (exception.httpStatusCode == 429) {
									// HTTP request returned status code 429 (Too Many Requests). We need to leverage the response Retry-After HTTP header to ensure minimum delay until the throttle is removed.
									handleOneDriveThrottleRequest(queryOneDriveForSpecificPath);
									addLogEntry("Retrying original request that generated the OneDrive HTTP 429 Response Code (Too Many Requests) - attempting to retry " ~ thisFunctionName, ["debug"]);
								}
								// re-try the specific changes queries
								if ((exception.httpStatusCode == 408) || (exception.httpStatusCode == 503) || (exception.httpStatusCode == 504)) {
									// 408 - Request Time Out
									// 503 - Service Unavailable
									// 504 - Gateway Timeout
									// Transient error - try again in 30 seconds
									auto errorArray = splitLines(exception.msg);
									addLogEntry(to!string(errorArray[0]) ~ " when attempting to query path on OneDrive - retrying applicable request in 30 seconds");
									addLogEntry(thisFunctionName ~ " previously threw an error - retrying", ["debug"]);
									
									// The server, while acting as a proxy, did not receive a timely response from the upstream server it needed to access in attempting to complete the request. 
									addLogEntry("Thread sleeping for 30 seconds as the server did not receive a timely response from the upstream server it needed to access in attempting to complete the request", ["debug"]);
									Thread.sleep(dur!"seconds"(30));
								}
								// re-try original request - retried for 429, 503, 504 - but loop back calling this function 
								addLogEntry("Retrying Function: " ~ thisFunctionName, ["debug"]);
								queryOneDriveForSpecificPathAndCreateIfMissing(thisNewPathToSearch, createPathIfMissing);
							} else {
								// Default operation if not 408,429,503,504 errors
								// display what the error is
								displayOneDriveErrorMessage(exception.msg, thisFunctionName);
							}
						}
					} catch (jsonResponseException e) {
							addLogEntry(e.msg, ["debug"]);
					}
				} else {
					// parentDetails.driveId is not the account drive id - thus will be a remote shared item
					addLogEntry("This parent directory is a remote object this next path will be on a remote drive", ["debug"]);
					
					// For this parentDetails.driveId, parentDetails.id object, query the OneDrive API for it's children
					for (;;) {
						// Query this remote object for its children
						topLevelChildren = queryOneDriveForSpecificPath.listChildren(parentDetails.driveId, parentDetails.id, nextLink);
						// Process each child
						foreach (child; topLevelChildren["value"].array) {
							// Is this child a folder?
							if (isItemFolder(child)) {
								// Is this the child folder we are looking for, and is a POSIX match?
								if (child["name"].str == thisFolderName) {
									// EXACT MATCH including case sensitivity: Flag that we found the folder online 
									directoryFoundOnline = true;
									// Use these details for the next entry path
									getPathDetailsAPIResponse = child;
									parentDetails = makeItem(getPathDetailsAPIResponse);
									// Save item to the database
									saveItem(getPathDetailsAPIResponse);
									// No need to continue searching
									break;
								} else {
									string childAsLower = toLower(child["name"].str);
									string thisFolderNameAsLower = toLower(thisFolderName);
									if (childAsLower == thisFolderNameAsLower) {	
										// This is a POSIX 'case in-sensitive match' ..... 
										// Local item name has a 'case-insensitive match' to an existing item on OneDrive
										posixIssue = true;
										throw new posixException(thisFolderName, child["name"].str);
									}
								}
							}
						}
						
						if (directoryFoundOnline) {
							// We found the folder, no need to continue searching nextLink data
							break;
						}
						
						// If a collection exceeds the default page size (200 items), the @odata.nextLink property is returned in the response 
						// to indicate more items are available and provide the request URL for the next page of items.
						if ("@odata.nextLink" in topLevelChildren) {
							// Update nextLink to next changeSet bundle
							addLogEntry("Setting nextLink to (@odata.nextLink): " ~ nextLink, ["debug"]);
							nextLink = topLevelChildren["@odata.nextLink"].str;
						} else break;
					}
				}
			}
			
			// If we did not find the folder, we need to create this folder
			if (!directoryFoundOnline) {
				// Folder not found online
				// Set any response to be an invalid JSON item
				getPathDetailsAPIResponse = null;
				// Was there a POSIX issue?
				if (!posixIssue) {
					// No POSIX issue
					if (createPathIfMissing) {
						// Create this path as it is missing on OneDrive online and there is no POSIX issue with a 'case-insensitive match'
						addLogEntry("FOLDER NOT FOUND ONLINE AND WE ARE REQUESTED TO CREATE IT", ["debug"]);
						addLogEntry("Create folder on this drive:             " ~ parentDetails.driveId, ["debug"]);
						addLogEntry("Create folder as a child on this object: " ~ parentDetails.id, ["debug"]);
						addLogEntry("Create this folder name:                 " ~ thisFolderName, ["debug"]);
						
						// Generate the JSON needed to create the folder online
						JSONValue newDriveItem = [
								"name": JSONValue(thisFolderName),
								"folder": parseJSON("{}")
						];
					
						JSONValue createByIdAPIResponse;
						// Submit the creation request
						// Fix for https://github.com/skilion/onedrive/issues/356
						if (!dryRun) {
							try {
								// Attempt to create a new folder on the configured parent driveId & parent id
								createByIdAPIResponse = queryOneDriveForSpecificPath.createById(parentDetails.driveId, parentDetails.id, newDriveItem);
								// Is the response a valid JSON object - validation checking done in saveItem
								saveItem(createByIdAPIResponse);
								// Set getPathDetailsAPIResponse to createByIdAPIResponse
								getPathDetailsAPIResponse = createByIdAPIResponse;
							} catch (OneDriveException e) {
								// 409 - API Race Condition
								if (e.httpStatusCode == 409) {
									// When we attempted to create it, OneDrive responded that it now already exists
									addLogEntry("OneDrive reported that " ~ thisFolderName ~ " already exists .. OneDrive API race condition", ["verbose"]);
								} else {
									// some other error from OneDrive was returned - display what it is
									addLogEntry("OneDrive generated an error when creating this path: " ~ thisFolderName);
									displayOneDriveErrorMessage(e.msg, getFunctionName!({}));
								}
							}
						} else {
							// Simulate a successful 'directory create' & save it to the dryRun database copy
							// The simulated response has to pass 'makeItem' as part of saveItem
							auto fakeResponse = createFakeResponse(thisNewPathToSearch);
							// Save item to the database
							saveItem(fakeResponse);
						}
					}
				}
			}
		}
		
		// Shutdown API instance
		queryOneDriveForSpecificPath.shutdown();
		// Free object and memory
		object.destroy(queryOneDriveForSpecificPath);
		
		// Output our search results
		addLogEntry("queryOneDriveForSpecificPathAndCreateIfMissing.getPathDetailsAPIResponse = " ~ to!string(getPathDetailsAPIResponse), ["debug"]);
		return getPathDetailsAPIResponse;
	}
	
	// Delete an item by it's path
	// This function is only used in --monitor mode and --remove-directory directive
	void deleteByPath(string path) {
		
		// function variables
		Item dbItem;
		
		// Need to check all driveid's we know about, not just the defaultDriveId
		bool itemInDB = false;
		foreach (searchDriveId; driveIDsArray) {
			if (itemDB.selectByPath(path, searchDriveId, dbItem)) {
				// item was found in the DB
				itemInDB = true;
				break;
			}
		}
		
		// Was the item found in the database?
		if (!itemInDB) {
			// path to delete is not in the local database ..
			// was this a --remove-directory attempt?
			if (!appConfig.getValueBool("monitor")) {
				// --remove-directory deletion attempt
				addLogEntry("The item to delete is not in the local database - unable to delete online");
				return;
			} else {
				// normal use .. --monitor being used
				throw new SyncException("The item to delete is not in the local database");
			}
		}
		
		// This needs to be enforced as we have to know the parent id of the object being deleted
		if (dbItem.parentId == null) {
			// the item is a remote folder, need to do the operation on the parent
			enforce(itemDB.selectByPathIncludingRemoteItems(path, appConfig.defaultDriveId, dbItem));
		}
		
		try {
			if (noRemoteDelete) {
				// do not process remote delete
				addLogEntry("Skipping remote delete as --upload-only & --no-remote-delete configured", ["verbose"]);
			} else {
				uploadDeletedItem(dbItem, path);
			}
		} catch (OneDriveException e) {
			if (e.httpStatusCode == 404) {
				addLogEntry(e.msg);
			} else {
				// display what the error is
				displayOneDriveErrorMessage(e.msg, getFunctionName!({}));
			}
		}
	}
	
	// https://docs.microsoft.com/en-us/onedrive/developer/rest-api/api/driveitem_move
	// This function is only called in monitor mode when an move event is coming from
	// inotify and we try to move the item.
	void uploadMoveItem(string oldPath, string newPath) {
		// Log that we are doing a move
		addLogEntry("Moving " ~ oldPath ~ " to " ~ newPath);
		// Is this move unwanted?
		bool unwanted = false;
		// Item variables
		Item oldItem, newItem, parentItem;
		
		// This not a Client Side Filtering check, nor a Microsoft Check, but is a sanity check that the path provided is UTF encoded correctly
		// Check the std.encoding of the path against: Unicode 5.0, ASCII, ISO-8859-1, ISO-8859-2, WINDOWS-1250, WINDOWS-1251, WINDOWS-1252
		if (!unwanted) {
			if(!isValid(newPath)) {
				// Path is not valid according to https://dlang.org/phobos/std_encoding.html
				addLogEntry("Skipping item - invalid character encoding sequence: " ~ newPath, ["info", "notify"]);
				unwanted = true;
			}
		}
		
		// Check this path against the Client Side Filtering Rules
		// - check_nosync
		// - skip_dotfiles
		// - skip_symlinks
		// - skip_file
		// - skip_dir
		// - sync_list
		// - skip_size
		if (!unwanted) {
			unwanted = checkPathAgainstClientSideFiltering(newPath);
		}
		
		// Check this path against the Microsoft Naming Conventions & Restristions
		// - Check path against Microsoft OneDrive restriction and limitations about Windows naming for files and folders
		// - Check path for bad whitespace items
		// - Check path for HTML ASCII Codes
		// - Check path for ASCII Control Codes
		if (!unwanted) {
			unwanted = checkPathAgainstMicrosoftNamingRestrictions(newPath);
		}
		
		// 'newPath' has passed client side filtering validation
		if (!unwanted) {
		
			if (!itemDB.selectByPath(oldPath, appConfig.defaultDriveId, oldItem)) {
				// The old path|item is not synced with the database, upload as a new file
				addLogEntry("Moved local item was not in-sync with local databse - uploading as new item");
				scanLocalFilesystemPathForNewData(newPath);
				return;
			}
		
			if (oldItem.parentId == null) {
				// the item is a remote folder, need to do the operation on the parent
				enforce(itemDB.selectByPathIncludingRemoteItems(oldPath, appConfig.defaultDriveId, oldItem));
			}
		
			if (itemDB.selectByPath(newPath, appConfig.defaultDriveId, newItem)) {
				// the destination has been overwritten
				addLogEntry("Moved local item overwrote an existing item - deleting old online item");
				uploadDeletedItem(newItem, newPath);
			}
			
			if (!itemDB.selectByPath(dirName(newPath), appConfig.defaultDriveId, parentItem)) {
				// the parent item is not in the database
				throw new SyncException("Can't move an item to an unsynced directory");
			}
		
			if (oldItem.driveId != parentItem.driveId) {
				// items cannot be moved between drives
				uploadDeletedItem(oldItem, oldPath);
				
				// what sort of move is this?
				if (isFile(newPath)) {
					// newPath is a file
					uploadNewFile(newPath);
				} else {
					// newPath is a directory
					scanLocalFilesystemPathForNewData(newPath);
				}
			} else {
				if (!exists(newPath)) {
					// is this --monitor use?
					if (appConfig.getValueBool("monitor")) {
						addLogEntry("uploadMoveItem target has disappeared: " ~ newPath, ["verbose"]);
						return;
					}
				}
			
				// Configure the modification JSON item
				SysTime mtime;
				if (appConfig.getValueBool("monitor")) {
					// Use the newPath modified timestamp
					mtime = timeLastModified(newPath).toUTC();
				} else {
					// Use the current system time
					mtime = Clock.currTime().toUTC();
				}
								
				JSONValue data = [
					"name": JSONValue(baseName(newPath)),
					"parentReference": JSONValue([
						"id": parentItem.id
					]),
					"fileSystemInfo": JSONValue([
						"lastModifiedDateTime": mtime.toISOExtString()
					])
				];
				
				// Perform the move operation on OneDrive
				bool isMoveSuccess = false;
				JSONValue response;
				string eTag = oldItem.eTag;
				
				// Create a new API Instance for this thread and initialise it
				OneDriveApi movePathOnlineApiInstance;
				movePathOnlineApiInstance = new OneDriveApi(appConfig);
				movePathOnlineApiInstance.initialise();
				
				// Try the online move
				for (int i = 0; i < 3; i++) {
					try {
						response = movePathOnlineApiInstance.updateById(oldItem.driveId, oldItem.id, data, oldItem.eTag);
						isMoveSuccess = true;
						break;
					} catch (OneDriveException e) {
						if (e.httpStatusCode == 412) {
							// OneDrive threw a 412 error, most likely: ETag does not match current item's value
							// Retry without eTag
							addLogEntry("File Move Failed - OneDrive eTag / cTag match issue", ["debug"]);
							addLogEntry("OneDrive returned a 'HTTP 412 - Precondition Failed' when attempting to move the file - gracefully handling error", ["verbose"]);
							eTag = null;
							// Retry to move the file but without the eTag, via the for() loop
						} else if (e.httpStatusCode == 409) {
							// Destination item already exists, delete it first
							addLogEntry("Moved local item overwrote an existing item - deleting old online item");
							uploadDeletedItem(newItem, newPath);
						} else
							break;
					}
				} 
				
				// Shutdown API instance
				movePathOnlineApiInstance.shutdown();
				// Free object and memory
				object.destroy(movePathOnlineApiInstance);
				
				// save the move response from OneDrive in the database
				// Is the response a valid JSON object - validation checking done in saveItem
				saveItem(response);
			}
		} else {
			// Moved item is unwanted
			addLogEntry("Item has been moved to a location that is excluded from sync operations. Removing item from OneDrive");
			uploadDeletedItem(oldItem, oldPath);
		}
	}
	
	// Perform integrity validation of the file that was uploaded
	bool performUploadIntegrityValidationChecks(JSONValue uploadResponse, string localFilePath, ulong localFileSize, bool raiseWarning=true) {
	
		bool integrityValid = false;
	
		if (!disableUploadValidation) {
			// Integrity validation has not been disabled (this is the default so we are always integrity checking our uploads)
			if (uploadResponse.type() == JSONType.object) {
				// Provided JSON is a valid JSON	
				ulong uploadFileSize = uploadResponse["size"].integer;
				string uploadFileHash = uploadResponse["file"]["hashes"]["quickXorHash"].str;
				string localFileHash = computeQuickXorHash(localFilePath);
				
				if ((localFileSize == uploadFileSize) && (localFileHash == uploadFileHash)) {
					// Uploaded file integrity intact
					addLogEntry("Uploaded local file matches reported online size and hash values", ["debug"]);
					integrityValid = true;
				} else if (raiseWarning) {
					// Upload integrity failure .. what failed?
					// There are 2 scenarios where this happens:
					// 1. Failed Transfer
					// 2. Upload file is going to a SharePoint Site, where Microsoft enriches the file with additional metadata with no way to disable
					addLogEntry("WARNING: Uploaded file integrity failure for: " ~ localFilePath, ["info", "notify"]);
					
					// What integrity failed - size?
					if (localFileSize != uploadFileSize) {
						addLogEntry("WARNING: Uploaded file integrity failure - Size Mismatch", ["verbose"]);
					}
					// What integrity failed - hash?
					if (localFileHash != uploadFileHash) {
						addLogEntry("WARNING: Uploaded file integrity failure - Hash Mismatch", ["verbose"]);
					}
					
					// What account type is this?
					if (appConfig.accountType != "personal") {
						// Not a personal account, thus the integrity failure is most likely due to SharePoint
						addLogEntry("CAUTION: Microsoft OneDrive when using SharePoint as a backend enhances files after you upload them, which means this file may now have technical differences from your local copy, resulting in a data integrity issue.", ["verbose"]);
						addLogEntry("See: https://github.com/OneDrive/onedrive-api-docs/issues/935 for further details", ["verbose"]);
					}
					// How can this be disabled?
					addLogEntry("To disable the integrity checking of uploaded files use --disable-upload-validation");
				}
			} else {
				addLogEntry("Upload file validation unable to be performed: input JSON was invalid");
				addLogEntry("WARNING: Skipping upload integrity check for: " ~ localFilePath);
			}
		} else {
			// We are bypassing integrity checks due to --disable-upload-validation
			addLogEntry("Upload file validation disabled due to --disable-upload-validation", ["debug"]);
			addLogEntry("WARNING: Skipping upload integrity check for: " ~ localFilePath, ["info", "notify"]);
		}
		
		// Is the file integrity online valid?
		return integrityValid;
	}
	
	// Query Office 365 SharePoint Shared Library site name to obtain it's Drive ID
	void querySiteCollectionForDriveID(string sharepointLibraryNameToQuery) {
		// Steps to get the ID:
		// 1. Query https://graph.microsoft.com/v1.0/sites?search= with the name entered
		// 2. Evaluate the response. A valid response will contain the description and the id. If the response comes back with nothing, the site name cannot be found or no access
		// 3. If valid, use the returned ID and query the site drives
		//		https://graph.microsoft.com/v1.0/sites/<site_id>/drives
		// 4. Display Shared Library Name & Drive ID
		
		string site_id;
		string drive_id;
		bool found = false;
		JSONValue siteQuery;
		string nextLink;
		string[] siteSearchResults;
		
		// Create a new API Instance for this thread and initialise it
		OneDriveApi querySharePointLibraryNameApiInstance;
		querySharePointLibraryNameApiInstance = new OneDriveApi(appConfig);
		querySharePointLibraryNameApiInstance.initialise();
		
		// The account type must not be a personal account type
		if (appConfig.accountType == "personal") {
			addLogEntry("ERROR: A OneDrive Personal Account cannot be used with --get-sharepoint-drive-id. Please re-authenticate your client using a OneDrive Business Account.");
			return;
		}
		
		// What query are we performing?
		addLogEntry();
		addLogEntry("Office 365 Library Name Query: " ~ sharepointLibraryNameToQuery);
		
		for (;;) {
			try {
				siteQuery = querySharePointLibraryNameApiInstance.o365SiteSearch(nextLink);
			} catch (OneDriveException e) {
				addLogEntry("ERROR: Query of OneDrive for Office 365 Library Name failed");
				// Forbidden - most likely authentication scope needs to be updated
				if (e.httpStatusCode == 403) {
					addLogEntry("ERROR: Authentication scope needs to be updated. Use --reauth and re-authenticate client.");
					return;
				}
				// Requested resource cannot be found
				if (e.httpStatusCode == 404) {
					string siteSearchUrl;
					if (nextLink.empty) {
						siteSearchUrl = querySharePointLibraryNameApiInstance.getSiteSearchUrl();
					} else {
						siteSearchUrl = nextLink;
					}
					// log the error
					addLogEntry("ERROR: Your OneDrive Account and Authentication Scope cannot access this OneDrive API: " ~ siteSearchUrl);
					addLogEntry("ERROR: To resolve, please discuss this issue with whomever supports your OneDrive and SharePoint environment.");
					return;
				}
				// HTTP request returned status code 429 (Too Many Requests)
				if (e.httpStatusCode == 429) {
					// HTTP request returned status code 429 (Too Many Requests). We need to leverage the response Retry-After HTTP header to ensure minimum delay until the throttle is removed.
					handleOneDriveThrottleRequest(querySharePointLibraryNameApiInstance);
					addLogEntry("Retrying original request that generated the OneDrive HTTP 429 Response Code (Too Many Requests) - attempting to query OneDrive drive children", ["debug"]);
				}
				// HTTP request returned status code 504 (Gateway Timeout) or 429 retry
				if ((e.httpStatusCode == 429) || (e.httpStatusCode == 504)) {
					// re-try the specific changes queries	
					if (e.httpStatusCode == 504) {
						addLogEntry("OneDrive returned a 'HTTP 504 - Gateway Timeout' when attempting to query Sharepoint Sites - retrying applicable request");
						addLogEntry("siteQuery = onedrive.o365SiteSearch(nextLink) previously threw an error - retrying", ["debug"]);
						
						// The server, while acting as a proxy, did not receive a timely response from the upstream server it needed to access in attempting to complete the request. 
						addLogEntry("Thread sleeping for 30 seconds as the server did not receive a timely response from the upstream server it needed to access in attempting to complete the request", ["debug"]);
						Thread.sleep(dur!"seconds"(30));
					}
					// re-try original request - retried for 429 and 504
					try {
						addLogEntry("Retrying Query: siteQuery = onedrive.o365SiteSearch(nextLink)", ["debug"]);
						siteQuery = querySharePointLibraryNameApiInstance.o365SiteSearch(nextLink);
						addLogEntry("Query 'siteQuery = onedrive.o365SiteSearch(nextLink)' performed successfully on re-try", ["debug"]);
					} catch (OneDriveException e) {
						// display what the error is
						addLogEntry("Query Error: siteQuery = onedrive.o365SiteSearch(nextLink) on re-try after delay", ["debug"]);
						// error was not a 504 this time
						displayOneDriveErrorMessage(e.msg, getFunctionName!({}));
						return;
					}
				} else {
					// display what the error is
					displayOneDriveErrorMessage(e.msg, getFunctionName!({}));
					return;
				}
			}
			
			// is siteQuery a valid JSON object & contain data we can use?
			if ((siteQuery.type() == JSONType.object) && ("value" in siteQuery)) {
				// valid JSON object
				addLogEntry("O365 Query Response: " ~ to!string(siteQuery), ["debug"]);
				
				foreach (searchResult; siteQuery["value"].array) {
					// Need an 'exclusive' match here with sharepointLibraryNameToQuery as entered
					addLogEntry("Found O365 Site: " ~ to!string(searchResult), ["debug"]);
					
					// 'displayName' and 'id' have to be present in the search result record in order to query the site
					if (("displayName" in searchResult) && ("id" in searchResult)) {
						if (sharepointLibraryNameToQuery == searchResult["displayName"].str){
							// 'displayName' matches search request
							site_id = searchResult["id"].str;
							JSONValue siteDriveQuery;
							
							try {
								siteDriveQuery = querySharePointLibraryNameApiInstance.o365SiteDrives(site_id);
							} catch (OneDriveException e) {
								addLogEntry("ERROR: Query of OneDrive for Office Site ID failed");
								// display what the error is
								displayOneDriveErrorMessage(e.msg, getFunctionName!({}));
								return;
							}
							
							// is siteDriveQuery a valid JSON object & contain data we can use?
							if ((siteDriveQuery.type() == JSONType.object) && ("value" in siteDriveQuery)) {
								// valid JSON object
								foreach (driveResult; siteDriveQuery["value"].array) {
									// Display results
									writeln("-----------------------------------------------");
									addLogEntry("Site Details: " ~ to!string(driveResult), ["debug"]);
									found = true;
									writeln("Site Name:    ", searchResult["displayName"].str);
									writeln("Library Name: ", driveResult["name"].str);
									writeln("drive_id:     ", driveResult["id"].str);
									writeln("Library URL:  ", driveResult["webUrl"].str);
								}
								// closeout
								writeln("-----------------------------------------------");
							} else {
								// not a valid JSON object
								addLogEntry("ERROR: There was an error performing this operation on Microsoft OneDrive");
								addLogEntry("ERROR: Increase logging verbosity to assist determining why.");
								return;
							}
						}
					} else {
						// 'displayName', 'id' or ''webUrl' not present in JSON results for a specific site
						string siteNameAvailable = "Site 'name' was restricted by OneDrive API permissions";
						bool displayNameAvailable = false;
						bool idAvailable = false;
						if ("name" in searchResult) siteNameAvailable = searchResult["name"].str;
						if ("displayName" in searchResult) displayNameAvailable = true;
						if ("id" in searchResult) idAvailable = true;
						
						// Display error details for this site data
						addLogEntry();
						addLogEntry("ERROR: SharePoint Site details not provided for: " ~ siteNameAvailable);
						addLogEntry("ERROR: The SharePoint Site results returned from OneDrive API do not contain the required items to match. Please check your permissions with your site administrator.");
						addLogEntry("ERROR: Your site security settings is preventing the following details from being accessed: 'displayName' or 'id'");
						addLogEntry(" - Is 'displayName' available = " ~ to!string(displayNameAvailable), ["verbose"]);
						addLogEntry(" - Is 'id' available          = " ~ to!string(idAvailable), ["verbose"]);
						addLogEntry("ERROR: To debug this further, please increase verbosity (--verbose or --verbose --verbose) to provide further insight as to what details are actually being returned.");
					}
				}
				
				if(!found) {
					// The SharePoint site we are searching for was not found in this bundle set
					// Add to siteSearchResults so we can display what we did find
					string siteSearchResultsEntry;
					foreach (searchResult; siteQuery["value"].array) {
						// We can only add the displayName if it is available
						if ("displayName" in searchResult) {
							// Use the displayName
							siteSearchResultsEntry = " * " ~ searchResult["displayName"].str;
							siteSearchResults ~= siteSearchResultsEntry;
						} else {
							// Add, but indicate displayName unavailable, use id
							if ("id" in searchResult) {
								siteSearchResultsEntry = " * " ~ "Unknown displayName (Data not provided by API), Site ID: " ~ searchResult["id"].str;
								siteSearchResults ~= siteSearchResultsEntry;
							} else {
								// displayName and id unavailable, display in debug log the entry
								addLogEntry("Bad SharePoint Data for site: " ~ to!string(searchResult), ["debug"]);
							}
						}
					}
				}
			} else {
				// not a valid JSON object
				addLogEntry("ERROR: There was an error performing this operation on Microsoft OneDrive");
				addLogEntry("ERROR: Increase logging verbosity to assist determining why.");
				return;
			}
			
			// If a collection exceeds the default page size (200 items), the @odata.nextLink property is returned in the response 
			// to indicate more items are available and provide the request URL for the next page of items.
			if ("@odata.nextLink" in siteQuery) {
				// Update nextLink to next set of SharePoint library names
				nextLink = siteQuery["@odata.nextLink"].str;
				addLogEntry("Setting nextLink to (@odata.nextLink): " ~ nextLink, ["debug"]);
			} else break;
		}
		
		// Was the intended target found?
		if(!found) {
			
			// Was the search a wildcard?
			if (sharepointLibraryNameToQuery != "*") {
				// Only print this out if the search was not a wildcard
				addLogEntry();
				addLogEntry("ERROR: The requested SharePoint site could not be found. Please check it's name and your permissions to access the site.");
			}
			// List all sites returned to assist user
			addLogEntry();
			addLogEntry("The following SharePoint site names were returned:");
			foreach (searchResultEntry; siteSearchResults) {
				// list the display name that we use to match against the user query
				addLogEntry(searchResultEntry);
			}
		}
		
		// Shutdown API instance
		querySharePointLibraryNameApiInstance.shutdown();
		// Free object and memory
		object.destroy(querySharePointLibraryNameApiInstance);
	}
	
	// Query the sync status of the client and the local system
	void queryOneDriveForSyncStatus(string pathToQueryStatusOn) {
	
		// Query the account driveId and rootId to get the /delta JSON information
		// Process that JSON data for relevancy
		
		// Function variables
		ulong downloadSize = 0;
		string deltaLink = null;
		string driveIdToQuery = appConfig.defaultDriveId;
		string itemIdToQuery = appConfig.defaultRootId;
		JSONValue deltaChanges;
		
		// Array of JSON items
		JSONValue[] jsonItemsArray;
		
		// Query Database for a potential deltaLink starting point
		deltaLink = itemDB.getDeltaLink(driveIdToQuery, itemIdToQuery);
		
		// Log what we are doing
		addProcessingLogHeaderEntry("Querying the change status of Drive ID: " ~ driveIdToQuery);
		
		// Query the OenDrive API using the applicable details, following nextLink if applicable
		// Create a new API Instance for querying /delta and initialise it
		OneDriveApi getDeltaQueryOneDriveApiInstance;
		getDeltaQueryOneDriveApiInstance = new OneDriveApi(appConfig);
		getDeltaQueryOneDriveApiInstance.initialise();
		
		for (;;) {
			// Add a processing '.'
			addProcessingDotEntry();
		
			// Get the /delta changes via the OneDrive API
			// getDeltaChangesByItemId has the re-try logic for transient errors
			deltaChanges = getDeltaChangesByItemId(driveIdToQuery, itemIdToQuery, deltaLink, getDeltaQueryOneDriveApiInstance);
			
			// If the initial deltaChanges response is an invalid JSON object, keep trying ..
			if (deltaChanges.type() != JSONType.object) {
				while (deltaChanges.type() != JSONType.object) {
					// Handle the invalid JSON response adn retry
					addLogEntry("ERROR: Query of the OneDrive API via deltaChanges = getDeltaChangesByItemId() returned an invalid JSON response", ["debug"]);
					deltaChanges = getDeltaChangesByItemId(driveIdToQuery, itemIdToQuery, deltaLink, getDeltaQueryOneDriveApiInstance);
				}
			}
			
			// We have a valid deltaChanges JSON array. This means we have at least 200+ JSON items to process.
			// The API response however cannot be run in parallel as the OneDrive API sends the JSON items in the order in which they must be processed
			foreach (onedriveJSONItem; deltaChanges["value"].array) {
				// is the JSON a root object - we dont want to count this
				if (!isItemRoot(onedriveJSONItem)) {
					// Files are the only item that we want to calculate
					if (isItemFile(onedriveJSONItem)) {
						// JSON item is a file
						// Is the item filtered out due to client side filtering rules?
						if (!checkJSONAgainstClientSideFiltering(onedriveJSONItem)) {
							// Is the path of this JSON item 'in-scope' or 'out-of-scope' ?
							if (pathToQueryStatusOn != "/") {
								// We need to check the path of this item against pathToQueryStatusOn
								string thisItemPath = "";
								if (("path" in onedriveJSONItem["parentReference"]) != null) {
									// If there is a parent reference path, try and use it
									string selfBuiltPath = onedriveJSONItem["parentReference"]["path"].str ~ "/" ~ onedriveJSONItem["name"].str;
									
									// Check for ':' and split if present
									auto splitIndex = selfBuiltPath.indexOf(":");
									if (splitIndex != -1) {
										// Keep only the part after ':'
										selfBuiltPath = selfBuiltPath[splitIndex + 1 .. $];
									}
									
									// Set thisItemPath to the self built path
									thisItemPath = selfBuiltPath;
								} else {
									// no parent reference path available
									thisItemPath = onedriveJSONItem["name"].str;
								}
								// can we find 'pathToQueryStatusOn' in 'thisItemPath' ?
								if (canFind(thisItemPath, pathToQueryStatusOn)) {
									// Add this to the array for processing
									jsonItemsArray ~= onedriveJSONItem;
								}
							} else {
								// We are not doing a --single-directory check
								// Add this to the array for processing
								jsonItemsArray ~= onedriveJSONItem;
							}
						}
					}
				}
			}
			
			// The response may contain either @odata.deltaLink or @odata.nextLink
			if ("@odata.deltaLink" in deltaChanges) {
				deltaLink = deltaChanges["@odata.deltaLink"].str;
				addLogEntry("Setting next deltaLink to (@odata.deltaLink): " ~ deltaLink, ["debug"]);
			}
			
			// Update deltaLink to next changeSet bundle
			if ("@odata.nextLink" in deltaChanges) {	
				deltaLink = deltaChanges["@odata.nextLink"].str;
				addLogEntry("Setting next deltaLink to (@odata.nextLink): " ~ deltaLink, ["debug"]);
			}
			else break;
		}
		// Needed after printing out '....' when fetching changes from OneDrive API
		addLogEntry("\n", ["consoleOnlyNoNewLine"]);
		
		// Are there any JSON items to process?
		if (count(jsonItemsArray) != 0) {
			// There are items to process
			foreach (onedriveJSONItem; jsonItemsArray.array) {
			
				// variables we need
				string thisItemParentDriveId;
				string thisItemId;
				string thisItemHash;
				bool existingDBEntry = false;
				
				// Is this file a remote item (on a shared folder) ?
				if (isItemRemote(onedriveJSONItem)) {
					// remote drive item
					thisItemParentDriveId = onedriveJSONItem["remoteItem"]["parentReference"]["driveId"].str;
					thisItemId = onedriveJSONItem["id"].str;
				} else {
					// standard drive item
					thisItemParentDriveId = onedriveJSONItem["parentReference"]["driveId"].str;
					thisItemId = onedriveJSONItem["id"].str;
				}
				
				// Get the file hash
				if (hasHashes(onedriveJSONItem)) {
					thisItemHash = onedriveJSONItem["file"]["hashes"]["quickXorHash"].str;
					
					// Check if the item has been seen before
					Item existingDatabaseItem;
					existingDBEntry = itemDB.selectById(thisItemParentDriveId, thisItemId, existingDatabaseItem);
					
					if (existingDBEntry) {
						// item exists in database .. do the database details match the JSON record?
						if (existingDatabaseItem.quickXorHash != thisItemHash) {
							// file hash is different, this will trigger a download event
							downloadSize = downloadSize + onedriveJSONItem["size"].integer;
						} 
					} else {
						// item does not exist in the database
						// this item has already passed client side filtering rules (skip_dir, skip_file, sync_list)
						// this will trigger a download event
						downloadSize = downloadSize + onedriveJSONItem["size"].integer;
					}
				}
			}
		}
			
		// Was anything detected that would constitute a download?
		if (downloadSize > 0) {
			// we have something to download
			if (pathToQueryStatusOn != "/") {
				writeln("The selected local directory via --single-directory is out of sync with Microsoft OneDrive");
			} else {
				writeln("The configured local 'sync_dir' directory is out of sync with Microsoft OneDrive");
			}
			writeln("Approximate data to download from Microsoft OneDrive: ", (downloadSize/1024), " KB");
		} else {
			// No changes were returned
			writeln("There are no pending changes from Microsoft OneDrive; your local directory matches the data online.");
		}
	}
	
	// Query OneDrive for file details of a given path, returning either the 'webURL' or 'lastModifiedBy' JSON facet
	void queryOneDriveForFileDetails(string inputFilePath, string runtimePath, string outputType) {
	
		// Calculate the full local file path
		string fullLocalFilePath = buildNormalizedPath(buildPath(runtimePath, inputFilePath));
		
		// Query if file is valid locally
		if (exists(fullLocalFilePath)) {
			// search drive_id list
			string[] distinctDriveIds = itemDB.selectDistinctDriveIds();
			bool pathInDB = false;
			Item dbItem;
			
			foreach (searchDriveId; distinctDriveIds) {
				// Does this path exist in the database, use the 'inputFilePath'
				if (itemDB.selectByPath(inputFilePath, searchDriveId, dbItem)) {
					// item is in the database
					pathInDB = true;
					JSONValue fileDetailsFromOneDrive;
				
					// Create a new API Instance for this thread and initialise it
					OneDriveApi queryOneDriveForFileDetailsApiInstance;
					queryOneDriveForFileDetailsApiInstance = new OneDriveApi(appConfig);
					queryOneDriveForFileDetailsApiInstance.initialise();
					
					try {
						fileDetailsFromOneDrive = queryOneDriveForFileDetailsApiInstance.getPathDetailsById(dbItem.driveId, dbItem.id);
					} catch (OneDriveException exception) {
						// display what the error is
						displayOneDriveErrorMessage(exception.msg, getFunctionName!({}));
						return;
					}
					
					// Is the API response a valid JSON file?
					if (fileDetailsFromOneDrive.type() == JSONType.object) {
					
						// debug output of response
						addLogEntry("API Response: " ~ to!string(fileDetailsFromOneDrive), ["debug"]);
						
						// What sort of response to we generate
						// --get-file-link response
						if (outputType == "URL") {
							if ((fileDetailsFromOneDrive.type() == JSONType.object) && ("webUrl" in fileDetailsFromOneDrive)) {
								// Valid JSON object
								addLogEntry();
								writeln("WebURL: ", fileDetailsFromOneDrive["webUrl"].str);
							}
						}
						
						// --modified-by response
						if (outputType == "ModifiedBy") {
							if ((fileDetailsFromOneDrive.type() == JSONType.object) && ("lastModifiedBy" in fileDetailsFromOneDrive)) {
								// Valid JSON object
								writeln();
								writeln("Last modified:    ", fileDetailsFromOneDrive["lastModifiedDateTime"].str);
								writeln("Last modified by: ", fileDetailsFromOneDrive["lastModifiedBy"]["user"]["displayName"].str);
								// if 'email' provided, add this to the output
								if ("email" in fileDetailsFromOneDrive["lastModifiedBy"]["user"]) {
									writeln("Email Address:    ", fileDetailsFromOneDrive["lastModifiedBy"]["user"]["email"].str);
								}
							}
						}
						
						// --create-share-link response
						if (outputType == "ShareableLink") {
						
							JSONValue accessScope;
							JSONValue createShareableLinkResponse;
							string thisDriveId = fileDetailsFromOneDrive["parentReference"]["driveId"].str;
							string thisItemId = fileDetailsFromOneDrive["id"].str;
							string fileShareLink;
							bool writeablePermissions = appConfig.getValueBool("with_editing_perms");
							
							// What sort of shareable link is required?
							if (writeablePermissions) {
								// configure the read-write access scope
								accessScope = [
									"type": "edit",
									"scope": "anonymous"
								];
							} else {
								// configure the read-only access scope (default)
								accessScope = [
									"type": "view",
									"scope": "anonymous"
								];
							}
							
							// Try and create the shareable file link
							try {
								createShareableLinkResponse = queryOneDriveForFileDetailsApiInstance.createShareableLink(thisDriveId, thisItemId, accessScope);
							} catch (OneDriveException exception) {
								// display what the error is
								displayOneDriveErrorMessage(exception.msg, getFunctionName!({}));
								return;
							}
							
							// Is the API response a valid JSON file?
							if ((createShareableLinkResponse.type() == JSONType.object) && ("link" in createShareableLinkResponse)) {
								// Extract the file share link from the JSON response
								fileShareLink = createShareableLinkResponse["link"]["webUrl"].str;
								writeln("File Shareable Link: ", fileShareLink);
								if (writeablePermissions) {
									writeln("Shareable Link has read-write permissions - use and provide with caution"); 
								}
							}
						}
					}
					
					// Shutdown the API access
					queryOneDriveForFileDetailsApiInstance.shutdown();
					// Free object and memory
					object.destroy(queryOneDriveForFileDetailsApiInstance);
				}
			}
			
			// was path found?
			if (!pathInDB) {
				// File has not been synced with OneDrive
				addLogEntry("Selected path has not been synced with OneDrive: " ~ inputFilePath);
			}
		} else {
			// File does not exist locally
			addLogEntry("Selected path not found on local system: " ~ inputFilePath);
		}
	}
	
	// Query OneDrive for the quota details
	void queryOneDriveForQuotaDetails() {
		// This function is similar to getRemainingFreeSpace() but is different in data being analysed and output method
		JSONValue currentDriveQuota;
		string driveId;

		if (appConfig.getValueString("drive_id").length) {
			driveId = appConfig.getValueString("drive_id");
		} else {
			driveId = appConfig.defaultDriveId;
		}
		
		try {
			// Create a new OneDrive API instance
			OneDriveApi getCurrentDriveQuotaApiInstance;
			getCurrentDriveQuotaApiInstance = new OneDriveApi(appConfig);
			getCurrentDriveQuotaApiInstance.initialise();
			addLogEntry("Seeking available quota for this drive id: " ~ driveId, ["debug"]);
			currentDriveQuota = getCurrentDriveQuotaApiInstance.getDriveQuota(driveId);
			// Shut this API instance down
			getCurrentDriveQuotaApiInstance.shutdown();
			// Free object and memory
			object.destroy(getCurrentDriveQuotaApiInstance);
		} catch (OneDriveException e) {
			addLogEntry("currentDriveQuota = onedrive.getDriveQuota(driveId) generated a OneDriveException", ["debug"]);
		}
		
		// validate that currentDriveQuota is a JSON value
		if (currentDriveQuota.type() == JSONType.object) {
			// was 'quota' in response?
			if ("quota" in currentDriveQuota) {
		
				// debug output of response
				addLogEntry("currentDriveQuota: " ~ to!string(currentDriveQuota), ["debug"]);
				
				// human readable output of response
				string deletedValue = "Not Provided";
				string remainingValue = "Not Provided";
				string stateValue = "Not Provided";
				string totalValue = "Not Provided";
				string usedValue = "Not Provided";
			
				// Update values
				if ("deleted" in currentDriveQuota["quota"]) {
					deletedValue = byteToGibiByte(currentDriveQuota["quota"]["deleted"].integer);
				}
				
				if ("remaining" in currentDriveQuota["quota"]) {
					remainingValue = byteToGibiByte(currentDriveQuota["quota"]["remaining"].integer);
				}
				
				if ("state" in currentDriveQuota["quota"]) {
					stateValue = currentDriveQuota["quota"]["state"].str;
				}
				
				if ("total" in currentDriveQuota["quota"]) {
					totalValue = byteToGibiByte(currentDriveQuota["quota"]["total"].integer);
				}
				
				if ("used" in currentDriveQuota["quota"]) {
					usedValue = byteToGibiByte(currentDriveQuota["quota"]["used"].integer);
				}
				
				writeln("Microsoft OneDrive quota information as reported for this Drive ID: ", driveId);
				writeln();
				writeln("Deleted:   ", deletedValue, " GB (", currentDriveQuota["quota"]["deleted"].integer, " bytes)");
				writeln("Remaining: ", remainingValue, " GB (", currentDriveQuota["quota"]["remaining"].integer, " bytes)");
				writeln("State:     ", stateValue);
				writeln("Total:     ", totalValue, " GB (", currentDriveQuota["quota"]["total"].integer, " bytes)");
				writeln("Used:      ", usedValue, " GB (", currentDriveQuota["quota"]["used"].integer, " bytes)");
				writeln();
			} else {
				writeln("Microsoft OneDrive quota information is being restricted for this Drive ID: ", driveId);
			}
	
		} 
	}
	
	// Query the system for session_upload.* files
	bool checkForInterruptedSessionUploads() {
	
		bool interruptedUploads = false;
		ulong interruptedUploadsCount;
		
		// Scan the filesystem for the files we are interested in, build up interruptedUploadsSessionFiles array
		foreach (sessionFile; dirEntries(appConfig.configDirName, "session_upload.*", SpanMode.shallow)) {
			// calculate the full path
			string tempPath = buildNormalizedPath(buildPath(appConfig.configDirName, sessionFile));
			// add to array
			interruptedUploadsSessionFiles ~= [tempPath];
		}
		
		// Count all 'session_upload' files in appConfig.configDirName
		//interruptedUploadsCount = count(dirEntries(appConfig.configDirName, "session_upload.*", SpanMode.shallow));
		interruptedUploadsCount = count(interruptedUploadsSessionFiles);
		if (interruptedUploadsCount != 0) {
			interruptedUploads = true;
		}
		
		// return if there are interrupted uploads to process
		return interruptedUploads;
	}
	
	// Process interrupted 'session_upload' files
	void processForInterruptedSessionUploads() {
		// For each upload_session file that has been found, process the data to ensure it is still valid
		foreach (sessionFilePath; interruptedUploadsSessionFiles) {
			if (!validateUploadSessionFileData(sessionFilePath)) {
				// Remove upload_session file as it is invalid
				// upload_session file file contains an error - cant resume this session
				addLogEntry("Restore file upload session failed - cleaning up resumable session data file: " ~ sessionFilePath, ["verbose"]);
				
				// cleanup session path
				if (exists(sessionFilePath)) {
					if (!dryRun) {
						remove(sessionFilePath);
					}
				}
			}
		}
		
		// At this point we should have an array of JSON items to resume uploading
		if (count(jsonItemsToResumeUpload) > 0) {
			// there are valid items to resume upload
		
			// Lets deal with all the JSON items that need to be reumed for upload in a batch process
			ulong batchSize = appConfig.getValueLong("threads");
			ulong batchCount = (jsonItemsToResumeUpload.length + batchSize - 1) / batchSize;
			ulong batchesProcessed = 0;
			
			foreach (chunk; jsonItemsToResumeUpload.chunks(batchSize)) {
				// send an array containing 'appConfig.getValueLong("threads")' JSON items to resume upload
				resumeSessionUploadsInParallel(chunk);
			}
		}
	}
	
	bool validateUploadSessionFileData(string sessionFilePath) {
		
		JSONValue sessionFileData;

		// Try and read the text from the session file as a JSON array
		try {
			sessionFileData = readText(sessionFilePath).parseJSON();
		} catch (JSONException e) {
			addLogEntry("SESSION-RESUME: Invalid JSON data in: " ~ sessionFilePath, ["debug"]);
			return false;
		}
		
		// Does the file we wish to resume uploading exist locally still?
		if ("localPath" in sessionFileData) {
			string sessionLocalFilePath = sessionFileData["localPath"].str;
			addLogEntry("SESSION-RESUME: sessionLocalFilePath: " ~ sessionLocalFilePath, ["debug"]);
			
			// Does the file exist?
			if (!exists(sessionLocalFilePath)) {
				addLogEntry("The local file to upload does not exist locally anymore", ["verbose"]);
				return false;
			}
			
			// Can we read the file?
			if (!readLocalFile(sessionLocalFilePath)) {
				// filesystem error already returned if unable to read
				return false;
			}
			
		} else {
			addLogEntry("SESSION-RESUME: No localPath data in: " ~ sessionFilePath, ["debug"]);
			return false;
		}
		
		// Check the session data for expirationDateTime
		if ("expirationDateTime" in sessionFileData) {
			auto expiration = SysTime.fromISOExtString(sessionFileData["expirationDateTime"].str);
			if (expiration < Clock.currTime()) {
				addLogEntry("The upload session has expired for: " ~ sessionFilePath, ["verbose"]);
				return false;
			}
		} else {
			addLogEntry("SESSION-RESUME: No expirationDateTime data in: " ~ sessionFilePath, ["debug"]);
			return false;
		}
		
		// Check the online upload status, using the uloadURL in sessionFileData
		if ("uploadUrl" in sessionFileData) {
			JSONValue response;
			
			// Create a new OneDrive API instance
			OneDriveApi validateUploadSessionFileDataApiInstance;
			validateUploadSessionFileDataApiInstance = new OneDriveApi(appConfig);
			validateUploadSessionFileDataApiInstance.initialise();
			
			try {
				response = validateUploadSessionFileDataApiInstance.requestUploadStatus(sessionFileData["uploadUrl"].str);
			} catch (OneDriveException e) {
				// handle any onedrive error response as invalid
				addLogEntry("SESSION-RESUME: Invalid response when using uploadUrl in: " ~ sessionFilePath, ["debug"]);
				return false;
			}
			
			// Shutdown API instance
			validateUploadSessionFileDataApiInstance.shutdown();
			// Free object and memory
			object.destroy(validateUploadSessionFileDataApiInstance);
			
			// Do we have a valid response from OneDrive?
			if (response.type() == JSONType.object) {
				// Valid JSON object was returned
				if (("expirationDateTime" in response) && ("nextExpectedRanges" in response)) {
					// The 'uploadUrl' is valid, and the response contains elements we need
					sessionFileData["expirationDateTime"] = response["expirationDateTime"];
					sessionFileData["nextExpectedRanges"] = response["nextExpectedRanges"];
					
					if (sessionFileData["nextExpectedRanges"].array.length == 0) {
						addLogEntry("The upload session was already completed", ["verbose"]);
						return false;
					}
				} else {
					addLogEntry("SESSION-RESUME: No expirationDateTime & nextExpectedRanges data in Microsoft OneDrive API response: " ~ to!string(response), ["debug"]);
					return false;
				}
			} else {
				// not a JSON object
				addLogEntry("Restore file upload session failed - invalid response from Microsoft OneDrive", ["verbose"]);
				return false;
			}
		} else {
			addLogEntry("SESSION-RESUME: No uploadUrl data in: " ~ sessionFilePath, ["debug"]);
			return false;
		}
		
		// Add 'sessionFilePath' to 'sessionFileData' so that it can be used when we re-use the JSON data to resume the upload
		sessionFileData["sessionFilePath"] = sessionFilePath;
		
		// Add sessionFileData to jsonItemsToResumeUpload as it is now valid
		jsonItemsToResumeUpload ~= sessionFileData;
		return true;
	}
	
	void resumeSessionUploadsInParallel(JSONValue[] array) {
		// This function recieved an array of 16 JSON items to resume upload
		foreach (i, jsonItemToResume; taskPool.parallel(array)) {
			// Take each JSON item and resume upload using the JSON data
			
			JSONValue uploadResponse;
			OneDriveApi uploadFileOneDriveApiInstance;
			uploadFileOneDriveApiInstance = new OneDriveApi(appConfig);
			uploadFileOneDriveApiInstance.initialise();
			
			// Pull out data from this JSON element
			string threadUploadSessionFilePath = jsonItemToResume["sessionFilePath"].str;
			ulong thisFileSizeLocal = getSize(jsonItemToResume["localPath"].str);
			
			// Try to resume the session upload using the provided data
			try {
				uploadResponse = performSessionFileUpload(uploadFileOneDriveApiInstance, thisFileSizeLocal, jsonItemToResume, threadUploadSessionFilePath);
			} catch (OneDriveException exception) {
				writeln("CODING TO DO: Handle an exception when performing a resume session upload");	
			}
			
			// Was the response from the OneDrive API a valid JSON item?
			if (uploadResponse.type() == JSONType.object) {
				// A valid JSON object was returned - session resumption upload sucessful
				
				// Are we in an --upload-only & --remove-source-files scenario?
				// Use actual config values as we are doing an upload session recovery
				if (localDeleteAfterUpload) {
					// Log that we are deleting a local item
					addLogEntry("Removing local file as --upload-only & --remove-source-files configured");
					// are we in a --dry-run scenario?
					if (!dryRun) {
						// No --dry-run ... process local file delete
						// Only perform the delete if we have a valid file path
						if (exists(jsonItemToResume["localPath"].str)) {
							// file exists
							addLogEntry("Removing local file: " ~ jsonItemToResume["localPath"].str, ["debug"]);
							safeRemove(jsonItemToResume["localPath"].str);
						}
					}
					// as file is removed, we have nothing to add to the local database
					addLogEntry("Skipping adding to database as --upload-only & --remove-source-files configured", ["debug"]);
				} else {
					// Save JSON item in database
					saveItem(uploadResponse);
				}
			} else {
				// No valid response was returned
				addLogEntry("CODING TO DO: what to do when session upload resumption JSON data is not valid ... nothing ? error message ?");
			}
			
			// Shutdown API instance
			uploadFileOneDriveApiInstance.shutdown();
			// Free object and memory
			object.destroy(uploadFileOneDriveApiInstance);
		}
	}
	
	// Function to process the path by removing prefix up to ':' - remove '/drive/root:' from a path string
	string processPathToRemoveRootReference(ref string pathToCheck) {
		long colonIndex = pathToCheck.indexOf(":");
		if (colonIndex != -1) {
			addLogEntry("Updating " ~ pathToCheck ~ " to remove prefix up to ':'", ["debug"]);
			pathToCheck = pathToCheck[colonIndex + 1 .. $];
			addLogEntry("Updated path for 'skip_dir' check: " ~ pathToCheck, ["debug"]);
		}
		return pathToCheck;
	}
}<|MERGE_RESOLUTION|>--- conflicted
+++ resolved
@@ -4276,7 +4276,6 @@
 	void handleLocalFileTrigger(string[] changedLocalFilesToUploadToOneDrive) {
 		// Is this path a new file or an existing one?
 		// Normally we would use pathFoundInDatabase() to calculate, but we need 'databaseItem' as well if the item is in the database
-		string[3][] modifiedItemToUpload; 
 		foreach (localFilePath; changedLocalFilesToUploadToOneDrive) {
 			Item databaseItem;
 			bool fileFoundInDB = false;
@@ -4287,7 +4286,6 @@
 					break;
 				}
 			}
-<<<<<<< HEAD
 			
 			// Was the file found in the database?
 			if (!fileFoundInDB) {
@@ -4302,30 +4300,11 @@
 					// Log that the file has changed locally
 					addLogEntry("[M] Local file changed: " ~ localFilePath, ["verbose"]);
 					// Add the modified item to the array to upload
-					modifiedItemToUpload ~= [databaseItem.driveId, databaseItem.id, localFilePath];
-				}
-=======
-		}
-		
-		// Was the file found in the database?
-		if (!fileFoundInDB) {
-			// This is a new file as it is not in the database
-			// Log that the file has been added locally
-			addLogEntry("[M] New local file added: " ~ localFilePath, ["verbose"]);
-			scanLocalFilesystemPathForNewData(localFilePath);
-		} else {
-			// This is a potentially modified file, needs to be handled as such. Is the item truly modified?
-			if (!testFileHash(localFilePath, databaseItem)) {
-				// The local file failed the hash comparison test - there is a data difference
-				// Log that the file has changed locally
-				addLogEntry("[M] Local file changed: " ~ localFilePath, ["verbose"]);
-				// Add the modified item to the array to upload
-				uploadChangedLocalFileToOneDrive([databaseItem.driveId, databaseItem.id, localFilePath]);
->>>>>>> 83133cf7
+					uploadChangedLocalFileToOneDrive([databaseItem.driveId, databaseItem.id, localFilePath]);
+				}
 			}
 		}
 		processNewLocalItemsToUpload();
-		uploadChangedLocalFileToOneDrive(modifiedItemToUpload);
 	}
 	
 	// Query the database to determine if this path is within the existing database
