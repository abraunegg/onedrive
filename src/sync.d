import std.algorithm;
import std.array: array;
import std.datetime;
import std.exception: enforce;
import std.file, std.json, std.path;
import std.regex;
import std.stdio, std.string, std.uni, std.uri;
import std.conv;
import std.encoding;
import core.time, core.thread;
import core.stdc.stdlib;
import config, itemdb, onedrive, selective, upload, util;
static import log;

// threshold after which files will be uploaded using an upload session
private long thresholdFileSize = 4 * 2^^20; // 4 MiB

// flag to set whether local files should be deleted
private bool noRemoteDelete = false;

// flag to set if we are running as uploadOnly
private bool uploadOnly = false;

// Do we configure to disable the upload validation routine
private bool disableUploadValidation = false;

private bool isItemFolder(const ref JSONValue item)
{
	return ("folder" in item) != null;
}

private bool isItemFile(const ref JSONValue item)
{
	return ("file" in item) != null;
}

private bool isItemDeleted(const ref JSONValue item)
{
	return ("deleted" in item) != null;
}

private bool isItemRoot(const ref JSONValue item)
{
	return ("root" in item) != null;
}

private bool isItemRemote(const ref JSONValue item)
{
	return ("remoteItem" in item) != null;
}

private bool hasParentReference(const ref JSONValue item)
{
	return ("parentReference" in item) != null;
}

private bool hasParentReferenceId(const ref JSONValue item)
{
	return ("id" in item["parentReference"]) != null;
}

private bool hasParentReferencePath(const ref JSONValue item)
{
	return ("path" in item["parentReference"]) != null;
}

private bool isMalware(const ref JSONValue item)
{
	return ("malware" in item) != null;
}

private bool hasFileSize(const ref JSONValue item)
{
	return ("size" in item) != null;
}

private bool hasId(const ref JSONValue item)
{
	return ("id" in item) != null;
}

private bool hasHashes(const ref JSONValue item)
{
	return ("hashes" in item["file"]) != null;
}

private bool hasQuickXorHash(const ref JSONValue item)
{
	return ("quickXorHash" in item["file"]["hashes"]) != null;
}

private bool hasSha1Hash(const ref JSONValue item)
{
	return ("sha1Hash" in item["file"]["hashes"]) != null;
}

private bool isDotFile(string path)
{
	// always allow the root
	if (path == ".") return false;
	
	path = buildNormalizedPath(path);
	auto paths = pathSplitter(path);
	foreach(base; paths) {
		if (startsWith(base, ".")){
			return true;
		}
	}
	return false;
}

// construct an Item struct from a JSON driveItem
private Item makeItem(const ref JSONValue driveItem)
{
	Item item = {
		id: driveItem["id"].str,
		name: "name" in driveItem ? driveItem["name"].str : null, // name may be missing for deleted files in OneDrive Biz
		eTag: "eTag" in driveItem ? driveItem["eTag"].str : null, // eTag is not returned for the root in OneDrive Biz
		cTag: "cTag" in driveItem ? driveItem["cTag"].str : null, // cTag is missing in old files (and all folders in OneDrive Biz)
	};

	// OneDrive API Change: https://github.com/OneDrive/onedrive-api-docs/issues/834
	// OneDrive no longer returns lastModifiedDateTime if the item is deleted by OneDrive
	if(isItemDeleted(driveItem)){
		// Set mtime to SysTime(0)
		item.mtime = SysTime(0);
	} else {
		// Item is not in a deleted state
		// Resolve 'Key not found: fileSystemInfo' when then item is a remote item
		// https://github.com/abraunegg/onedrive/issues/11
		if (isItemRemote(driveItem)) {
			item.mtime = SysTime.fromISOExtString(driveItem["remoteItem"]["fileSystemInfo"]["lastModifiedDateTime"].str);
		} else {
			item.mtime = SysTime.fromISOExtString(driveItem["fileSystemInfo"]["lastModifiedDateTime"].str);
		}
	}
		
	if (isItemFile(driveItem)) {
		item.type = ItemType.file;
	} else if (isItemFolder(driveItem)) {
		item.type = ItemType.dir;
	} else if (isItemRemote(driveItem)) {
		item.type = ItemType.remote;
	} else {
		// do not throw exception, item will be removed in applyDifferences()
	}

	// root and remote items do not have parentReference
	if (!isItemRoot(driveItem) && ("parentReference" in driveItem) != null) {
		item.driveId = driveItem["parentReference"]["driveId"].str;
		if (hasParentReferenceId(driveItem)) {
			item.parentId = driveItem["parentReference"]["id"].str;
		}
	}

	// extract the file hash
	if (isItemFile(driveItem) && ("hashes" in driveItem["file"])) {
		if ("crc32Hash" in driveItem["file"]["hashes"]) {
			item.crc32Hash = driveItem["file"]["hashes"]["crc32Hash"].str;
		} else if ("sha1Hash" in driveItem["file"]["hashes"]) {
			item.sha1Hash = driveItem["file"]["hashes"]["sha1Hash"].str;
		} else if ("quickXorHash" in driveItem["file"]["hashes"]) {
			item.quickXorHash = driveItem["file"]["hashes"]["quickXorHash"].str;
		} else {
			log.vlog("The file does not have any hash");
		}
	}

	if (isItemRemote(driveItem)) {
		item.remoteDriveId = driveItem["remoteItem"]["parentReference"]["driveId"].str;
		item.remoteId = driveItem["remoteItem"]["id"].str;
	}

	return item;
}

private bool testFileHash(string path, const ref Item item)
{
	if (item.crc32Hash) {
		if (item.crc32Hash == computeCrc32(path)) return true;
	} else if (item.sha1Hash) {
		if (item.sha1Hash == computeSha1Hash(path)) return true;
	} else if (item.quickXorHash) {
		if (item.quickXorHash == computeQuickXorHash(path)) return true;
	}
	return false;
}

class SyncException: Exception
{
    @nogc @safe pure nothrow this(string msg, string file = __FILE__, size_t line = __LINE__)
    {
        super(msg, file, line);
    }
}

final class SyncEngine
{
	private Config cfg;
	private OneDriveApi onedrive;
	private ItemDatabase itemdb;
	private UploadSession session;
	private SelectiveSync selectiveSync;
	// list of items to skip while applying the changes
	private string[] skippedItems;
	// list of items to delete after the changes has been downloaded
	private string[2][] idsToDelete;
	// list of items we fake created when running --dry-run
	private string[2][] idsFaked;
	// default drive id
	private string defaultDriveId;
	// default root id
	private string defaultRootId;
	// type of OneDrive account
	private string accountType;
	// free space remaining at init()
	private long remainingFreeSpace;
	// file size limit for a new file
	private long newSizeLimit;
	// is file malware flag
	private bool malwareDetected = false;
	// download filesystem issue flag
	private bool downloadFailed = false;
	// initialization has been done
	private bool initDone = false;
	// sync engine dryRun flag
	private bool dryRun = false;
	// quota details available
	private bool quotaAvailable = true;
	// sync business shared folders flag
	private bool syncBusinessFolders = false;
	// single directory scope flag
	private bool singleDirectoryScope = false;
	// array of all OneDrive driveId's
	private string[] driveIDsArray;
	
	this(Config cfg, OneDriveApi onedrive, ItemDatabase itemdb, SelectiveSync selectiveSync)
	{
		assert(onedrive && itemdb && selectiveSync);
		this.cfg = cfg;
		this.onedrive = onedrive;
		this.itemdb = itemdb;
		this.selectiveSync = selectiveSync;
		// session = UploadSession(onedrive, cfg.uploadStateFilePath);
		this.dryRun = cfg.getValueBool("dry_run");
		this.newSizeLimit = cfg.getValueLong("skip_size") * 2^^20;
		this.newSizeLimit = (this.newSizeLimit == 0) ? long.max : this.newSizeLimit;
	}

	void reset()
	{
		initDone=false;
	}

	void init()
	{
		// Set accountType, defaultDriveId, defaultRootId & remainingFreeSpace once and reuse where possible
		JSONValue oneDriveDetails;
		JSONValue oneDriveRootDetails;

		if (initDone) {
			return;
		}

		session = UploadSession(onedrive, cfg.uploadStateFilePath);

		// Need to catch 400 or 5xx server side errors at initialization
		// Get Default Drive
		try {
			oneDriveDetails	= onedrive.getDefaultDrive();
		} catch (OneDriveException e) {
			if (e.httpStatusCode == 400) {
				// OneDrive responded with 400 error: Bad Request
				log.error("\nERROR: OneDrive returned a 'HTTP 400 Bad Request' - Cannot Initialize Sync Engine");
				// Check this
				if (cfg.getValueString("drive_id").length) {
					log.error("ERROR: Check your 'drive_id' entry in your configuration file as it may be incorrect\n");
				}
				// Must exit here
				exit(-1);
			}
			if (e.httpStatusCode == 401) {
				// HTTP request returned status code 401 (Unauthorized)
				log.error("\nERROR: OneDrive returned a 'HTTP 401 Unauthorized' - Cannot Initialize Sync Engine");
				log.error("ERROR: Check your configuration as your access token may be empty or invalid\n");
				// Must exit here
				exit(-1);
			}
			if (e.httpStatusCode >= 500) {
				// There was a HTTP 5xx Server Side Error
				log.error("ERROR: OneDrive returned a 'HTTP 5xx Server Side Error' - Cannot Initialize Sync Engine");
				// Must exit here
				exit(-1);
			}
		}
		
		// Get Default Root
		try {
			oneDriveRootDetails = onedrive.getDefaultRoot();
		} catch (OneDriveException e) {
			if (e.httpStatusCode == 400) {
				// OneDrive responded with 400 error: Bad Request
				log.error("\nERROR: OneDrive returned a 'HTTP 400 Bad Request' - Cannot Initialize Sync Engine");
				// Check this
				if (cfg.getValueString("drive_id").length) {
					log.error("ERROR: Check your 'drive_id' entry in your configuration file as it may be incorrect\n");
				}
				// Must exit here
				exit(-1);
			}
			if (e.httpStatusCode == 401) {
				// HTTP request returned status code 401 (Unauthorized)
				log.error("\nERROR: OneDrive returned a 'HTTP 401 Unauthorized' - Cannot Initialize Sync Engine");
				log.error("ERROR: Check your configuration as your access token may be empty or invalid\n");
				// Must exit here
				exit(-1);
			}
			if (e.httpStatusCode >= 500) {
				// There was a HTTP 5xx Server Side Error
				log.error("ERROR: OneDrive returned a 'HTTP 5xx Server Side Error' - Cannot Initialize Sync Engine");
				// Must exit here
				exit(-1);
			}
		}

		if ((oneDriveDetails.type() == JSONType.object) && (oneDriveRootDetails.type() == JSONType.object) && (hasId(oneDriveDetails)) && (hasId(oneDriveRootDetails))) {
			// JSON elements are valid
			// Debug OneDrive Account details response
			log.vdebug("OneDrive Account Details:      ", oneDriveDetails);
			log.vdebug("OneDrive Account Root Details: ", oneDriveRootDetails);
			
			// Successfully got details from OneDrive without a server side error such as 'HTTP/1.1 500 Internal Server Error' or 'HTTP/1.1 504 Gateway Timeout' 
			accountType = oneDriveDetails["driveType"].str;
			defaultDriveId = oneDriveDetails["id"].str;
			defaultRootId = oneDriveRootDetails["id"].str;
			remainingFreeSpace = oneDriveDetails["quota"]["remaining"].integer;
			
			// Make sure that defaultDriveId is in our driveIDs array to use when checking if item is in database
			driveIDsArray ~= defaultDriveId;
			
			// In some cases OneDrive Business configurations 'restrict' quota details thus is empty / blank / negative value / zero
			if (remainingFreeSpace <= 0) {
				// quota details not available
				log.error("ERROR: OneDrive quota information is being restricted. Please fix by speaking to your OneDrive / Office 365 Administrator.");
				log.error("ERROR: Flagging to disable upload space checks - this MAY have undesirable results if a file cannot be uploaded due to out of space.");
				quotaAvailable = false;
			}
			
			// Display accountType, defaultDriveId, defaultRootId & remainingFreeSpace for verbose logging purposes
			log.vlog("Application version: ", strip(import("version")));
			log.vlog("Account Type: ", accountType);
			log.vlog("Default Drive ID: ", defaultDriveId);
			log.vlog("Default Root ID: ", defaultRootId);
			log.vlog("Remaining Free Space: ", remainingFreeSpace);
		
			// If account type is documentLibrary - then most likely this is a SharePoint repository
			// and files 'may' be modified after upload. See: https://github.com/abraunegg/onedrive/issues/205
			if(accountType == "documentLibrary") {
				setDisableUploadValidation();
			}
		
			// Check the local database to ensure the OneDrive Root details are in the database
			checkDatabaseForOneDriveRoot();
		
			// Check if there is an interrupted upload session
			if (session.restore()) {
				log.log("Continuing the upload session ...");
				auto item = session.upload();
				saveItem(item);
			}		
			initDone = true;
		} else {
			// init failure
			initDone = false;
			// log why
			log.error("ERROR: Unable to query OneDrive to initialize application");
			// Must exit here
			exit(-1);
		}
	}

	// Configure noRemoteDelete if function is called
	// By default, noRemoteDelete = false;
	// Meaning we will process local deletes to delete item on OneDrive
	void setNoRemoteDelete()
	{
		noRemoteDelete = true;
	}
	
	// Configure uploadOnly if function is called
	// By default, uploadOnly = false;
	void setUploadOnly()
	{
		uploadOnly = true;
	}
	
	// set the flag that we are going to sync business shared folders
	void setSyncBusinessFolders()
	{
		syncBusinessFolders = true;
	}
	
	void setSingleDirectoryScope()
	{
		singleDirectoryScope = true;
	}
	
	// Configure disableUploadValidation if function is called
	// By default, disableUploadValidation = false;
	// Meaning we will always validate our uploads
	// However, when uploading a file that can contain metadata SharePoint will associate some 
	// metadata from the library the file is uploaded to directly in the file
	// which breaks this validation. See https://github.com/abraunegg/onedrive/issues/205
	void setDisableUploadValidation()
	{
		disableUploadValidation = true;
		log.vdebug("documentLibrary account type - flagging to disable upload validation checks due to Microsoft SharePoint file modification enrichments");
	}
	
	
	// Download all new changes from OneDrive
	void applyDifferences()
	{
		// Set defaults for the root folder
		// Use the global's as initialised via init() rather than performing unnecessary additional HTTPS calls
		string driveId = defaultDriveId;
		string rootId = defaultRootId;
		applyDifferences(driveId, rootId);

		// Check OneDrive Personal Shared Folders
		// https://github.com/OneDrive/onedrive-api-docs/issues/764
		Item[] items = itemdb.selectRemoteItems();
		foreach (item; items) {
			log.vlog("Syncing OneDrive Shared Folder: ", item.name);
			applyDifferences(item.remoteDriveId, item.remoteId);
		}
		
		// Check OneDrive Business Shared Folders, if configured to do so
		if (syncBusinessFolders){
			// query OneDrive Business Shared Folders shared with me
			log.vlog("Attempting to sync OneDrive Business Shared Folders");
			JSONValue graphQuery = onedrive.getSharedWithMe();
			string sharedFolderName;
			foreach (searchResult; graphQuery["value"].array) {
				sharedFolderName = searchResult["name"].str;
				// Compare this to values in business_shared_folders
				if(selectiveSync.isSharedFolderMatched(sharedFolderName)){
					// Folder name matches what we are looking for
					// Flags for matching
					bool itemInDatabase = false;
					bool itemLocalDirExists = false;
					bool itemPathIsLocal = false;
					
					// "what if" there are 2 or more folders shared with me have the "same" name?
					// The folder name will be the same, but driveId will be different
					// This will then cause these 'shared folders' to cross populate data, which may not be desirable
					log.vdebug("Shared Folder Name: ", sharedFolderName);
					log.vdebug("Parent Drive Id:    ", searchResult["remoteItem"]["parentReference"]["driveId"].str);
					log.vdebug("Shared Item Id:     ", searchResult["remoteItem"]["id"].str);
					Item databaseItem;
					
					// for each driveid in the existing driveIDsArray 
					foreach (searchDriveId; driveIDsArray) {
						log.vdebug("searching database for: ", searchDriveId, " ", sharedFolderName);
						if (itemdb.selectByPath(sharedFolderName, searchDriveId, databaseItem)) {
							log.vdebug("Found shared folder name in database");
							itemInDatabase = true;
							log.vdebug("databaseItem: ", databaseItem);
							// Does the databaseItem.driveId == defaultDriveId?
							if (databaseItem.driveId == defaultDriveId) {
								itemPathIsLocal = true;
							}
						} else {	
							log.vdebug("Shared folder name not found in database");
							// "what if" there is 'already' a local folder with this name
							// Check if in the database
							// If NOT in the database, but resides on disk, this could be a new local folder created after last sync but before this one
							// However we sync 'shared folders' before checking for local changes
							string localpath = expandTilde(cfg.getValueString("sync_dir")) ~ "/" ~ sharedFolderName;
							if (exists(localpath)) {
								// local path exists
								log.vdebug("Found shared folder name in local OneDrive sync_dir");
								itemLocalDirExists = true;
							}
						}
					}
					
					// Shared Folder Evaluation Debugging
					log.vdebug("item in database:                         ", itemInDatabase);
					log.vdebug("path exists on disk:                      ", itemLocalDirExists);
					log.vdebug("database drive id matches defaultDriveId: ", itemPathIsLocal);
					log.vdebug("database data matches search data:        ", ((databaseItem.driveId == searchResult["remoteItem"]["parentReference"]["driveId"].str) && (databaseItem.id == searchResult["remoteItem"]["id"].str)));
					
					// Additional logging
					string sharedByName;
					string sharedByEmail;
					
					// Extra details for verbose logging
					if ("sharedBy" in searchResult["remoteItem"]["shared"]) {
						if ("displayName" in searchResult["remoteItem"]["shared"]["sharedBy"]["user"]) {
							sharedByName = searchResult["remoteItem"]["shared"]["sharedBy"]["user"]["displayName"].str;
						}
						if ("email" in searchResult["remoteItem"]["shared"]["sharedBy"]["user"]) {
							sharedByEmail = searchResult["remoteItem"]["shared"]["sharedBy"]["user"]["email"].str;
						}
					}
					
					if ( ((!itemInDatabase) || (!itemLocalDirExists)) || (((databaseItem.driveId == searchResult["remoteItem"]["parentReference"]["driveId"].str) && (databaseItem.id == searchResult["remoteItem"]["id"].str)) && (!itemPathIsLocal)) ) {
						// This shared folder does not exist in the database
						log.vlog("Syncing this OneDrive Business Shared Folder: ", sharedFolderName);
						Item businessSharedFolder = makeItem(searchResult);
						
						// Log who shared this to assist with sync data correlation
						if ((sharedByName != "") && (sharedByEmail != "")) {	
							log.vlog("OneDrive Business Shared By:                  ", sharedByName, " (", sharedByEmail, ")");
						} else {
							if (sharedByName != "") {
								log.vlog("OneDrive Business Shared By:                  ", sharedByName);
							}
						}
						
						// Do the actual sync
						applyDifferences(businessSharedFolder.remoteDriveId, businessSharedFolder.remoteId);
						// add drive id to the array to search for, for the next entry
						driveIDsArray ~= searchResult["remoteItem"]["parentReference"]["driveId"].str;	
					} else {
						// Shared Folder Name Conflict ...
						log.log("WARNING: Skipping shared folder due to existing name conflict: ", sharedFolderName);
						log.log("WARNING: Skipping changes of Path ID: ", searchResult["remoteItem"]["id"].str);
						log.log("WARNING: To sync this shared folder, this shared folder needs to be renamed");
						
						// Log who shared this to assist with conflict resolution
						if ((sharedByName != "") && (sharedByEmail != "")) {	
							log.vlog("WARNING: Conflict Shared By:          ", sharedByName, " (", sharedByEmail, ")");
						} else {
							if (sharedByName != "") {
								log.vlog("WARNING: Conflict Shared By:          ", sharedByName);
							}
						}
					}	
				}
			}
		}
	}

	// download all new changes from a specified folder on OneDrive
	void applyDifferencesSingleDirectory(string path)
	{
		// Ensure we check the 'right' location for this directory on OneDrive
		// It could come from the following places:
		// 1. My OneDrive Root
		// 2. My OneDrive Root as an Office 365 Shared Library
		// 3. A OneDrive Business Shared Folder
		// If 1 & 2, the configured default items are what we need
		// If 3, we need to query OneDrive
		
		string driveId = defaultDriveId;
		string rootId = defaultRootId;
		string folderId;
		JSONValue onedrivePathDetails;
		
		// Check OneDrive Business Shared Folders, if configured to do so
		if (syncBusinessFolders){
			log.vlog("Attempting to sync OneDrive Business Shared Folders");
			// query OneDrive Business Shared Folders shared with me
			JSONValue graphQuery = onedrive.getSharedWithMe();
			foreach (searchResult; graphQuery["value"].array) {
				string sharedFolderName = searchResult["name"].str;
				// Compare this to values in business_shared_folders
				if(selectiveSync.isSharedFolderMatched(sharedFolderName)){
					// Folder matches a user configured sync entry
					string[] allowedPath;
					allowedPath ~= sharedFolderName;
					// But is this shared folder what we are looking for?
					if (selectiveSync.isPathIncluded(path,allowedPath)) {
						// Path we want to sync is on a OneDrive Business Shared Folder
						// Set the correct driveId
						driveId = searchResult["remoteItem"]["parentReference"]["driveId"].str;
						// Add this drive id to the array to search with
						driveIDsArray ~= driveId;
					} 
				} 
			}
		}
		
		// Test if the path we are going to sync from actually exists on OneDrive
		log.vlog("Getting path details from OneDrive ...");
		try {
			onedrivePathDetails = onedrive.getPathDetailsByDriveId(driveId, path);
		} catch (OneDriveException e) {
			if (e.httpStatusCode == 404) {
				// The directory was not found 
				log.error("ERROR: The requested single directory to sync was not found on OneDrive");
				return;
			}
			
			if (e.httpStatusCode >= 500) {
				// OneDrive returned a 'HTTP 5xx Server Side Error' - gracefully handling error - error message already logged
				return;
			}
		}
		
		// OneDrive Personal Shared Folder handling
		// Is this item a remote item?
		if(isItemRemote(onedrivePathDetails)){
			// 2 step approach:
			//		1. Ensure changes for the root remote path are captured
			//		2. Download changes specific to the remote path
			// root remote
			applyDifferences(driveId, onedrivePathDetails["id"].str);
			// remote changes
			driveId = onedrivePathDetails["remoteItem"]["parentReference"]["driveId"].str; // Should give something like 66d53be8a5056eca
			folderId = onedrivePathDetails["remoteItem"]["id"].str; // Should give something like BC7D88EC1F539DCF!107
			// Apply any differences found on OneDrive for this path (download data)
			applyDifferences(driveId, folderId);
		} else {
			// use the item id as folderId
			folderId = onedrivePathDetails["id"].str; // Should give something like 12345ABCDE1234A1!101
			// Apply any differences found on OneDrive for this path (download data)
			applyDifferences(driveId, folderId);
		}
	}
	
	// make sure the OneDrive root is in our database
	auto checkDatabaseForOneDriveRoot()
	{
		log.vlog("Fetching details for OneDrive Root");
		JSONValue rootPathDetails = onedrive.getDefaultRoot(); // Returns a JSON Value
		Item rootPathItem = makeItem(rootPathDetails);
		
		// configure driveId and rootId for the OneDrive Root
		
		// Set defaults for the root folder
		string driveId = rootPathDetails["parentReference"]["driveId"].str; // Should give something like 12345abcde1234a1
		string rootId = rootPathDetails["id"].str; // Should give something like 12345ABCDE1234A1!101
		
		// Query the database
		if (!itemdb.selectById(driveId, rootId, rootPathItem)) {
			log.vlog("OneDrive Root does not exist in the database. We need to add it.");	
			applyDifference(rootPathDetails, driveId, true);
			log.vlog("Added OneDrive Root to the local database");
		} else {
			log.vlog("OneDrive Root exists in the database");
		}
	}
	
	// create a directory on OneDrive without syncing
	auto createDirectoryNoSync(string path)
	{
		// Attempt to create the requested path within OneDrive without performing a sync
		log.vlog("Attempting to create the requested path within OneDrive");
		
		// Handle the remote folder creation and updating of the local database without performing a sync
		uploadCreateDir(path);
	}
	
	// delete a directory on OneDrive without syncing
	auto deleteDirectoryNoSync(string path)
	{
		// Use the global's as initialised via init() rather than performing unnecessary additional HTTPS calls
		const(char)[] rootId = defaultRootId;
		
		// Attempt to delete the requested path within OneDrive without performing a sync
		log.vlog("Attempting to delete the requested path within OneDrive");
		
		// test if the path we are going to exists on OneDrive
		try {
			onedrive.getPathDetails(path);
		} catch (OneDriveException e) {
			if (e.httpStatusCode == 404) {
				// The directory was not found on OneDrive - no need to delete it
				log.vlog("The requested directory to delete was not found on OneDrive - skipping removing the remote directory as it doesn't exist");
				return;
			}
			
			if (e.httpStatusCode >= 500) {
				// OneDrive returned a 'HTTP 5xx Server Side Error' - gracefully handling error - error message already logged
				return;
			}
		}
		
		Item item;
		if (!itemdb.selectByPath(path, defaultDriveId, item)) {
			// this is odd .. this directory is not in the local database - just go delete it
			log.vlog("The requested directory to delete was not found in the local database - pushing delete request direct to OneDrive");
			uploadDeleteItem(item, path);
		} else {
			// the folder was in the local database
			// Handle the deletion and saving any update to the local database
			log.vlog("The requested directory to delete was found in the local database. Processing the deletion normally");
			deleteByPath(path);
		}
	}
	
	// rename a directory on OneDrive without syncing
	auto renameDirectoryNoSync(string source, string destination)
	{
		try {
			// test if the local path exists on OneDrive
			onedrive.getPathDetails(source);
		} catch (OneDriveException e) {
			if (e.httpStatusCode == 404) {
				// The directory was not found 
				log.vlog("The requested directory to rename was not found on OneDrive");
				return;
			}
			
			if (e.httpStatusCode >= 500) {
				// OneDrive returned a 'HTTP 5xx Server Side Error' - gracefully handling error - error message already logged
				return;
			}
		}
		// The OneDrive API returned a 200 OK status, so the folder exists
		// Rename the requested directory on OneDrive without performing a sync
		moveByPath(source, destination);
	}
	
	// download the new changes of a specific item
	// id is the root of the drive or a shared folder
	private void applyDifferences(string driveId, const(char)[] id)
	{
		log.vlog("Applying changes of Path ID: " ~ id);
		JSONValue changes;
		string deltaLink = itemdb.getDeltaLink(driveId, id);
		
		// Query the name of this folder id
		string syncFolderName;
		string syncFolderPath;
		string syncFolderChildPath;
		JSONValue idDetails = parseJSON("{}");
		try {
			idDetails = onedrive.getPathDetailsById(driveId, id);
		} catch (OneDriveException e) {
			if (e.httpStatusCode == 404) {
				// id was not found - possibly a remote (shared) folder
				log.vlog("No details returned for given Path ID");
				return;
			}
			
			if (e.httpStatusCode >= 500) {
				// OneDrive returned a 'HTTP 5xx Server Side Error' - gracefully handling error - error message already logged
				return;
			}
		} 
		
		// Get the name of this 'Path ID'
		if (("id" in idDetails) != null) {
			// valid response from onedrive.getPathDetailsById(driveId, id) - a JSON item object present
			if ((idDetails["id"].str == id) && (!isItemFile(idDetails))){
				// Is a Folder or Remote Folder
				syncFolderName = idDetails["name"].str;
			}
			
			// Debug output of path details as queried from OneDrive
			log.vdebug("OneDrive Path Details: ", idDetails);
						
			// OneDrive Personal Folder Item Reference (24/4/2019)
			//	"@odata.context": "https://graph.microsoft.com/v1.0/$metadata#drives('66d53be8a5056eca')/items/$entity",
			//	"cTag": "adDo2NkQ1M0JFOEE1MDU2RUNBITEwMS42MzY5MTY5NjQ1ODcwNzAwMDA",
			//	"eTag": "aNjZENTNCRThBNTA1NkVDQSExMDEuMQ",
			//	"fileSystemInfo": {
			//		"createdDateTime": "2018-06-06T20:45:24.436Z",
			//		"lastModifiedDateTime": "2019-04-24T07:09:31.29Z"
			//	},
			//	"folder": {
			//		"childCount": 3,
			//		"view": {
			//			"sortBy": "takenOrCreatedDateTime",
			//			"sortOrder": "ascending",
			//			"viewType": "thumbnails"
			//		}
			//	},
			//	"id": "66D53BE8A5056ECA!101",
			//	"name": "root",
			//	"parentReference": {
			//		"driveId": "66d53be8a5056eca",
			//		"driveType": "personal"
			//	},
			//	"root": {},
			//	"size": 0
		
			// OneDrive Personal Remote / Shared Folder Item Reference (24/4/2019)
			//	"@odata.context": "https://graph.microsoft.com/v1.0/$metadata#drives('driveId')/items/$entity",
			//	"cTag": "cTag",
			//	"eTag": "eTag",
			//	"id": "itemId",
			//	"name": "shared",
			//	"parentReference": {
			//		"driveId": "driveId",
			//		"driveType": "personal",
			//		"id": "parentItemId",
			//		"path": "/drive/root:"
			//	},
			//	"remoteItem": {
			//		"fileSystemInfo": {
			//			"createdDateTime": "2019-01-14T18:54:43.2666667Z",
			//			"lastModifiedDateTime": "2019-04-24T03:47:22.53Z"
			//		},
			//		"folder": {
			//			"childCount": 0,
			//			"view": {
			//				"sortBy": "takenOrCreatedDateTime",
			//				"sortOrder": "ascending",
			//				"viewType": "thumbnails"
			//			}
			//		},
			//		"id": "remoteItemId",
			//		"parentReference": {
			//			"driveId": "remoteDriveId",
			//			"driveType": "personal"
			//		},
			//		"size": 0,
			//		"webUrl": "webUrl"
			//	}
			
			// OneDrive Business Folder & Shared Folder Item Reference (24/4/2019)
			//	"@odata.context": "https://graph.microsoft.com/v1.0/$metadata#drives('driveId')/items/$entity",
			//	"@odata.etag": "\"{eTag},1\"",
			//	"cTag": "\"c:{cTag},0\"",
			//	"eTag": "\"{eTag},1\"",
			//	"fileSystemInfo": {
			//		"createdDateTime": "2019-04-17T04:00:43Z",
			//		"lastModifiedDateTime": "2019-04-17T04:00:43Z"
			//	},
			//	"folder": {
			//		"childCount": 2
			//	},
			//	"id": "itemId",
			//	"name": "shared_folder",
			//	"parentReference": {
			//		"driveId": "parentDriveId",
			//		"driveType": "business",
			//		"id": "parentId",
			//		"path": "/drives/driveId/root:"
			//	},
			//	"size": 0
			
			// To evaluate a change received from OneDrive, this must be set correctly
			if (hasParentReferencePath(idDetails)) {
				// Path from OneDrive has a parentReference we can use
				syncFolderPath = idDetails["parentReference"]["path"].str;
				syncFolderChildPath = syncFolderPath ~ "/" ~ idDetails["name"].str ~ "/";
			} else {
				// No parentReference, set these to blank
				syncFolderPath = "";
				syncFolderChildPath = ""; 
			}
			
			// Debug Output
			log.vdebug("Sync Folder Name:        ", syncFolderName);
			log.vdebug("Sync Folder Parent Path: ", syncFolderPath);
			log.vdebug("Sync Folder Actual Path: ", syncFolderChildPath);
		}
		
		for (;;) {
			// Due to differences in OneDrive API's between personal and business we need to get changes only from defaultRootId
			// If we used the 'id' passed in & when using --single-directory with a business account we get:
			//	'HTTP request returned status code 501 (Not Implemented): view.delta can only be called on the root.'
			// To view changes correctly, we need to use the correct path id for the request
			const(char)[] idToQuery;
			if (driveId == defaultDriveId) {
				// The drive id matches our users default drive id
				idToQuery = defaultRootId.dup;
			} else {
				// The drive id does not match our users default drive id
				// Potentially the 'path id' we are requesting the details of is a Shared Folder (remote item)
				// Use the 'id' that was passed in (folderId)
				idToQuery = id;
			}
			
			try {
				// Fetch the changes relative to the path id we want to query
				// Have to query the right 'delta' otherwise we get a HTTP request returned status code 501 (Not Implemented)
				// view.delta can only be called on the root.
				// So we need to select the right root, especially if we are checking a remote folder item
				if ((driveId == defaultDriveId) || (!syncBusinessFolders)) {
					// Should always be selected unless we are syncing a Business Shared Folder
					log.vdebug("Selected to use onedrive.viewChangesByItemId");
					changes = onedrive.viewChangesByItemId(driveId, idToQuery, deltaLink);
				} else {
					// Should ONLY be selected if we are syncing a Business Shared Folder
					log.vdebug("Selected to use onedrive.viewChangesByDriveId");
					changes = onedrive.viewChangesByDriveId(driveId, deltaLink);
				}
			} catch (OneDriveException e) {
				// OneDrive threw an error
				log.vdebug("OneDrive threw an error when querying for these changes:");
				log.vdebug("driveId: ", driveId);
				log.vdebug("idToQuery: ", idToQuery);
				log.vdebug("deltaLink: ", deltaLink);
				
				// HTTP request returned status code 404 (Not Found)
				if (e.httpStatusCode == 404) {
					// Stop application
					log.log("\n\nOneDrive returned a 'HTTP 404 - Item not found'");
					log.log("The item id to query was not found on OneDrive");
					log.log("\nRemove your '", cfg.databaseFilePath, "' file and try to sync again\n");
					return;
				}
				
				// HTTP request returned status code 410 (The requested resource is no longer available at the server)
				if (e.httpStatusCode == 410) {
					log.vlog("Delta link expired, re-syncing...");
					deltaLink = null;
					continue;
				}
				
				// HTTP request returned status code 500 (Internal Server Error)
				if (e.httpStatusCode == 500) {
					// Stop application
					log.log("\n\nOneDrive returned a 'HTTP 500 - Internal Server Error'");
					log.log("This is a OneDrive API Bug - https://github.com/OneDrive/onedrive-api-docs/issues/844\n\n");
					log.log("\nRemove your '", cfg.databaseFilePath, "' file and try to sync again\n");
					return;
				}
				
				if (e.httpStatusCode == 504) {
					// HTTP request returned status code 504 (Gateway Timeout)
					// Retry by calling applyDifferences() again
					log.vlog("OneDrive returned a 'HTTP 504 - Gateway Timeout' - gracefully handling error");
					applyDifferences(driveId, idToQuery);
				}
				
				else {
					// Default operation if not 404, 410, 500, 504 errors
					log.log("\n\nOneDrive returned an error with the following message:\n");
					auto errorArray = splitLines(e.msg);
					log.log("Error Message: ", errorArray[0]);
					// extract 'message' as the reason
					JSONValue errorMessage = parseJSON(replace(e.msg, errorArray[0], ""));
					log.log("Error Reason:  ", errorMessage["error"]["message"].str);
					log.log("\nRemove your '", cfg.databaseFilePath, "' file and try to sync again\n");
					return;
				}
			}
			
			// Are there any changes to process?
			if (("value" in changes) != null) {
				auto nrChanges = count(changes["value"].array);

				if (nrChanges >= cfg.getValueLong("min_notify_changes")) {
					log.logAndNotify("Processing ", nrChanges, " changes");
				} else {
					// There are valid changes
					log.vdebug("Number of changes from OneDrive to process: ", nrChanges);
				}
				
				foreach (item; changes["value"].array) {
					bool isRoot = false;
					string thisItemPath;
					
					// Change as reported by OneDrive
					log.vdebug("------------------------------------------------------------------");
					log.vdebug("OneDrive Change: ", item);
					
					// Deleted items returned from onedrive.viewChangesByItemId or onedrive.viewChangesByDriveId (/delta) do not have a 'name' attribute
					// Thus we cannot name check for 'root' below on deleted items
					if(!isItemDeleted(item)){
						// This is not a deleted item
						log.vdebug("Not a OneDrive deleted item change");
						// Test is this is the OneDrive Users Root?
						// Debug output of change evaluation items
						log.vdebug("defaultRootId                                        = ", defaultRootId);
						log.vdebug("'search id'                                          = ", id);
						log.vdebug("id == defaultRootId                                  = ", (id == defaultRootId));
						log.vdebug("isItemRoot(item)                                     = ", (isItemRoot(item)));
						log.vdebug("item['name'].str == 'root'                           = ", (item["name"].str == "root"));
						log.vdebug("singleDirectoryScope                                 = ", (singleDirectoryScope));
						
						// Use the global's as initialised via init() rather than performing unnecessary additional HTTPS calls
						// In a --single-directory scenario however, '(id == defaultRootId) = false' for root items
						if ( ((id == defaultRootId) || (singleDirectoryScope)) && (isItemRoot(item)) && (item["name"].str == "root")) { 
							// This IS a OneDrive Root item
							log.vdebug("Change will flagged as a 'root' item change");
							isRoot = true;
						}
					}

					// How do we handle this change?
					if (isRoot || !hasParentReferenceId(item) || isItemDeleted(item)){
						// Is a root item, has no id in parentReference or is a OneDrive deleted item
						log.vdebug("isRoot                                               = ", isRoot);
						log.vdebug("!hasParentReferenceId(item)                          = ", (!hasParentReferenceId(item)));
						log.vdebug("isItemDeleted(item)                                  = ", (isItemDeleted(item)));
						log.vdebug("Handling change as 'root item', has no parent reference or is a deleted item");
						applyDifference(item, driveId, isRoot);
					} else {
						// What is this item's path?
						if (hasParentReferencePath(item)) {
							thisItemPath = item["parentReference"]["path"].str;
						} else {
							thisItemPath = "";
						}
						
						// Business Shared Folders special case handling
						bool sharedFoldersSpecialCase = false;
						
						// Debug output of change evaluation items
						log.vdebug("'parentReference id'                                 = ", item["parentReference"]["id"].str);
						log.vdebug("syncFolderName                                       = ", syncFolderName);
						log.vdebug("syncFolderPath                                       = ", syncFolderPath);
						log.vdebug("syncFolderChildPath                                  = ", syncFolderChildPath);
						log.vdebug("thisItemId                                           = ", item["id"].str);
						log.vdebug("thisItemPath                                         = ", thisItemPath);
						log.vdebug("'item id' matches search 'id'                        = ", (item["id"].str == id));
						log.vdebug("'parentReference id' matches search 'id'             = ", (item["parentReference"]["id"].str == id));
						log.vdebug("'thisItemPath' contains 'syncFolderChildPath'        = ", (canFind(thisItemPath, syncFolderChildPath)) );
						log.vdebug("'thisItemPath' contains search 'id'                  = ", (canFind(thisItemPath, id)) );
						
						// Special case handling
						// - IF we are syncing shared folders, and the shared folder is not the 'top level' folder being shared out
						// canFind(thisItemPath, syncFolderChildPath) will never match:
						//		Syncing this OneDrive Business Shared Folder: MyFolderName
						//		OneDrive Business Shared By:                  Firstname Lastname (email@address)
						//		Applying changes of Path ID:    pathId
						//		[DEBUG] Sync Folder Name:       MyFolderName
						//		[DEBUG] Sync Folder Path:       /drives/driveId/root:/TopLevel/ABCD
						//		[DEBUG] Sync Folder Child Path: /drives/driveId/root:/TopLevel/ABCD/MyFolderName/
						//		...
						//		[DEBUG] 'item id' matches search 'id'                        = false
						//		[DEBUG] 'parentReference id' matches search 'id'             = false
						//		[DEBUG] 'thisItemPath' contains 'syncFolderChildPath'        = false
						//		[DEBUG] 'thisItemPath' contains search 'id'                  = false
						//		[DEBUG] Change does not match any criteria to apply
						//		Remote change discarded - not in business shared folders sync scope
						
						if ((!canFind(thisItemPath, syncFolderChildPath)) && (syncBusinessFolders)) {
							// Syncing Shared Business folders & we dont have a path match
							// is this a reverse path match?
							log.vdebug("'thisItemPath' contains 'syncFolderName'             = ", (canFind(thisItemPath, syncFolderName)) );
							if (canFind(thisItemPath, syncFolderName)) {
								sharedFoldersSpecialCase = true;
							}
						}
						
						// Check this item's path to see if this is a change on the path we want:
						// 1. 'item id' matches 'id'
						// 2. 'parentReference id' matches 'id'
						// 3. 'item path' contains 'syncFolderChildPath'
						// 4. 'item path' contains 'id'
						
						if ( (item["id"].str == id) || (item["parentReference"]["id"].str == id) || (canFind(thisItemPath, syncFolderChildPath)) || (canFind(thisItemPath, id)) || (sharedFoldersSpecialCase) ){
							// This is a change we want to apply
							if (!sharedFoldersSpecialCase) {
								log.vdebug("Change matches search criteria to apply");
							} else {
								log.vdebug("Change matches search criteria to apply - special case criteria - reverse path matching used");
							}
							// Apply OneDrive change
							applyDifference(item, driveId, isRoot);
						} else {
							// No item ID match or folder sync match
							log.vdebug("Change does not match any criteria to apply");
							// Before discarding change - does this ID still exist on OneDrive - as in IS this 
							// potentially a --single-directory sync and the user 'moved' the file out of the 'sync-dir' to another OneDrive folder
							// This is a corner edge case - https://github.com/skilion/onedrive/issues/341
							JSONValue oneDriveMovedNotDeleted;
							try {
								oneDriveMovedNotDeleted = onedrive.getPathDetailsById(driveId, item["id"].str);
							} catch (OneDriveException e) {
								if (e.httpStatusCode == 404) {
									// No .. that ID is GONE
									log.vlog("Remote change discarded - item cannot be found");
									return;
								}
								
								if (e.httpStatusCode >= 500) {
									// OneDrive returned a 'HTTP 5xx Server Side Error' - gracefully handling error - error message already logged
									return;
								}
							}
							// Yes .. ID is still on OneDrive but elsewhere .... #341 edge case handling
							// What is the original local path for this ID in the database? Does it match 'syncFolderChildPath'
							if (itemdb.idInLocalDatabase(driveId, item["id"].str)){
								// item is in the database
								string originalLocalPath = itemdb.computePath(driveId, item["id"].str);
								if (canFind(originalLocalPath, syncFolderChildPath)){
									// This 'change' relates to an item that WAS in 'syncFolderChildPath' but is now 
									// stored elsewhere on OneDrive - outside the path we are syncing from
									// Remove this item locally as it's local path is now obsolete
									idsToDelete ~= [driveId, item["id"].str];
								} else {
									// out of scope for some other reason
									if (singleDirectoryScope){
										log.vlog("Remote change discarded - not in --single-directory sync scope");
									} else {
										log.vlog("Remote change discarded - not in sync scope");
									}
									log.vdebug("Remote change discarded: ", item); 
								}
							} else {
								// item is not in the database
								if (singleDirectoryScope){
									// We are syncing a single directory, so this is the reason why it is out of scope
									log.vlog("Remote change discarded - not in --single-directory sync scope");
									log.vdebug("Remote change discarded: ", item);
								} else {
									// Not a single directory sync
									if (syncBusinessFolders) {
										// if we are syncing shared business folders, a 'change' may be out of scope as we are not syncing that 'folder'
										// but we are sent all changes from the 'parent root' as we cannot query the 'delta' for this folder
										// as that is a 501 error - not implemented
										log.vlog("Remote change discarded - not in business shared folders sync scope");
										log.vdebug("Remote change discarded: ", item);
									} else {
										// out of scope for some other reason
										log.vlog("Remote change discarded - not in sync scope");
										log.vdebug("Remote change discarded: ", item);
									}
								}
							}
						} 
					}
				}
			}
			
			// the response may contain either @odata.deltaLink or @odata.nextLink
			if ("@odata.deltaLink" in changes) deltaLink = changes["@odata.deltaLink"].str;
			if (deltaLink) itemdb.setDeltaLink(driveId, id, deltaLink);
			if ("@odata.nextLink" in changes) deltaLink = changes["@odata.nextLink"].str;
			else break;
		}

		// delete items in idsToDelete
		if (idsToDelete.length > 0) deleteItems();
		// empty the skipped items
		skippedItems.length = 0;
		assumeSafeAppend(skippedItems);
	}

	// process the change of a single DriveItem
	private void applyDifference(JSONValue driveItem, string driveId, bool isRoot)
	{
		// Format the OneDrive change into a consumable object for the database
		Item item = makeItem(driveItem);
		
		// Reset the malwareDetected flag for this item
		malwareDetected = false;
		
		// Reset the downloadFailed flag for this item
		downloadFailed = false;
		
		if(isItemDeleted(driveItem)){
			// Change is to delete an item
			log.vdebug("Remote deleted item");
		} else {
			// Is the change from OneDrive a 'root' item
			// The change should be considered a 'root' item if:
			// 1. Contains a ["root"] element
			// 2. Has no ["parentReference"]["id"] ... #323 & #324 highlighted that this is false as some 'root' shared objects now can have an 'id' element .. OneDrive API change
			// 2. Has no ["parentReference"]["path"]
			// 3. Was detected by an input flag as to be handled as a root item regardless of actual status
			if (isItemRoot(driveItem) || !hasParentReferencePath(driveItem) || isRoot) {
				log.vdebug("Handing a OneDrive 'root' change");
				item.parentId = null; // ensures that it has no parent
				item.driveId = driveId; // HACK: makeItem() cannot set the driveId property of the root
				log.vdebug("Update/Insert local database with item details");
				itemdb.upsert(item);
				log.vdebug("item details: ", item);
				return;
			}
		}

		bool unwanted;
		// Check if the parent id is something we need to skip
		if (skippedItems.find(item.parentId).length != 0) {
			// Potentially need to flag as unwanted
			log.vdebug("Flagging as unwanted: find(item.parentId).length != 0");
			unwanted = true;
			
			// Is this item id in the database?
			if (itemdb.idInLocalDatabase(item.driveId, item.id)){
				// item exists in database, most likely moved out of scope for current client configuration
				log.vdebug("This item was previously synced / seen by the client");
				if (selectiveSync.isPathExcluded(driveItem["parentReference"]["name"].str)) {
					// Previously synced item is now out of scope as it has been moved out of what is included in sync_list
					log.vdebug("This previously synced item is now excluded from being synced due to sync_list exclusion");
					// flag to delete local file as it now is no longer in sync with OneDrive
					log.vdebug("Flagging to delete item locally");
					idsToDelete ~= [item.driveId, item.id];
				}
			}
		}
		
		// Check if this is a directory to skip
		if (!unwanted) {
			// Only check path if config is != ""
			if (cfg.getValueString("skip_dir") != "") {
				unwanted = selectiveSync.isDirNameExcluded(item.name);
				if (unwanted) log.vlog("Skipping item - excluded by skip_dir config: ", item.name);
			}
		}
		// Check if this is a file to skip
		if (!unwanted) {
			unwanted = selectiveSync.isFileNameExcluded(item.name);
			if (unwanted) log.vlog("Skipping item - excluded by skip_file config: ", item.name);
		}

		// check the item type
		if (!unwanted) {
			if (isItemFile(driveItem)) {
				log.vdebug("The item we are syncing is a file");
			} else if (isItemFolder(driveItem)) {
				log.vdebug("The item we are syncing is a folder");
			} else if (isItemRemote(driveItem)) {
				log.vdebug("The item we are syncing is a remote item");
				assert(isItemFolder(driveItem["remoteItem"]), "The remote item is not a folder");
			} else {
				log.vlog("This item type (", item.name, ") is not supported");
				unwanted = true;
				log.vdebug("Flagging as unwanted: item type is not supported");
			}
		}

		// check for selective sync
		string path;
		if (!unwanted) {
			// Is the item in the local database
			if (itemdb.idInLocalDatabase(item.driveId, item.parentId)){
				// compute the item path to see if the path is excluded
				path = itemdb.computePath(item.driveId, item.parentId) ~ "/" ~ item.name;
				path = buildNormalizedPath(path);
				if (selectiveSync.isPathExcluded(path)) {
					// selective sync advised to skip, however is this a file and are we configured to upload / download files in the root?
					if ((isItemFile(driveItem)) && (cfg.getValueBool("sync_root_files")) && (rootName(path) == "") ) {
						// This is a file
						// We are configured to sync all files in the root
						// This is a file in the logical root
						unwanted = false;
					} else {
						// path is unwanted
						unwanted = true;
						log.vdebug("OneDrive change path is to be excluded by user configuration: ", path);
					}
				}
			} else {
				log.vdebug("Flagging as unwanted: item.driveId (", item.driveId,"), item.parentId (", item.parentId,") not in local database");
				unwanted = true;
			}
		}
		
		// skip downloading dot files if configured
		if (cfg.getValueBool("skip_dotfiles")) {
			if (isDotFile(path)) {
				log.vlog("Skipping item - .file or .folder: ", path);
				unwanted = true;
			}
		}

		// skip unwanted items early
		if (unwanted) {
			log.vdebug("Skipping OneDrive change as this is determined to be unwanted");
			skippedItems ~= item.id;
			return;
		}

		// check if the item has been seen before
		Item oldItem;
		bool cached = itemdb.selectById(item.driveId, item.id, oldItem);

		// check if the item is going to be deleted
		if (isItemDeleted(driveItem)) {
			// item.name is not available, so we get a bunch of meaningless log output
			// Item name we will attempt to delete will be printed out later
			if (cached) {
				// flag to delete
				idsToDelete ~= [item.driveId, item.id];
			} else {
				// flag to ignore
				skippedItems ~= item.id;
			}
			return;
		}

		// rename the local item if it is unsynced and there is a new version of it on OneDrive
		string oldPath;
		if (cached && item.eTag != oldItem.eTag) {
			// Is the item in the local database
			if (itemdb.idInLocalDatabase(item.driveId, item.id)){
				oldPath = itemdb.computePath(item.driveId, item.id);
				if (!isItemSynced(oldItem, oldPath)) {
					if (exists(oldPath)) {
						// Is the local file technically 'newer' based on UTC timestamp?
						SysTime localModifiedTime = timeLastModified(oldPath).toUTC();
						localModifiedTime.fracSecs = Duration.zero;
						item.mtime.fracSecs = Duration.zero;
						
						if (localModifiedTime > item.mtime) {
							// local file is newer than item on OneDrive
							// no local rename
							// no download needed
							log.vlog("Local item modified time is newer based on UTC time conversion - keeping local item");
							log.vdebug("Skipping OneDrive change as this is determined to be unwanted due to local item modified time being newer than OneDrive item");
							skippedItems ~= item.id;
							return;
						} else {
							// remote file is newer than local item
							log.vlog("Remote item modified time is newer based on UTC time conversion");
							auto ext = extension(oldPath);
							auto newPath = path.chomp(ext) ~ "-" ~ deviceName ~ ext;
							log.vlog("The local item is out-of-sync with OneDrive, renaming to preserve existing file: ", oldPath, " -> ", newPath);
							if (!dryRun) {
								safeRename(oldPath);
							} else {
								// Expectation here is that there is a new file locally (newPath) however as we don't create this, the "new file" will not be uploaded as it does not exist
								log.vdebug("DRY-RUN: Skipping local file rename");
							}
						}
					}
					cached = false;
				}
			}
		}

		// update the item
		if (cached) {
			log.vdebug("OneDrive change is an update to an existing local item");
			applyChangedItem(oldItem, oldPath, item, path);
		} else {
			log.vdebug("OneDrive change is a new local item");
			// Check if file should be skipped based on size limit
			if (isItemFile(driveItem)) {
				if (cfg.getValueLong("skip_size") != 0) {
					if (driveItem["size"].integer >= this.newSizeLimit) {
						log.vlog("Skipping item - excluded by skip_size config: ", item.name, " (", driveItem["size"].integer/2^^20, " MB)");
						return;
					}
				}
			}
			applyNewItem(item, path);
		}

		if ((malwareDetected == false) && (downloadFailed == false)){
			// save the item in the db
			// if the file was detected as malware and NOT downloaded, we dont want to falsify the DB as downloading it as otherwise the next pass will think it was deleted, thus delete the remote item
			// Likewise if the download failed, we dont want to falsify the DB as downloading it as otherwise the next pass will think it was deleted, thus delete the remote item 
			if (cached) {
				log.vdebug("Updating local database with item details");
				itemdb.update(item);
			} else {
				log.vdebug("Inserting item details to local database");
				itemdb.insert(item);
			}
			// What was the item that was saved
			log.vdebug("item details: ", item);
		}
	}

	// download an item that was not synced before
	private void applyNewItem(Item item, string path)
	{
		if (exists(path)) {
			if (isItemSynced(item, path)) {
				//log.vlog("The item is already present");
				return;
			} else {
				// TODO: force remote sync by deleting local item
				
				// Is the local file technically 'newer' based on UTC timestamp?
				SysTime localModifiedTime = timeLastModified(path).toUTC();
				localModifiedTime.fracSecs = Duration.zero;
				item.mtime.fracSecs = Duration.zero;
				
				if (localModifiedTime > item.mtime) {
					// local file is newer than item on OneDrive
					// no local rename
					// no download needed
					log.vlog("Local item modified time is newer based on UTC time conversion - keeping local item");
					log.vdebug("Skipping OneDrive change as this is determined to be unwanted due to local item modified time being newer than OneDrive item");
					return;
				} else {
					// remote file is newer than local item
					log.vlog("Remote item modified time is newer based on UTC time conversion");
					auto ext = extension(path);
					auto newPath = path.chomp(ext) ~ "-" ~ deviceName ~ ext;
					log.vlog("The local item is out-of-sync with OneDrive, renaming to preserve existing file: ", path, " -> ", newPath);
					if (!dryRun) {
						safeRename(path);
					} else {
						// Expectation here is that there is a new file locally (newPath) however as we don't create this, the "new file" will not be uploaded as it does not exist
						log.vdebug("DRY-RUN: Skipping local file rename");
					}
				}
			}
		}
		final switch (item.type) {
		case ItemType.file:
			downloadFileItem(item, path);
			if (dryRun) {
				// we dont download the file, but we need to track that we 'faked it'
				idsFaked ~= [item.driveId, item.id];
			}
			break;
		case ItemType.dir:
		case ItemType.remote:
			log.log("Creating local directory: ", path);
			if (!dryRun) {
				mkdirRecurse(path);
			} else {
				// we dont create the directory, but we need to track that we 'faked it'
				idsFaked ~= [item.driveId, item.id];
			}
			break;
		}
	}

	// update a local item
	// the local item is assumed to be in sync with the local db
	private void applyChangedItem(Item oldItem, string oldPath, Item newItem, string newPath)
	{
		assert(oldItem.driveId == newItem.driveId);
		assert(oldItem.id == newItem.id);
		assert(oldItem.type == newItem.type);
		assert(oldItem.remoteDriveId == newItem.remoteDriveId);
		assert(oldItem.remoteId == newItem.remoteId);

		if (oldItem.eTag != newItem.eTag) {
			// handle changed name/path
			if (oldPath != newPath) {
				log.log("Moving ", oldPath, " to ", newPath);
				if (exists(newPath)) {
					Item localNewItem;
					if (itemdb.selectByPath(newPath, defaultDriveId, localNewItem)) {
						if (isItemSynced(localNewItem, newPath)) {
							log.vlog("Destination is in sync and will be overwritten");
						} else {
							// TODO: force remote sync by deleting local item
							log.vlog("The destination is occupied, renaming the conflicting file...");
							safeRename(newPath);
						}
					} else {
						// to be overwritten item is not already in the itemdb, so it should
						// be synced. Do a safe rename here, too.
						// TODO: force remote sync by deleting local item
						log.vlog("The destination is occupied by new file, renaming the conflicting file...");
						safeRename(newPath);
					}
				}
				rename(oldPath, newPath);
			}
			// handle changed content and mtime
			// HACK: use mtime+hash instead of cTag because of https://github.com/OneDrive/onedrive-api-docs/issues/765
			if (newItem.type == ItemType.file && oldItem.mtime != newItem.mtime && !testFileHash(newPath, newItem)) {
				downloadFileItem(newItem, newPath);
			} 
			
			// handle changed time
			if (newItem.type == ItemType.file && oldItem.mtime != newItem.mtime) {
				setTimes(newPath, newItem.mtime, newItem.mtime);
			}
		} 
	}

	// downloads a File resource
	private void downloadFileItem(Item item, string path)
	{
		assert(item.type == ItemType.file);
		write("Downloading file ", path, " ... ");
		JSONValue fileDetails;
		
		try {
			fileDetails = onedrive.getFileDetails(item.driveId, item.id);
		} catch (OneDriveException e) {
			log.error("ERROR: Query of OneDrive for file details failed");
			if (e.httpStatusCode >= 500) {
				// OneDrive returned a 'HTTP 5xx Server Side Error' - gracefully handling error - error message already logged
				downloadFailed = true;
				return;
			}
		}
		
		// fileDetails has to be a valid JSON object
		if (fileDetails.type() == JSONType.object){
			if (isMalware(fileDetails)){
				// OneDrive reports that this file is malware
				log.error("ERROR: MALWARE DETECTED IN FILE - DOWNLOAD SKIPPED");
				// set global flag
				malwareDetected = true;
				return;
			}
		} else {
			// Issue #550 handling
			log.error("ERROR: onedrive.getFileDetails call returned an invalid JSON Object");
			// We want to return, cant download
			downloadFailed = true;
			return;
		}
		
		if (!dryRun) {
			ulong fileSize = 0;
			string OneDriveFileHash;
			
			// fileDetails should be a valid JSON due to prior check
			if (hasFileSize(fileDetails)) {
				// Use the configured filesize as reported by OneDrive
				fileSize = fileDetails["size"].integer;
			} else {
				// filesize missing
				log.vdebug("WARNING: fileDetails['size'] is missing");
			}

			if (hasHashes(fileDetails)) {
				// File details returned hash details
				// QuickXorHash
				if (hasQuickXorHash(fileDetails)) {
					// Use the configured quickXorHash as reported by OneDrive
					if (fileDetails["file"]["hashes"]["quickXorHash"].str != "") {
						OneDriveFileHash = fileDetails["file"]["hashes"]["quickXorHash"].str;
					}
				} 
				// Check for Sha1Hash
				if (hasSha1Hash(fileDetails)) {
					// Use the configured sha1Hash as reported by OneDrive
					if (fileDetails["file"]["hashes"]["sha1Hash"].str != "") {
						OneDriveFileHash = fileDetails["file"]["hashes"]["sha1Hash"].str;
					}
				}
			} else {
				// file hash data missing
				log.vdebug("WARNING: fileDetails['file']['hashes'] is missing - unable to compare file hash after download");
			}
			
			try {
				onedrive.downloadById(item.driveId, item.id, path, fileSize);
			} catch (OneDriveException e) {
				if (e.httpStatusCode == 429) {
					// HTTP request returned status code 429 (Too Many Requests)
					// https://github.com/abraunegg/onedrive/issues/133
					// Back off & retry with incremental delay
					int retryCount = 10; 
					int retryAttempts = 1;
					int backoffInterval = 2;
					while (retryAttempts < retryCount){
						Thread.sleep(dur!"seconds"(retryAttempts*backoffInterval));
						try {
							onedrive.downloadById(item.driveId, item.id, path, fileSize);
							// successful download
							retryAttempts = retryCount;
						} catch (OneDriveException e) {
							if (e.httpStatusCode == 429) {
								// Increment & loop around
								retryAttempts++;
							}
						}
					}
				}
			} catch (std.exception.ErrnoException e) {
				// There was a file system error
				log.error("ERROR: ", e.msg);
				downloadFailed = true;
				return;
			}
			// file has to have downloaded in order to set the times / data for the file
			if (exists(path)) {
				// A 'file' was downloaded - does what we downloaded = reported fileSize or if there is some sort of funky local disk compression going on
				// does the file hash OneDrive reports match what we have locally?
				string quickXorHash = computeQuickXorHash(path);
				string sha1Hash = computeSha1Hash(path);
				
				if ((getSize(path) == fileSize) || (OneDriveFileHash == quickXorHash) || (OneDriveFileHash == sha1Hash)) {
					// downloaded matches either size or hash
					log.vdebug("Downloaded file matches reported size and or reported file hash");
					setTimes(path, item.mtime, item.mtime);
				} else {
					// size error?
					if (getSize(path) != fileSize) {
						// downloaded file size does not match
						log.error("ERROR: File download size mis-match. Increase logging verbosity to determine why.");
					}
					// hash error?
					if ((OneDriveFileHash != quickXorHash) || (OneDriveFileHash != sha1Hash))  {
						// downloaded file hash does not match
						log.error("ERROR: File download hash mis-match. Increase logging verbosity to determine why.");
					}	
					// we do not want this local file to remain on the local file system
					safeRemove(path);	
					downloadFailed = true;
					return;
				}
			} else {
				log.error("ERROR: File failed to download. Increase logging verbosity to determine why.");
				downloadFailed = true;
				return;
			}
		}
		
		if (!downloadFailed) {
			writeln("done.");
			log.fileOnly("Downloading file ", path, " ... done.");
		}
	}

	// returns true if the given item corresponds to the local one
	private bool isItemSynced(Item item, string path)
	{
		if (!exists(path)) return false;
		final switch (item.type) {
		case ItemType.file:
			if (isFile(path)) {
				SysTime localModifiedTime = timeLastModified(path).toUTC();
				// HACK: reduce time resolution to seconds before comparing
				item.mtime.fracSecs = Duration.zero;
				localModifiedTime.fracSecs = Duration.zero;
				if (localModifiedTime == item.mtime) {
					return true;
				} else {
					log.vlog("The local item has a different modified time ", localModifiedTime, " remote is ", item.mtime);
				}
				if (testFileHash(path, item)) {
					return true;
				} else {
					log.vlog("The local item has a different hash");
				}
			} else {
				log.vlog("The local item is a directory but should be a file");
			}
			break;
		case ItemType.dir:
		case ItemType.remote:
			if (isDir(path)) {
				return true;
			} else {
				log.vlog("The local item is a file but should be a directory");
			}
			break;
		}
		return false;
	}

	private void deleteItems()
	{
		foreach_reverse (i; idsToDelete) {
			Item item;
			if (!itemdb.selectById(i[0], i[1], item)) continue; // check if the item is in the db
			string path = itemdb.computePath(i[0], i[1]);
			log.log("Trying to delete item ", path);
			if (!dryRun) {
				// Actually process the database entry removal
				itemdb.deleteById(item.driveId, item.id);
				if (item.remoteDriveId != null) {
					// delete the linked remote folder
					itemdb.deleteById(item.remoteDriveId, item.remoteId);
				}
			}
			bool needsRemoval = false;
			if (exists(path)) {
				// path exists on the local system	
				// make sure that the path refers to the correct item
				Item pathItem;
				if (itemdb.selectByPath(path, item.driveId, pathItem)) {
					if (pathItem.id == item.id) {
						needsRemoval = true;
					} else {
						log.log("Skipped due to id difference!");
					}
				} else {
					// item has disappeared completely
					needsRemoval = true;
				}
			}
			if (needsRemoval) {
				log.log("Deleting item ", path);
				if (!dryRun) {
					if (isFile(path)) {
						remove(path);
					} else {
						try {
							// Remove any children of this path if they still exist
							// Resolve 'Directory not empty' error when deleting local files
							foreach (DirEntry child; dirEntries(path, SpanMode.depth, false)) {
								attrIsDir(child.linkAttributes) ? rmdir(child.name) : remove(child.name);
							}
							// Remove the path now that it is empty of children
							rmdirRecurse(path);
						} catch (FileException e) {
							log.log(e.msg);
						}
					}
				}
			}
		}
		
		if (!dryRun) {
			// clean up idsToDelete
			idsToDelete.length = 0;
			assumeSafeAppend(idsToDelete);
		}
	}
	
	// scan the given directory for differences and new items
	void scanForDifferences(string path)
	{
		// To improve logging output, what is the 'logical path' we are scanning for file & folder differences?
		string logPath;
		if (path == ".") {
			// get the configured sync_dir
			logPath = expandTilde(cfg.getValueString("sync_dir"));
		} else {
			// use what was passed in
			logPath = path;
		}
	
		// scan for any changes made locally
		log.vlog("Uploading differences of ", logPath);
		Item item;
		
		foreach (driveId; driveIDsArray) {
			if (itemdb.selectByPath(path, driveId, item)) {
				uploadDifferences(item);
			}
		}	
			
		log.vlog("Uploading new items of ", logPath);
		uploadNewItems(path);
		
		// clean up idsToDelete only if --dry-run is set
		if (dryRun) {
			idsToDelete.length = 0;
			assumeSafeAppend(idsToDelete);
		}
	}

	private void uploadDifferences(Item item)
	{
		// see if this item.id we were supposed to have deleted
		// match early and return
		if (dryRun) {
			foreach (i; idsToDelete) {
				if (i[1] == item.id) {
					return;
				}	
			}
		}
		
		log.vlog("Processing ", item.name);
		bool unwanted = false;
		string path;
		
		// Is the path excluded?
		unwanted = selectiveSync.isDirNameExcluded(item.name);
		
		// If the path is not excluded, is the filename excluded?
		if (!unwanted) {
			unwanted = selectiveSync.isFileNameExcluded(item.name);
		}

		// If path or filename does not exclude, is this excluded due to use of selective sync?
		if (!unwanted) {
			path = itemdb.computePath(item.driveId, item.id);
			unwanted = selectiveSync.isPathExcluded(path);
		}

		// skip unwanted items
		if (unwanted) {
			//log.vlog("Filtered out");
			return;
		}
		
		// Restriction and limitations about windows naming files
		if (!isValidName(path)) {
			log.vlog("Skipping item - invalid name (Microsoft Naming Convention): ", path);
			return;
		}
		
		// Check for bad whitespace items
		if (!containsBadWhiteSpace(path)) {
			log.vlog("Skipping item - invalid name (Contains an invalid whitespace item): ", path);
			return;
		}
		
		// Check for HTML ASCII Codes as part of file name
		if (!containsASCIIHTMLCodes(path)) {
			log.vlog("Skipping item - invalid name (Contains HTML ASCII Code): ", path);
			return;
		}
		
		final switch (item.type) {
		case ItemType.dir:
			uploadDirDifferences(item, path);
			break;
		case ItemType.file:
			uploadFileDifferences(item, path);
			break;
		case ItemType.remote:
			uploadRemoteDirDifferences(item, path);
			break;
		}
	}

	private void uploadDirDifferences(Item item, string path)
	{
		assert(item.type == ItemType.dir);
		if (exists(path)) {
			if (!isDir(path)) {
				log.vlog("The item was a directory but now it is a file");
				uploadDeleteItem(item, path);
				uploadNewFile(path);
			} else {
				log.vlog("The directory has not changed");
				// loop through the children
				foreach (Item child; itemdb.selectChildren(item.driveId, item.id)) {
					uploadDifferences(child);
				}
			}
		} else {
			// Directory does not exist locally
			// If we are in a --dry-run situation - this directory may never have existed as we never downloaded it
			if (!dryRun) {
				log.vlog("The directory has been deleted locally");
				if (noRemoteDelete) {
					// do not process remote directory delete
					log.vlog("Skipping remote directory delete as --upload-only & --no-remote-delete configured");
				} else {
					uploadDeleteItem(item, path);
				}
			} else {
				// we are in a --dry-run situation, directory appears to have deleted locally - this directory may never have existed as we never downloaded it ..
				// Check if path does not exist in database
				if (!itemdb.selectByPath(path, defaultDriveId, item)) {
					// Path not found in database
					log.vlog("The directory has been deleted locally");
					if (noRemoteDelete) {
						// do not process remote directory delete
						log.vlog("Skipping remote directory delete as --upload-only & --no-remote-delete configured");
					} else {
						uploadDeleteItem(item, path);
					}
				} else {
					// Path was found in the database
					// Did we 'fake create it' as part of --dry-run ?
					foreach (i; idsFaked) {
						if (i[1] == item.id) {
							log.vdebug("Matched faked dir which is 'supposed' to exist but not created due to --dry-run use");
							log.vlog("The directory has not changed");
							return;
						}
					}
					// item.id did not match a 'faked' download new directory creation
					log.vlog("The directory has been deleted locally");
					uploadDeleteItem(item, path);
				}
			}
		}
	}

	private void uploadRemoteDirDifferences(Item item, string path)
	{
		assert(item.type == ItemType.remote);
		if (exists(path)) {
			if (!isDir(path)) {
				log.vlog("The item was a directory but now it is a file");
				uploadDeleteItem(item, path);
				uploadNewFile(path);
			} else {
				log.vlog("The directory has not changed");
				// continue through the linked folder
				assert(item.remoteDriveId && item.remoteId);
				Item remoteItem;
				bool found = itemdb.selectById(item.remoteDriveId, item.remoteId, remoteItem);
				if(found){
					// item was found in the database
					uploadDifferences(remoteItem);
				}
			}
		} else {
			log.vlog("The directory has been deleted");
			uploadDeleteItem(item, path);
		}
	}

	private void uploadFileDifferences(Item item, string path)
	{
		assert(item.type == ItemType.file);
		if (exists(path)) {
			if (isFile(path)) {
				SysTime localModifiedTime = timeLastModified(path).toUTC();
				// HACK: reduce time resolution to seconds before comparing
				item.mtime.fracSecs = Duration.zero;
				localModifiedTime.fracSecs = Duration.zero;
				
				if (localModifiedTime != item.mtime) {
					log.vlog("The file last modified time has changed");					
					string eTag = item.eTag;
					if (!testFileHash(path, item)) {
						log.vlog("The file content has changed");
						write("Uploading modified file ", path, " ... ");
						JSONValue response;
						
						if (!dryRun) {
							// Are we using OneDrive Personal or OneDrive Business?
							// To solve 'Multiple versions of file shown on website after single upload' (https://github.com/abraunegg/onedrive/issues/2)
							// check what 'account type' this is as this issue only affects OneDrive Business so we need some extra logic here
							if (accountType == "personal"){
								// Original file upload logic
								if (getSize(path) <= thresholdFileSize) {
									try {
										response = onedrive.simpleUploadReplace(path, item.driveId, item.id, item.eTag);
									} catch (OneDriveException e) {
										if (e.httpStatusCode == 404) {
											// HTTP request returned status code 404 - the eTag provided does not exist
											// Delete record from the local database - file will be uploaded as a new file
											log.vlog("OneDrive returned a 'HTTP 404 - eTag Issue' - gracefully handling error");
											itemdb.deleteById(item.driveId, item.id);
											return;
										}
									
										// Resolve https://github.com/abraunegg/onedrive/issues/36
										if ((e.httpStatusCode == 409) || (e.httpStatusCode == 423)) {
											// The file is currently checked out or locked for editing by another user
											// We cant upload this file at this time
											writeln(" skipped.");
											log.fileOnly("Uploading modified file ", path, " ... skipped.");
											write("", path, " is currently checked out or locked for editing by another user.");
											log.fileOnly(path, " is currently checked out or locked for editing by another user.");
											return;
										}
										
										if (e.httpStatusCode == 412) {
											// HTTP request returned status code 412 - ETag does not match current item's value
											// Delete record from the local database - file will be uploaded as a new file
											log.vdebug("Simple Upload Replace Failed - OneDrive eTag / cTag match issue");
											log.vlog("OneDrive returned a 'HTTP 412 - Precondition Failed' - gracefully handling error. Will upload as new file.");
											itemdb.deleteById(item.driveId, item.id);
											return;
										}
										
										if (e.httpStatusCode == 504) {
											// HTTP request returned status code 504 (Gateway Timeout)
											// Try upload as a session
											response = session.upload(path, item.driveId, item.parentId, baseName(path), item.eTag);
										}
										else throw e;
									}
									writeln("done.");
								} else {
									writeln("");
									try {
										response = session.upload(path, item.driveId, item.parentId, baseName(path), item.eTag);
									} catch (OneDriveException e) {	
										if (e.httpStatusCode == 412) {
											// HTTP request returned status code 412 - ETag does not match current item's value
											// Delete record from the local database - file will be uploaded as a new file
											log.vdebug("Simple Upload Replace Failed - OneDrive eTag / cTag match issue");
											log.vlog("OneDrive returned a 'HTTP 412 - Precondition Failed' - gracefully handling error. Will upload as new file.");
											itemdb.deleteById(item.driveId, item.id);
											return;
										}
									}
									writeln("done.");
								}		
							} else {
								// OneDrive Business Account
								// We need to always use a session to upload, but handle the changed file correctly
								if (accountType == "business"){
									// For logging consistency
									writeln("");
									try {
										response = session.upload(path, item.driveId, item.parentId, baseName(path), item.eTag);
									} catch (OneDriveException e) {
										// Resolve https://github.com/abraunegg/onedrive/issues/36
										if ((e.httpStatusCode == 409) || (e.httpStatusCode == 423)) {
											// The file is currently checked out or locked for editing by another user
											// We cant upload this file at this time
											writeln(" skipped.");
											log.fileOnly("Uploading modified file ", path, " ... skipped.");
											writeln("", path, " is currently checked out or locked for editing by another user.");
											log.fileOnly(path, " is currently checked out or locked for editing by another user.");
											return;
										}
										// what is this error?????
										else throw e;
									}
									// As the session.upload includes the last modified time, save the response
									saveItem(response);
								}
								// OneDrive documentLibrary
								if (accountType == "documentLibrary"){
									// Handle certain file types differently
									if ((extension(path) == ".txt") || (extension(path) == ".csv")) {
										// .txt and .csv are unaffected by https://github.com/OneDrive/onedrive-api-docs/issues/935 
										// For logging consistency
										writeln("");
										try {
											response = session.upload(path, item.driveId, item.parentId, baseName(path), item.eTag);
										} catch (OneDriveException e) {
											// Resolve https://github.com/abraunegg/onedrive/issues/36
											if ((e.httpStatusCode == 409) || (e.httpStatusCode == 423)) {
												// The file is currently checked out or locked for editing by another user
												// We cant upload this file at this time
												writeln(" skipped.");
												log.fileOnly("Uploading modified file ", path, " ... skipped.");
												writeln("", path, " is currently checked out or locked for editing by another user.");
												log.fileOnly(path, " is currently checked out or locked for editing by another user.");
												return;
											}
											// what is this error?????
											else throw e;
										}
										// As the session.upload includes the last modified time, save the response
										saveItem(response);
										
									} else {									
										// Due to https://github.com/OneDrive/onedrive-api-docs/issues/935 Microsoft modifies all PDF, MS Office & HTML files with added XML content. It is a 'feature' of SharePoint.
										// This means, as a session upload, on 'completion' the file is 'moved' and generates a 404 ......
										writeln("skipped.");
										log.fileOnly("Uploading modified file ", path, " ... skipped.");
										log.vlog("Skip Reason: Microsoft Sharepoint 'enrichment' after upload issue");
										log.vlog("See: https://github.com/OneDrive/onedrive-api-docs/issues/935 for further details");
										// Delete record from the local database - file will be uploaded as a new file
										itemdb.deleteById(item.driveId, item.id);
										return;
									}
								}
					
								// log line completion							
								writeln("done.");
							}
							log.fileOnly("Uploading modified file ", path, " ... done.");
							if ("cTag" in response) {
								// use the cTag instead of the eTag because OneDrive may update the metadata of files AFTER they have been uploaded via simple upload
								eTag = response["cTag"].str;
							} else {
								// Is there an eTag in the response?
								if ("eTag" in response) {
									// use the eTag from the response as there was no cTag
									eTag = response["eTag"].str;
								} else {
									// no tag available - set to nothing
									eTag = "";
								}
							}
						} else {
							// we are --dry-run - simulate the file upload
							writeln("done.");
							response = createFakeResponse(path);
							// Log action to log file
							log.fileOnly("Uploading modified file ", path, " ... done.");
							saveItem(response);
							return;
						}
					}
					if (accountType == "personal"){
						// If Personal, call to update the modified time as stored on OneDrive
						if (!dryRun) {
							uploadLastModifiedTime(item.driveId, item.id, eTag, localModifiedTime.toUTC());
						}
					}
				} else {
					log.vlog("The file has not changed");
				}
			} else {
				log.vlog("The item was a file but now is a directory");
				uploadDeleteItem(item, path);
				uploadCreateDir(path);
			}
		} else {
			// File does not exist locally
			// If we are in a --dry-run situation - this file may never have existed as we never downloaded it
			if (!dryRun) {
				// Not --dry-run situation
				log.vlog("The file has been deleted locally");
				if (noRemoteDelete) {
					// do not process remote file delete
					log.vlog("Skipping remote file delete as --upload-only & --no-remote-delete configured");
				} else {
					uploadDeleteItem(item, path);
				}
			} else {
				// We are in a --dry-run situation, file appears to have deleted locally - this file may never have existed as we never downloaded it ..
				// Check if path does not exist in database
				if (!itemdb.selectByPath(path, defaultDriveId, item)) {
					// file not found in database
					log.vlog("The file has been deleted locally");
					if (noRemoteDelete) {
						// do not process remote file delete
						log.vlog("Skipping remote file delete as --upload-only & --no-remote-delete configured");
					} else {
						uploadDeleteItem(item, path);
					}
				}  else {
					// file was found in the database
					// Did we 'fake create it' as part of --dry-run ?
					foreach (i; idsFaked) {
						if (i[1] == item.id) {
							log.vdebug("Matched faked file which is 'supposed' to exist but not created due to --dry-run use");
							log.vlog("The file has not changed");
							return;
						}
					}
					// item.id did not match a 'faked' download new file creation
					log.vlog("The file has been deleted locally");
					uploadDeleteItem(item, path);
				}
			}
		}
	}

	private void uploadNewItems(string path)
	{
		//	https://support.microsoft.com/en-us/help/3125202/restrictions-and-limitations-when-you-sync-files-and-folders
		//  If the path is greater than allowed characters, then one drive will return a '400 - Bad Request' 
		//  Need to ensure that the URI is encoded before the check is made
		//  400 Character Limit for OneDrive Business / Office 365
		//  430 Character Limit for OneDrive Personal
		auto maxPathLength = 0;
		import std.range : walkLength;
		import std.uni : byGrapheme;
		if (accountType == "business"){
			// Business Account
			maxPathLength = 400;
		} else {
			// Personal Account
			maxPathLength = 430;
		}
		
		// A short lived file that has disappeared will cause an error - is the path valid?
		if (!exists(path)) {
			log.log("Skipping item - has disappeared: ", path);
			return;
		}
		
		// Invalid UTF-8 sequence check
		// https://github.com/skilion/onedrive/issues/57
		// https://github.com/abraunegg/onedrive/issues/487
		if(!isValid(path)) {
			// Path is not valid according to https://dlang.org/phobos/std_encoding.html
			log.vlog("Skipping item - invalid character sequences: ", path);
			return;
		}
		
		if(path.byGrapheme.walkLength < maxPathLength){
			// path is less than maxPathLength
			
			// skip dot files if configured
			if (cfg.getValueBool("skip_dotfiles")) {
				if (isDotFile(path)) {
					log.vlog("Skipping item - .file or .folder: ", path);
					return;
				}
			}
			
			// Do we need to check for .nosync? Only if --check-for-nosync was passed in
			if (cfg.getValueBool("check_nosync")) {
				if (exists(path ~ "/.nosync")) {
					log.vlog("Skipping item - .nosync found & --check-for-nosync enabled: ", path);
					return;
				}
			}
			
			if (isSymlink(path)) {
				// if config says so we skip all symlinked items
				if (cfg.getValueBool("skip_symlinks")) {
					log.vlog("Skipping item - skip symbolic links configured: ", path);
					return;

				}
				// skip unexisting symbolic links
				else if (!exists(readLink(path))) {
					log.vlog("Skipping item - invalid symbolic link: ", path);
					return;
				}
			}
			
			// Restriction and limitations about windows naming files
			if (!isValidName(path)) {
				log.vlog("Skipping item - invalid name (Microsoft Naming Convention): ", path);
				return;
			}
			
			// Check for bad whitespace items
			if (!containsBadWhiteSpace(path)) {
				log.vlog("Skipping item - invalid name (Contains an invalid whitespace item): ", path);
				return;
			}
			
			// Check for HTML ASCII Codes as part of file name
			if (!containsASCIIHTMLCodes(path)) {
				log.vlog("Skipping item - invalid name (Contains HTML ASCII Code): ", path);
				return;
			}

			// filter out user configured items to skip
			if (path != ".") {
				if (isDir(path)) {
					log.vdebug("Checking path: ", path);
					// Only check path if config is != ""
					if (cfg.getValueString("skip_dir") != "") {
						if (selectiveSync.isDirNameExcluded(strip(path,"./"))) {
							log.vlog("Skipping item - excluded by skip_dir config: ", path);
							return;
						}
					}
				
					// In the event that this 'new item' is actually a OneDrive Business Shared Folder
					// however the user may have omitted --sync-shared-folders, thus 'technically' this is a new item
					// for this account OneDrive root, however this then would cause issues if --sync-shared-folders 
					// is added again after this sync
					if ((exists(cfg.businessSharedFolderFilePath)) && (!syncBusinessFolders)){
						// business_shared_folders file exists, but we are not using / syncing them
						if(selectiveSync.isSharedFolderMatched(strip(path,"./"))){
							// path detected as a 'new item' is matched as a path in business_shared_folders
							log.vlog("Skipping item - excluded as included in business_shared_folders config: ", path);
							log.vlog("To sync this directory to your OneDrive Account update your business_shared_folders config");
							return;
						}
					}
				}
				if (isFile(path)) {
					log.vdebug("Checking file: ", path);
					if (selectiveSync.isFileNameExcluded(strip(path,"./"))) {
						log.vlog("Skipping item - excluded by skip_file config: ", path);
						return;
					}
				}
				if (selectiveSync.isPathExcluded(path)) {
					if ((isFile(path)) && (cfg.getValueBool("sync_root_files")) && (rootName(strip(path,"./")) == "")) {
						log.vdebug("Not skipping path due to sync_root_files inclusion: ", path);
					} else {
						log.vlog("Skipping item - path excluded by sync_list: ", path);
						return;
					}
				}
			}

			// This item passed all the unwanted checks
			// We want to upload this new item
			if (isDir(path)) {
				Item item;
				bool pathFoundInDB = false;
				foreach (driveId; driveIDsArray) {
					if (itemdb.selectByPath(path, driveId, item)) {
						pathFoundInDB = true; 
					}
				}
				
				// Was the path found in the database?
				if (!pathFoundInDB) {
					// Path not found in database when searching all drive id's
					uploadCreateDir(path);
				}
				
				// recursively traverse children
				// the above operation takes time and the directory might have
				// disappeared in the meantime
				if (!exists(path)) {
					log.vlog("Directory disappeared during upload: ", path);
					return;
				}
				
				// Try and access the directory and any path below
				try {
					auto entries = dirEntries(path, SpanMode.shallow, false);
					foreach (DirEntry entry; entries) {
						uploadNewItems(entry.name);
					}
				} catch (std.file.FileException e) {
					log.error("ERROR: ", e.msg);
					return;
				}
			} else {
				bool fileFoundInDB = false;
				// This item is a file
				auto fileSize = getSize(path);
				// Can we upload this file - is there enough free space? - https://github.com/skilion/onedrive/issues/73
				// However if the OneDrive account does not provide the quota details, we have no idea how much free space is available
				if ((!quotaAvailable) || ((remainingFreeSpace - fileSize) > 0)){
					if (!quotaAvailable) {
						log.vlog("Ignoring OneDrive account quota details to upload file - this may fail if not enough space on OneDrive ..");
					}
					Item item;
					foreach (driveId; driveIDsArray) {
						if (itemdb.selectByPath(path, driveId, item)) {
							fileFoundInDB = true; 
						}
					}
					
					// Was the file found in the database?
					if (!fileFoundInDB) {
						// File not found in database when searching all drive id's
						uploadNewFile(path);
						remainingFreeSpace = (remainingFreeSpace - fileSize);
						log.vlog("Remaining free space: ", remainingFreeSpace);
					}
				} else {
					// Not enough free space
					log.log("Skipping item '", path, "' due to insufficient free space available on OneDrive");
 				}
			}
		} else {
			// This path was skipped - why?
			log.log("Skipping item '", path, "' due to the full path exceeding ", maxPathLength, " characters (Microsoft OneDrive limitation)");
		}
	}

	private void uploadCreateDir(const(string) path)
	{
		log.vlog("OneDrive Client requested to create remote path: ", path);
		JSONValue onedrivePathDetails;
		Item parent;
		// Was the path entered the root path?
		if (path != "."){
			// What parent path to use?
			string parentPath = dirName(path);		// will be either . or something else
			if (parentPath == "."){
				// Assume this is a new 'local' folder in the users configured sync_dir
				// Use client defaults
				parent.id = defaultRootId;  // Should give something like 12345ABCDE1234A1!101
				parent.driveId = defaultDriveId;  // Should give something like 12345abcde1234a1
			} else {
				// Query the database using each of the driveId's we are using
				foreach (driveId; driveIDsArray) {
					// Query the database for this parent path using each driveId
					Item dbResponse;
					if(itemdb.selectByPathNoRemote(parentPath, driveId, dbResponse)){
						// parent path was found in the database
						parent = dbResponse;
					}
				}
			}
			
			// If this is still null or empty - we cant query the database properly later on
			// Query OneDrive API for parent details
			if ((parent.driveId == "") && (parent.id == "")){
				try {
					log.vdebug("Attempting to query OneDrive for this parent path: ", parentPath);
					onedrivePathDetails = onedrive.getPathDetails(parentPath);
				} catch (OneDriveException e) {
					// exception - set onedriveParentRootDetails to a blank valid JSON
					onedrivePathDetails = parseJSON("{}");
					if (e.httpStatusCode == 404) {
						// Parent does not exist ... need to create parent
						log.vdebug("Parent path does not exist: ", parentPath);
						uploadCreateDir(parentPath);
					}
					
					if (e.httpStatusCode >= 500) {
						// OneDrive returned a 'HTTP 5xx Server Side Error' - gracefully handling error - error message already logged
						return;
					}
				}
				
				// configure the parent item data
				if (hasId(onedrivePathDetails) && hasParentReference(onedrivePathDetails)){
					log.vdebug("Parent path found, configuring parent item");
					parent.id = onedrivePathDetails["id"].str; // This item's ID. Should give something like 12345ABCDE1234A1!101
					parent.driveId = onedrivePathDetails["parentReference"]["driveId"].str; // Should give something like 12345abcde1234a1
				} else {
					// OneDrive API query failed
					// Assume client defaults
					log.vdebug("Parent path could not be queried, using OneDrive account defaults");
					parent.id = defaultRootId;  // Should give something like 12345ABCDE1234A1!101
					parent.driveId = defaultDriveId;  // Should give something like 12345abcde1234a1
				}
			}
		
			JSONValue response;
			// test if the path we are going to create already exists on OneDrive
			try {
				log.vdebug("Attempting to query OneDrive for this path: ", path);
				response = onedrive.getPathDetailsByDriveId(parent.driveId, path);
			} catch (OneDriveException e) {
				if (e.httpStatusCode == 404) {
					// The directory was not found on the drive id we queried
					log.vlog("The requested directory to create was not found on OneDrive - creating remote directory: ", path);

					if (!dryRun) {
						// Perform the database lookup
						enforce(itemdb.selectByPath(dirName(path), parent.driveId, parent), "The parent item id is not in the database");
						JSONValue driveItem = [
								"name": JSONValue(baseName(path)),
								"folder": parseJSON("{}")
						];
						
						// Submit the creation request
						// Fix for https://github.com/skilion/onedrive/issues/356
						try {
							// Attempt to create a new folder on the configured parent driveId & parent id
							response = onedrive.createById(parent.driveId, parent.id, driveItem);
						} catch (OneDriveException e) {
							if (e.httpStatusCode == 409) {
								// OneDrive API returned a 404 (above) to say the directory did not exist
								// but when we attempted to create it, OneDrive responded that it now already exists
								log.vlog("OneDrive reported that ", path, " already exists .. OneDrive API race condition");
								return;
							}
						}
						// save the created directory
						saveItem(response);
					} else {
						// Simulate a successful 'directory create' & save it to the dryRun database copy
						// The simulated response has to pass 'makeItem' as part of saveItem
						auto fakeResponse = createFakeResponse(path);
						saveItem(fakeResponse);
					}
						
					log.vlog("Successfully created the remote directory ", path, " on OneDrive");
					return;
				}
				
				if (e.httpStatusCode >= 500) {
					// OneDrive returned a 'HTTP 5xx Server Side Error' - gracefully handling error - error message already logged
					return;
				}
			} 
			
<<<<<<< HEAD
			// https://docs.microsoft.com/en-us/windows/desktop/FileIO/naming-a-file
			// Do not assume case sensitivity. For example, consider the names OSCAR, Oscar, and oscar to be the same, 
			// even though some file systems (such as a POSIX-compliant file system) may consider them as different. 
			// Note that NTFS supports POSIX semantics for case sensitivity but this is not the default behavior.
			
			if (response["name"].str == baseName(path)){
				// OneDrive 'name' matches local path name
				log.vlog("The requested directory to create was found on OneDrive - skipping creating the directory: ", path );
				// Check that this path is in the database
				if (!itemdb.selectById(parent.driveId, parent.id, parent)){
					// parent for 'path' is NOT in the database
					log.vlog("The parent for this path is not in the local database - need to add parent to local database");
					parentPath = dirName(path);
					uploadCreateDir(parentPath);
=======
			// response from OneDrive has to be a valid JSON object
			if (response.type() == JSONType.object){
				// https://docs.microsoft.com/en-us/windows/desktop/FileIO/naming-a-file
				// Do not assume case sensitivity. For example, consider the names OSCAR, Oscar, and oscar to be the same, 
				// even though some file systems (such as a POSIX-compliant file system) may consider them as different. 
				// Note that NTFS supports POSIX semantics for case sensitivity but this is not the default behavior.
				
				if (response["name"].str == baseName(path)){
					// OneDrive 'name' matches local path name
					log.vlog("The requested directory to create was found on OneDrive - skipping creating the directory: ", path );
					// Check that this path is in the database
					if (!itemdb.selectById(parent.driveId, parent.id, parent)){
						// parent for 'path' is NOT in the database
						log.vlog("The parent for this path is not in the local database - need to add parent to local database");
						string parentPath = dirName(path);
						uploadCreateDir(parentPath);
					} else {
						// parent is in database
						log.vlog("The parent for this path is in the local database - adding requested path (", path ,") to database");
						auto res = onedrive.getPathDetails(path);
						saveItem(res);
					}
>>>>>>> 4e97f881
				} else {
					// They are the "same" name wise but different in case sensitivity
					log.error("ERROR: Current directory has a 'case-insensitive match' to an existing directory on OneDrive");
					log.error("ERROR: To resolve, rename this local directory: ", absolutePath(path));
					log.log("Skipping: ", absolutePath(path));
					return;
				}
			} else {
				// response is not valid JSON, an error was returned from OneDrive
				log.error("ERROR: There was an error performing this operation on OneDrive");
				log.error("ERROR: Increase logging verbosity to assist determining why.");
				log.log("Skipping: ", absolutePath(path));
				return;
			}
		}
	}
	
	private void uploadNewFile(string path)
	{
		Item parent;
		bool parentPathFoundInDB = false;
		// Check the database for the parent path
		// What parent path to use?
		string parentPath = dirName(path);		// will be either . or something else
		if (parentPath == "."){
			// Assume this is a new file in the users configured sync_dir root
			// Use client defaults
			parent.id = defaultRootId;  // Should give something like 12345ABCDE1234A1!101
			parent.driveId = defaultDriveId;  // Should give something like 12345abcde1234a1
			parentPathFoundInDB = true;
		} else {
			// Query the database using each of the driveId's we are using
			foreach (driveId; driveIDsArray) {
				// Query the database for this parent path using each driveId
				Item dbResponse;
				if(itemdb.selectByPathNoRemote(parentPath, driveId, dbResponse)){
					// parent path was found in the database
					parent = dbResponse;
					parentPathFoundInDB = true;
				}
			}
		}
				
		// If performing a dry-run or parent path is found in the database
		if ((dryRun) || (parentPathFoundInDB)) {
			// Maximum file size upload
			//	https://support.microsoft.com/en-au/help/3125202/restrictions-and-limitations-when-you-sync-files-and-folders
			//	1. OneDrive Business say's 15GB
			//	2. Another article updated April 2018 says 20GB:
			//		https://answers.microsoft.com/en-us/onedrive/forum/odoptions-oddesktop-sdwin10/personal-onedrive-file-upload-size-max/a3621fc9-b766-4a99-99f8-bcc01ccb025f
			
			// Use smaller size for now
			auto maxUploadFileSize = 16106127360; // 15GB
			//auto maxUploadFileSize = 21474836480; // 20GB
			auto thisFileSize = getSize(path);
			// To avoid a 409 Conflict error - does the file actually exist on OneDrive already?
			JSONValue fileDetailsFromOneDrive;
			
			// Can we read the file - as a permissions issue or file corruption will cause a failure
			// https://github.com/abraunegg/onedrive/issues/113
			if (readLocalFile(path)){
				// able to read the file
				if (thisFileSize <= maxUploadFileSize){
					// Resolves: https://github.com/skilion/onedrive/issues/121, https://github.com/skilion/onedrive/issues/294, https://github.com/skilion/onedrive/issues/329
					// Does this 'file' already exist on OneDrive?
					try {
						// test if the local path exists on OneDrive
						fileDetailsFromOneDrive = onedrive.getPathDetails(path);
					} catch (OneDriveException e) {
						if (e.httpStatusCode == 401) {
							// OneDrive returned a 'HTTP/1.1 401 Unauthorized Error' - no error message logged
							log.error("ERROR: OneDrive returned a 'HTTP 401 - Unauthorized' - gracefully handling error");
							return;
						}
					
						if (e.httpStatusCode == 404) {
							// The file was not found on OneDrive, need to upload it		
							// Check if file should be skipped based on skip_size config
							if (thisFileSize >= this.newSizeLimit) {
								writeln("Skipping item - excluded by skip_size config: ", path, " (", thisFileSize/2^^20," MB)");
								return;
							}
							write("Uploading new file ", path, " ...");
							JSONValue response;
							
							if (!dryRun) {
								// Resolve https://github.com/abraunegg/onedrive/issues/37
								if (thisFileSize == 0){
									// We can only upload zero size files via simpleFileUpload regardless of account type
									// https://github.com/OneDrive/onedrive-api-docs/issues/53
									try {
										response = onedrive.simpleUpload(path, parent.driveId, parent.id, baseName(path));
									} catch (OneDriveException e) {
										// error uploading file
										return;
									}
								} else {
									// File is not a zero byte file
									// Are we using OneDrive Personal or OneDrive Business?
									// To solve 'Multiple versions of file shown on website after single upload' (https://github.com/abraunegg/onedrive/issues/2)
									// check what 'account type' this is as this issue only affects OneDrive Business so we need some extra logic here
									if (accountType == "personal"){
										// Original file upload logic
										if (thisFileSize <= thresholdFileSize) {
											try {
												response = onedrive.simpleUpload(path, parent.driveId, parent.id, baseName(path));
											} catch (OneDriveException e) {
												if (e.httpStatusCode == 504) {
													// HTTP request returned status code 504 (Gateway Timeout)
													// Try upload as a session
													try {
														response = session.upload(path, parent.driveId, parent.id, baseName(path));
													} catch (OneDriveException e) {
														// error uploading file
														return;
													}
												}
												else throw e;
											}
										} else {
											// File larger than threshold - use a session to upload
											writeln("");
											try {
												response = session.upload(path, parent.driveId, parent.id, baseName(path));
											} catch (OneDriveException e) {
												// error uploading file
												log.vlog("Upload failed with OneDriveException: ", e.msg);
												return;
											} catch (FileException e) {
												log.vlog("Upload failed with File Exception: ", e.msg);
												return;
											}
										}
									} else {
										// OneDrive Business Account - always use a session to upload
										writeln("");
										try {
											response = session.upload(path, parent.driveId, parent.id, baseName(path));
										} catch (OneDriveException e) {
											// error uploading file
											log.vlog("Upload failed with OneDriveException: ", e.msg);
											return;
										} catch (FileException e) {
											log.vlog("Upload failed with File Exception: ", e.msg);
											return;
										}
									}
								}
								
								// response from OneDrive has to be a valid JSON object
								if (response.type() == JSONType.object){
									// Log action to log file
									log.fileOnly("Uploading new file ", path, " ... done.");
									writeln(" done.");
									// The file was uploaded, or a 4xx / 5xx error was generated
									if ("size" in response){
										// The response JSON contains size, high likelihood valid response returned 
										ulong uploadFileSize = response["size"].integer;
										
										// In some cases the file that was uploaded was not complete, but 'completed' without errors on OneDrive
										// This has been seen with PNG / JPG files mainly, which then contributes to generating a 412 error when we attempt to update the metadata
										// Validate here that the file uploaded, at least in size, matches in the response to what the size is on disk
										if (thisFileSize != uploadFileSize){
											if(disableUploadValidation){
												// Print a warning message
												log.log("WARNING: Uploaded file size does not match local file - skipping upload validation");
											} else {
												// OK .. the uploaded file does not match and we did not disable this validation
												log.log("Uploaded file size does not match local file - upload failure - retrying");
												// Delete uploaded bad file
												onedrive.deleteById(response["parentReference"]["driveId"].str, response["id"].str, response["eTag"].str);
												// Re-upload
												uploadNewFile(path);
												return;
											}
										} 
										
										// File validation is OK
										if ((accountType == "personal") || (thisFileSize == 0)){
											// Update the item's metadata on OneDrive
											string id = response["id"].str;
											string cTag; 
											
											// Is there a valid cTag in the response?
											if ("cTag" in response) {
												// use the cTag instead of the eTag because OneDrive may update the metadata of files AFTER they have been uploaded
												cTag = response["cTag"].str;
											} else {
												// Is there an eTag in the response?
												if ("eTag" in response) {
													// use the eTag from the response as there was no cTag
													cTag = response["eTag"].str;
												} else {
													// no tag available - set to nothing
													cTag = "";
												}
											}
											
											if (exists(path)) {
												SysTime mtime = timeLastModified(path).toUTC();
												uploadLastModifiedTime(parent.driveId, id, cTag, mtime);
											} else {
												// will be removed in different event!
												log.log("File disappeared after upload: ", path);
											}
											return;
										} else {
											// OneDrive Business Account - always use a session to upload
											// The session includes a Request Body element containing lastModifiedDateTime
											// which negates the need for a modify event against OneDrive
											saveItem(response);
											return;
										}
									}
								} else {
									// response is not valid JSON, an error was returned from OneDrive
									log.fileOnly("Uploading new file ", path, " ... error");
									writeln(" error");
									return;
								}
							} else {
								// we are --dry-run - simulate the file upload
								writeln(" done.");
								response = createFakeResponse(path);
								// Log action to log file
								log.fileOnly("Uploading new file ", path, " ... done.");
								saveItem(response);
								return;
							}
						}
					
						if (e.httpStatusCode >= 500) {
							// OneDrive returned a 'HTTP 5xx Server Side Error' - gracefully handling error - error message already logged
							return;
						}
					}
					
					// Check that the filename that is returned is actually the file we wish to upload
					// https://docs.microsoft.com/en-us/windows/desktop/FileIO/naming-a-file
					// Do not assume case sensitivity. For example, consider the names OSCAR, Oscar, and oscar to be the same, 
					// even though some file systems (such as a POSIX-compliant file system) may consider them as different. 
					// Note that NTFS supports POSIX semantics for case sensitivity but this is not the default behavior.
					
					// fileDetailsFromOneDrive has to be a valid object
					if (fileDetailsFromOneDrive.type() == JSONType.object){
						// Check that 'name' is in the JSON response (validates data) and that 'name' == the path we are looking for
						if (("name" in fileDetailsFromOneDrive) && (fileDetailsFromOneDrive["name"].str == baseName(path))) {
							// OneDrive 'name' matches local path name
							log.vlog("Requested file to upload exists on OneDrive - local database is out of sync for this file: ", path);
							
							// Is the local file newer than the uploaded file?
							SysTime localFileModifiedTime = timeLastModified(path).toUTC();
							SysTime remoteFileModifiedTime = SysTime.fromISOExtString(fileDetailsFromOneDrive["fileSystemInfo"]["lastModifiedDateTime"].str);
							localFileModifiedTime.fracSecs = Duration.zero;
							
							if (localFileModifiedTime > remoteFileModifiedTime){
								// local file is newer
								log.vlog("Requested file to upload is newer than existing file on OneDrive");
								write("Uploading modified file ", path, " ...");
								JSONValue response;
								
								if (!dryRun) {
									if (accountType == "personal"){
										// OneDrive Personal account upload handling
										if (getSize(path) <= thresholdFileSize) {
											response = onedrive.simpleUpload(path, parent.driveId, parent.id, baseName(path));
											writeln(" done.");
										} else {
											writeln("");
											response = session.upload(path, parent.driveId, parent.id, baseName(path));
											writeln(" done.");
										}
										string id = response["id"].str;
										string cTag;
										
										// Is there a valid cTag in the response?
										if ("cTag" in response) {
											// use the cTag instead of the eTag because Onedrive may update the metadata of files AFTER they have been uploaded
											cTag = response["cTag"].str;
										} else {
											// Is there an eTag in the response?
											if ("eTag" in response) {
												// use the eTag from the response as there was no cTag
												cTag = response["eTag"].str;
											} else {
												// no tag available - set to nothing
												cTag = "";
											}
										}
										
										SysTime mtime = timeLastModified(path).toUTC();
										uploadLastModifiedTime(parent.driveId, id, cTag, mtime);
									} else {
										// OneDrive Business account modified file upload handling
										if (accountType == "business"){
											writeln("");
											// session upload
											response = session.upload(path, parent.driveId, parent.id, baseName(path), fileDetailsFromOneDrive["eTag"].str);
											writeln(" done.");
											saveItem(response);
										}
										
										// OneDrive SharePoint account modified file upload handling
										if (accountType == "documentLibrary"){
											// Depending on the file size, this will depend on how best to handle the modified local file
											// as if too large, the following error will be generated by OneDrive:
											//     HTTP request returned status code 413 (Request Entity Too Large)
											// We also cant use a session to upload the file, we have to use simpleUploadReplace
											
											if (getSize(path) <= thresholdFileSize) {
												// Upload file via simpleUploadReplace as below threshhold size
												response = onedrive.simpleUploadReplace(path, fileDetailsFromOneDrive["parentReference"]["driveId"].str, fileDetailsFromOneDrive["id"].str, fileDetailsFromOneDrive["eTag"].str);
											} else {
												// Have to upload via a session, however we have to delete the file first otherwise this will generate a 404 error post session upload
												// Remove the existing file
												onedrive.deleteById(fileDetailsFromOneDrive["parentReference"]["driveId"].str, fileDetailsFromOneDrive["id"].str, fileDetailsFromOneDrive["eTag"].str);	
												// Upload as a session, as a new file
												writeln("");
												response = session.upload(path, parent.driveId, parent.id, baseName(path));
											}
											writeln(" done.");
											saveItem(response);
											// Due to https://github.com/OneDrive/onedrive-api-docs/issues/935 Microsoft modifies all PDF, MS Office & HTML files with added XML content. It is a 'feature' of SharePoint.
											// So - now the 'local' and 'remote' file is technically DIFFERENT ... thanks Microsoft .. NO way to disable this stupidity
											if(!uploadOnly){
												// Download the Microsoft 'modified' file so 'local' is now in sync
												log.vlog("Due to Microsoft Sharepoint 'enrichment' of files, downloading 'enriched' file to ensure local file is in-sync");
												log.vlog("See: https://github.com/OneDrive/onedrive-api-docs/issues/935 for further details");
												auto fileSize = response["size"].integer;
												onedrive.downloadById(response["parentReference"]["driveId"].str, response["id"].str, path, fileSize);
											} else {
												// we are not downloading a file, warn that file differences will exist
												log.vlog("WARNING: Due to Microsoft Sharepoint 'enrichment' of files, this file is now technically different to your local copy");
												log.vlog("See: https://github.com/OneDrive/onedrive-api-docs/issues/935 for further details");
											}
										}
									}
								} else {
									// we are --dry-run - simulate the file upload
									writeln(" done.");
									response = createFakeResponse(path);
									// Log action to log file
									log.fileOnly("Uploading modified file ", path, " ... done.");
									saveItem(response);
									return;
								}
								
								// Log action to log file
								log.fileOnly("Uploading modified file ", path, " ... done.");
								
							} else {
								// Save the details of the file that we got from OneDrive
								// --dry-run safe
								log.vlog("Updating the local database with details for this file: ", path);
								saveItem(fileDetailsFromOneDrive);
							}
						} else {
							// The files are the "same" name wise but different in case sensitivity
							log.error("ERROR: A local file has the same name as another local file.");
							log.error("ERROR: To resolve, rename this local file: ", absolutePath(path));
							log.log("Skipping uploading this new file: ", absolutePath(path));
						}
					} else {
						// fileDetailsFromOneDrive is not valid JSON, an error was returned from OneDrive
						log.error("ERROR: An error was returned from OneDrive and the resulting response is not a valid JSON object");
						log.error("ERROR: Increase logging verbosity to assist determining why.");
					}
				} else {
					// Skip file - too large
					log.log("Skipping uploading this new file as it exceeds the maximum size allowed by OneDrive: ", path);
				}
			}
		} else {
			log.log("Skipping uploading this new file as parent path is not in the database: ", path);
			return;
		}
	}

	private void uploadDeleteItem(Item item, string path)
	{
		log.log("Deleting item from OneDrive: ", path);
		if (!dryRun) {
			// we are not in a --dry-run situation, process deletion to OneDrive
			if ((item.driveId == "") && (item.id == "") && (item.eTag == "")){
				// These are empty ... we cannot delete if this is empty ....
				log.vdebug("item.driveId, item.id & item.eTag are empty ... need to query OneDrive for values");
				log.vdebug("Checking OneDrive for path: ", path);
				JSONValue onedrivePathDetails = onedrive.getPathDetails(path); // Returns a JSON String for the OneDrive Path
				log.vdebug("OneDrive path details: ", onedrivePathDetails);
				item.driveId = onedrivePathDetails["parentReference"]["driveId"].str; // Should give something like 12345abcde1234a1
				item.id = onedrivePathDetails["id"].str; // This item's ID. Should give something like 12345ABCDE1234A1!101
				item.eTag = onedrivePathDetails["eTag"].str; // Should be something like aNjM2NjJFRUVGQjY2NjJFMSE5MzUuMA
			}
				
			try {
				onedrive.deleteById(item.driveId, item.id, item.eTag);
			} catch (OneDriveException e) {
				if (e.httpStatusCode == 404) {
					// item.id, item.eTag could not be found on driveId
					log.vlog("OneDrive reported: The resource could not be found.");
				}
				
				else {
					// Not a 404 response .. is this a 403 response due to OneDrive Business Retention Policy being enabled?
					if ((e.httpStatusCode == 403) && (accountType != "personal")) {
						auto errorArray = splitLines(e.msg);
						JSONValue errorMessage = parseJSON(replace(e.msg, errorArray[0], ""));
						if (errorMessage["error"]["message"].str == "Request was cancelled by event received. If attempting to delete a non-empty folder, it's possible that it's on hold") {
							// Issue #338 - Unable to delete OneDrive content when OneDrive Business Retention Policy is enabled
							// TODO: We have to recursively delete all files & folders from this path to delete
							// WARN: 
							log.error("\nERROR: Unable to delete the requested remote path from OneDrive: ", path);
							log.error("ERROR: This error is due to OneDrive Business Retention Policy being applied");
							log.error("WORKAROUND: Manually delete all files and folders from the above path as per Business Retention Policy\n");
						}
					} else {
						// Not a 403 response & OneDrive Business Account / O365 Shared Folder / Library
						log.log("\n\nOneDrive returned an error with the following message:\n");
						auto errorArray = splitLines(e.msg);
						log.log("Error Message: ", errorArray[0]);
						// extract 'message' as the reason
						JSONValue errorMessage = parseJSON(replace(e.msg, errorArray[0], ""));
						log.log("Error Reason:  ", errorMessage["error"]["message"].str);
						return;
					}
				}
			}
			
			// delete the reference in the local database
			itemdb.deleteById(item.driveId, item.id);
			if (item.remoteId != null) {
				// If the item is a remote item, delete the reference in the local database
				itemdb.deleteById(item.remoteDriveId, item.remoteId);
			}
		}
	}

	private void uploadLastModifiedTime(const(char)[] driveId, const(char)[] id, const(char)[] eTag, SysTime mtime)
	{
		JSONValue data = [
			"fileSystemInfo": JSONValue([
				"lastModifiedDateTime": mtime.toISOExtString()
			])
		];
		
		JSONValue response;
		try {
			response = onedrive.updateById(driveId, id, data, eTag);
		} catch (OneDriveException e) {
			if (e.httpStatusCode == 412) {
				// OneDrive threw a 412 error, most likely: ETag does not match current item's value
				// Retry without eTag
				log.vdebug("File Metadata Update Failed - OneDrive eTag / cTag match issue");
				log.vlog("OneDrive returned a 'HTTP 412 - Precondition Failed' when attempting file time stamp update - gracefully handling error");
				string nullTag = null;
				response = onedrive.updateById(driveId, id, data, nullTag);
			}
		} 
		// save the updated response from OneDrive in the database
		saveItem(response);
	}

	private void saveItem(JSONValue jsonItem)
	{
		// jsonItem has to be a valid object
		if (jsonItem.type() == JSONType.object){
			// Check if the response JSON has an 'id', otherwise makeItem() fails with 'Key not found: id'
			if (hasId(jsonItem)) {
				// Takes a JSON input and formats to an item which can be used by the database
				Item item = makeItem(jsonItem);
				// Add to the local database
				log.vdebug("Adding to database: ", item);
				itemdb.upsert(item);
			} else {
				// log error
				log.error("ERROR: OneDrive response missing required 'id' element");
				log.error("ERROR: ", jsonItem);
			}
		} else {
			// log error
			log.error("ERROR: An error was returned from OneDrive and the resulting response is not a valid JSON object");
			log.error("ERROR: Increase logging verbosity to assist determining why.");
		}
	}

	// https://docs.microsoft.com/en-us/onedrive/developer/rest-api/api/driveitem_move
	// This function is only called in monitor mode when an move event is coming from
	// inotify and we try to move the item.
	void uploadMoveItem(string from, string to)
	{
		log.log("Moving ", from, " to ", to);
		Item fromItem, toItem, parentItem;
		if (!itemdb.selectByPath(from, defaultDriveId, fromItem)) {
			uploadNewFile(to);
			return;
		}
		if (fromItem.parentId == null) {
			// the item is a remote folder, need to do the operation on the parent
			enforce(itemdb.selectByPathNoRemote(from, defaultDriveId, fromItem));
		}
		if (itemdb.selectByPath(to, defaultDriveId, toItem)) {
			// the destination has been overwritten
			uploadDeleteItem(toItem, to);
		}
		if (!itemdb.selectByPath(dirName(to), defaultDriveId, parentItem)) {
			throw new SyncException("Can't move an item to an unsynced directory");
		}
		if (fromItem.driveId != parentItem.driveId) {
			// items cannot be moved between drives
			uploadDeleteItem(fromItem, from);
			uploadNewFile(to);
		} else {
			if (!exists(to)) {
				log.vlog("uploadMoveItem target has disappeared: ", to);
				return;
			}
			SysTime mtime = timeLastModified(to).toUTC();
			JSONValue diff = [
				"name": JSONValue(baseName(to)),
				"parentReference": JSONValue([
					"id": parentItem.id
				]),
				"fileSystemInfo": JSONValue([
					"lastModifiedDateTime": mtime.toISOExtString()
				])
			];
			auto res = onedrive.updateById(fromItem.driveId, fromItem.id, diff, fromItem.eTag);
			// update itemdb
			saveItem(res);
		}
	}

	void deleteByPath(string path)
	{
		Item item;
		if (!itemdb.selectByPath(path, defaultDriveId, item)) {
			throw new SyncException("The item to delete is not in the local database");
		}
		if (item.parentId == null) {
			// the item is a remote folder, need to do the operation on the parent
			enforce(itemdb.selectByPathNoRemote(path, defaultDriveId, item));
		}
		try {
			uploadDeleteItem(item, path);
		} catch (OneDriveException e) {
			if (e.httpStatusCode == 404) log.log(e.msg);
			else throw e;
		}
	}
	
	// move a OneDrive folder from one name to another
	void moveByPath(const(string) source, const(string) destination)
	{
		log.vlog("Moving remote folder: ", source, " -> ", destination);
		
		// Source and Destination are relative to ~/OneDrive
		string sourcePath = source;
		string destinationBasePath = dirName(destination).idup;
		
		// if destinationBasePath == '.' then destinationBasePath needs to be ""
		if (destinationBasePath == ".") {
			destinationBasePath = "";
		}
		
		string newFolderName = baseName(destination).idup;
		string destinationPathString = "/drive/root:/" ~ destinationBasePath;
		
		// Build up the JSON changes
		JSONValue moveData = ["name": newFolderName];
		JSONValue destinationPath = ["path": destinationPathString];
		moveData["parentReference"] = destinationPath;
				
		// Make the change on OneDrive
		auto res = onedrive.moveByPath(sourcePath, moveData);	
	}
	
	// Query Office 365 SharePoint Shared Library site to obtain it's Drive ID
	void querySiteCollectionForDriveID(string o365SharedLibraryName){
		// Steps to get the ID:
		// 1. Query https://graph.microsoft.com/v1.0/sites?search= with the name entered
		// 2. Evaluate the response. A valid response will contain the description and the id. If the response comes back with nothing, the site name cannot be found or no access
		// 3. If valid, use the returned ID and query the site drives
		//		https://graph.microsoft.com/v1.0/sites/<site_id>/drives
		// 4. Display Shared Library Name & Drive ID
		
		string site_id;
		string drive_id;
		string webUrl;
		bool found = false;
		JSONValue siteQuery = onedrive.o365SiteSearch(encodeComponent(o365SharedLibraryName));
		
		log.log("Office 365 Library Name Query: ", o365SharedLibraryName);
		
		foreach (searchResult; siteQuery["value"].array) {
			// Need an 'exclusive' match here with o365SharedLibraryName as entered
			log.vdebug("Found O365 Site: ", searchResult);
			if (o365SharedLibraryName == searchResult["displayName"].str){
				// 'displayName' matches search request
				site_id = searchResult["id"].str;
				webUrl = searchResult["webUrl"].str;
				JSONValue siteDriveQuery = onedrive.o365SiteDrives(site_id);
				foreach (driveResult; siteDriveQuery["value"].array) {
					// Display results
					found = true;
					writeln("SiteName: ", searchResult["displayName"].str);
					writeln("drive_id: ", driveResult["id"].str);
					writeln("URL:      ", webUrl);
				}
			}
		}
		
		if(!found) {
			writeln("ERROR: This site could not be found. Please check it's name and your permissions to access the site.");
		}
	}
	
	// Query OneDrive for a URL path of a file
	void queryOneDriveForFileURL(string localFilePath, string syncDir) {
		// Query if file is valid locally
		if (exists(localFilePath)) {
			// File exists locally, does it exist in the database
			// Path needs to be relative to sync_dir path
			string relativePath = relativePath(localFilePath, syncDir);
			Item item;
			if (itemdb.selectByPath(relativePath, defaultDriveId, item)) {
				// File is in the local database cache
				JSONValue fileDetails;
		
				try {
					fileDetails = onedrive.getFileDetails(item.driveId, item.id);
				} catch (OneDriveException e) {
					log.error("ERROR: Query of OneDrive for file details failed");
				}

				if ((fileDetails.type() == JSONType.object) && ("webUrl" in fileDetails)) {
					// Valid JSON object
					writeln(fileDetails["webUrl"].str);
				}
			} else {
				// File has not been synced with OneDrive
				log.error("File has not been synced with OneDrive: ", localFilePath);
			}
		} else {
			// File does not exist locally
			log.error("File not found on local system: ", localFilePath);
		}
	}
	
	// Query the OneDrive 'drive' to determine if we are 'in sync' or if there are pending changes
	void queryDriveForChanges(string path) {
		
		// Function variables
		int validChanges = 0;
		long downloadSize = 0;
		string driveId;
		string folderId;
		string deltaLink;
		string thisItemId;
		string thisItemPath;
		string syncFolderName;
		string syncFolderPath;
		string syncFolderChildPath;
		JSONValue changes;
		JSONValue onedrivePathDetails;
		
		// Get the path details from OneDrive
		try {
			onedrivePathDetails = onedrive.getPathDetails(path); // Returns a JSON String for the OneDrive Path
		} catch (OneDriveException e) {
			if (e.httpStatusCode == 404) {
				// Requested path could not be found
				log.error("ERROR: The requested path to query was not found on OneDrive");
				return;
			}
		} 
		
		if(isItemRemote(onedrivePathDetails)){
			// remote changes
			driveId = onedrivePathDetails["remoteItem"]["parentReference"]["driveId"].str; // Should give something like 66d53be8a5056eca
			folderId = onedrivePathDetails["remoteItem"]["id"].str; // Should give something like BC7D88EC1F539DCF!107
			syncFolderName = onedrivePathDetails["name"].str;
			// A remote drive item will not have ["parentReference"]["path"]
			syncFolderPath = "";
			syncFolderChildPath = "";
		} else {
			driveId = defaultDriveId;
			folderId = onedrivePathDetails["id"].str; // Should give something like 12345ABCDE1234A1!101
			syncFolderName = onedrivePathDetails["name"].str;
			if (hasParentReferencePath(onedrivePathDetails)) {
				syncFolderPath = onedrivePathDetails["parentReference"]["path"].str;
				syncFolderChildPath = syncFolderPath ~ "/" ~ syncFolderName ~ "/";
			} else {
				// root drive item will not have ["parentReference"]["path"] 
				syncFolderPath = "";
				syncFolderChildPath = "";
			}
		}
		
		// Query Database for the deltaLink
		deltaLink = itemdb.getDeltaLink(driveId, folderId);
		
		const(char)[] idToQuery;
		if (driveId == defaultDriveId) {
			// The drive id matches our users default drive id
			idToQuery = defaultRootId.dup;
		} else {
			// The drive id does not match our users default drive id
			// Potentially the 'path id' we are requesting the details of is a Shared Folder (remote item)
			// Use folderId
			idToQuery = folderId;
		}
		
		// Query OneDrive changes
		changes = onedrive.viewChangesByItemId(driveId, idToQuery, deltaLink);
		
		// Are there any changes on OneDrive?
		if (count(changes["value"].array) != 0) {
			// Were we given a remote path to check if we are in sync for, or the root?
			if (path != "/") {
				// we were given a directory to check, we need to validate the list of changes against this path only
				foreach (item; changes["value"].array) {
					// Is this change valid for the 'path' we are checking?
					if (hasParentReferencePath(item)) {
						thisItemId = item["parentReference"]["id"].str;
						thisItemPath = item["parentReference"]["path"].str;
					} else {
						thisItemId = item["id"].str;
						// Is the defaultDriveId == driveId
						if (driveId == defaultDriveId){
							// 'root' items will not have ["parentReference"]["path"]
							if (isItemRoot(item)){
								thisItemPath = "";
							} else {
								thisItemPath = item["parentReference"]["path"].str;
							}
						} else {
							// A remote drive item will not have ["parentReference"]["path"]
							thisItemPath = "";
						}
					}
					
					if ( (thisItemId == folderId) || (canFind(thisItemPath, syncFolderChildPath)) || (canFind(thisItemPath, folderId)) ){
						// This is a change we want count
						validChanges++;
						if ((isItemFile(item)) && (hasFileSize(item))) {
							downloadSize = downloadSize + item["size"].integer;
						}
					}
				}
				// Are there any valid changes?
				if (validChanges != 0){
					writeln("Selected directory is out of sync with OneDrive");
					if (downloadSize > 0){
						downloadSize = downloadSize / 1000;
						writeln("Approximate data to transfer: ", downloadSize, " KB");
					}
				} else {
					writeln("No pending remote changes - selected directory is in sync");
				}
			} else {
				writeln("Local directory is out of sync with OneDrive");
				foreach (item; changes["value"].array) {
					if ((isItemFile(item)) && (hasFileSize(item))) {
						downloadSize = downloadSize + item["size"].integer;
					}
				}
				if (downloadSize > 0){
					downloadSize = downloadSize / 1000;
					writeln("Approximate data to transfer: ", downloadSize, " KB");
				}
			}
		} else {
			writeln("No pending remote changes - in sync");
		}
	}
	
	// Create a fake OneDrive response suitable for use with saveItem
	JSONValue createFakeResponse(string path) {
		import std.digest.sha;
		// Generate a simulated JSON response which can be used
		// At a minimum we need:
		// 1. eTag
		// 2. cTag
		// 3. fileSystemInfo
		// 4. file or folder. if file, hash of file
		// 5. id
		// 6. name
		// 7. parent reference
		
		SysTime mtime = timeLastModified(path).toUTC();
		
		// real id / eTag / cTag are different format for personal / business account
		auto sha1 = new SHA1Digest();
		ubyte[] hash1 = sha1.digest(path);
		
		JSONValue fakeResponse;
		
		if (isDir(path)) {
			// path is a directory
			fakeResponse = [
							"id": JSONValue(toHexString(hash1)),
							"cTag": JSONValue(toHexString(hash1)),
							"eTag": JSONValue(toHexString(hash1)),
							"fileSystemInfo": JSONValue([
														"createdDateTime": mtime.toISOExtString(),
														"lastModifiedDateTime": mtime.toISOExtString()
														]),
							"name": JSONValue(baseName(path)),
							"parentReference": JSONValue([
														"driveId": JSONValue(defaultDriveId),
														"driveType": JSONValue(accountType),
														"id": JSONValue(defaultRootId)
														]),
							"folder": JSONValue("")
							];
		} else {
			// path is a file
			// compute file hash - both business and personal responses use quickXorHash
			string quickXorHash = computeQuickXorHash(path);
	
			fakeResponse = [
							"id": JSONValue(toHexString(hash1)),
							"cTag": JSONValue(toHexString(hash1)),
							"eTag": JSONValue(toHexString(hash1)),
							"fileSystemInfo": JSONValue([
														"createdDateTime": mtime.toISOExtString(),
														"lastModifiedDateTime": mtime.toISOExtString()
														]),
							"name": JSONValue(baseName(path)),
							"parentReference": JSONValue([
														"driveId": JSONValue(defaultDriveId),
														"driveType": JSONValue(accountType),
														"id": JSONValue(defaultRootId)
														]),
							"file": JSONValue([
												"hashes":JSONValue([
																	"quickXorHash": JSONValue(quickXorHash)
																	])
												
												])
							];
		}
						
		log.vdebug("Generated Fake OneDrive Response: ", fakeResponse);
		return fakeResponse;
	}
	
	auto getAccountType(){
		// return account type in use
		return accountType;
	}
	
	void listOneDriveBusinessSharedFolders(){
		// List OneDrive Business Shared Folders
		log.log("\nListing available OneDrive Business Shared Folders:");
		// Query the GET /me/drive/sharedWithMe API
		JSONValue graphQuery = onedrive.getSharedWithMe();
		string sharedFolderName;
		string sharedByName;
		string sharedByEmail;
		
		foreach (searchResult; graphQuery["value"].array) {
			// Debug response output
			log.vdebug("shared folder entry: ", searchResult);
			sharedFolderName = searchResult["name"].str;
			
			if ("sharedBy" in searchResult["remoteItem"]["shared"]) {
				// we have shared by details we can use
				if ("displayName" in searchResult["remoteItem"]["shared"]["sharedBy"]["user"]) {
					sharedByName = searchResult["remoteItem"]["shared"]["sharedBy"]["user"]["displayName"].str;
				}
				if ("email" in searchResult["remoteItem"]["shared"]["sharedBy"]["user"]) {
					sharedByEmail = searchResult["remoteItem"]["shared"]["sharedBy"]["user"]["email"].str;
				}
			}
			// Output query result
			log.log("---------------------------------------");
			log.log("Shared Folder:   ", sharedFolderName);
			if ((sharedByName != "") && (sharedByEmail != "")) {
				log.log("Shared By:       ", sharedByName, " (", sharedByEmail, ")");
			} else {
				if (sharedByName != "") {
					log.log("Shared By:       ", sharedByName);
				}
			}
			log.vlog("Item Id:         ", searchResult["remoteItem"]["id"].str);
			log.vlog("Parent Drive Id: ", searchResult["remoteItem"]["parentReference"]["driveId"].str);
			if ("id" in searchResult["remoteItem"]["parentReference"]) {
				log.vlog("Parent Item Id:  ", searchResult["remoteItem"]["parentReference"]["id"].str);
			}
		}
		write("\n");
	}
}<|MERGE_RESOLUTION|>--- conflicted
+++ resolved
@@ -2403,22 +2403,6 @@
 				}
 			} 
 			
-<<<<<<< HEAD
-			// https://docs.microsoft.com/en-us/windows/desktop/FileIO/naming-a-file
-			// Do not assume case sensitivity. For example, consider the names OSCAR, Oscar, and oscar to be the same, 
-			// even though some file systems (such as a POSIX-compliant file system) may consider them as different. 
-			// Note that NTFS supports POSIX semantics for case sensitivity but this is not the default behavior.
-			
-			if (response["name"].str == baseName(path)){
-				// OneDrive 'name' matches local path name
-				log.vlog("The requested directory to create was found on OneDrive - skipping creating the directory: ", path );
-				// Check that this path is in the database
-				if (!itemdb.selectById(parent.driveId, parent.id, parent)){
-					// parent for 'path' is NOT in the database
-					log.vlog("The parent for this path is not in the local database - need to add parent to local database");
-					parentPath = dirName(path);
-					uploadCreateDir(parentPath);
-=======
 			// response from OneDrive has to be a valid JSON object
 			if (response.type() == JSONType.object){
 				// https://docs.microsoft.com/en-us/windows/desktop/FileIO/naming-a-file
@@ -2441,7 +2425,6 @@
 						auto res = onedrive.getPathDetails(path);
 						saveItem(res);
 					}
->>>>>>> 4e97f881
 				} else {
 					// They are the "same" name wise but different in case sensitivity
 					log.error("ERROR: Current directory has a 'case-insensitive match' to an existing directory on OneDrive");
