import std.algorithm;
import std.array: array;
import std.datetime;
import std.exception: enforce;
import std.file, std.json, std.path;
import std.regex;
import std.stdio, std.string, std.uni, std.uri;
import std.conv;
import std.encoding;
import core.time, core.thread;
import core.stdc.stdlib;
import config, itemdb, onedrive, selective, upload, util;
static import log;

// threshold after which files will be uploaded using an upload session
private long thresholdFileSize = 4 * 2^^20; // 4 MiB

// flag to set whether local files should be deleted from OneDrive
private bool noRemoteDelete = false;

// flag to set whether the local file should be deleted once it is successfully uploaded to OneDrive
private bool localDeleteAfterUpload = false;

// flag to set if we are running as uploadOnly
private bool uploadOnly = false;

// Do we configure to disable the upload validation routine
private bool disableUploadValidation = false;

private bool isItemFolder(const ref JSONValue item)
{
	return ("folder" in item) != null;
}

private bool isItemFile(const ref JSONValue item)
{
	return ("file" in item) != null;
}

private bool isItemDeleted(const ref JSONValue item)
{
	return ("deleted" in item) != null;
}

private bool isItemRoot(const ref JSONValue item)
{
	return ("root" in item) != null;
}

private bool isItemRemote(const ref JSONValue item)
{
	return ("remoteItem" in item) != null;
}

private bool hasParentReference(const ref JSONValue item)
{
	return ("parentReference" in item) != null;
}

private bool hasParentReferenceId(const ref JSONValue item)
{
	return ("id" in item["parentReference"]) != null;
}

private bool hasParentReferencePath(const ref JSONValue item)
{
	return ("path" in item["parentReference"]) != null;
}

private bool isMalware(const ref JSONValue item)
{
	return ("malware" in item) != null;
}

private bool hasFileSize(const ref JSONValue item)
{
	return ("size" in item) != null;
}

private bool hasId(const ref JSONValue item)
{
	return ("id" in item) != null;
}

private bool hasHashes(const ref JSONValue item)
{
	return ("hashes" in item["file"]) != null;
}

private bool hasQuickXorHash(const ref JSONValue item)
{
	return ("quickXorHash" in item["file"]["hashes"]) != null;
}

private bool hasSha1Hash(const ref JSONValue item)
{
	return ("sha1Hash" in item["file"]["hashes"]) != null;
}

private bool isDotFile(string path)
{
	// always allow the root
	if (path == ".") return false;
	
	path = buildNormalizedPath(path);
	auto paths = pathSplitter(path);
	foreach(base; paths) {
		if (startsWith(base, ".")){
			return true;
		}
	}
	return false;
}

// construct an Item struct from a JSON driveItem
private Item makeItem(const ref JSONValue driveItem)
{
	Item item = {
		id: driveItem["id"].str,
		name: "name" in driveItem ? driveItem["name"].str : null, // name may be missing for deleted files in OneDrive Biz
		eTag: "eTag" in driveItem ? driveItem["eTag"].str : null, // eTag is not returned for the root in OneDrive Biz
		cTag: "cTag" in driveItem ? driveItem["cTag"].str : null, // cTag is missing in old files (and all folders in OneDrive Biz)
	};

	// OneDrive API Change: https://github.com/OneDrive/onedrive-api-docs/issues/834
	// OneDrive no longer returns lastModifiedDateTime if the item is deleted by OneDrive
	if(isItemDeleted(driveItem)){
		// Set mtime to SysTime(0)
		item.mtime = SysTime(0);
	} else {
		// Item is not in a deleted state
		// Resolve 'Key not found: fileSystemInfo' when then item is a remote item
		// https://github.com/abraunegg/onedrive/issues/11
		if (isItemRemote(driveItem)) {
			item.mtime = SysTime.fromISOExtString(driveItem["remoteItem"]["fileSystemInfo"]["lastModifiedDateTime"].str);
		} else {
			item.mtime = SysTime.fromISOExtString(driveItem["fileSystemInfo"]["lastModifiedDateTime"].str);
		}
	}
		
	if (isItemFile(driveItem)) {
		item.type = ItemType.file;
	} else if (isItemFolder(driveItem)) {
		item.type = ItemType.dir;
	} else if (isItemRemote(driveItem)) {
		item.type = ItemType.remote;
	} else {
		// do not throw exception, item will be removed in applyDifferences()
	}

	// root and remote items do not have parentReference
	if (!isItemRoot(driveItem) && ("parentReference" in driveItem) != null) {
		item.driveId = driveItem["parentReference"]["driveId"].str;
		if (hasParentReferenceId(driveItem)) {
			item.parentId = driveItem["parentReference"]["id"].str;
		}
	}

	// extract the file hash
	if (isItemFile(driveItem) && ("hashes" in driveItem["file"])) {
		if ("crc32Hash" in driveItem["file"]["hashes"]) {
			item.crc32Hash = driveItem["file"]["hashes"]["crc32Hash"].str;
		} else if ("sha1Hash" in driveItem["file"]["hashes"]) {
			item.sha1Hash = driveItem["file"]["hashes"]["sha1Hash"].str;
		} else if ("quickXorHash" in driveItem["file"]["hashes"]) {
			item.quickXorHash = driveItem["file"]["hashes"]["quickXorHash"].str;
		} else {
			log.vlog("The file does not have any hash");
		}
	}

	if (isItemRemote(driveItem)) {
		item.remoteDriveId = driveItem["remoteItem"]["parentReference"]["driveId"].str;
		item.remoteId = driveItem["remoteItem"]["id"].str;
	}

	return item;
}

private bool testFileHash(string path, const ref Item item)
{
	if (item.crc32Hash) {
		if (item.crc32Hash == computeCrc32(path)) return true;
	} else if (item.sha1Hash) {
		if (item.sha1Hash == computeSha1Hash(path)) return true;
	} else if (item.quickXorHash) {
		if (item.quickXorHash == computeQuickXorHash(path)) return true;
	}
	return false;
}

class SyncException: Exception
{
    @nogc @safe pure nothrow this(string msg, string file = __FILE__, size_t line = __LINE__)
    {
        super(msg, file, line);
    }
}

final class SyncEngine
{
	private Config cfg;
	private OneDriveApi onedrive;
	private ItemDatabase itemdb;
	private UploadSession session;
	private SelectiveSync selectiveSync;
	// list of items to skip while applying the changes
	private string[] skippedItems;
	// list of items to delete after the changes has been downloaded
	private string[2][] idsToDelete;
	// list of items we fake created when running --dry-run
	private string[2][] idsFaked;
	// default drive id
	private string defaultDriveId;
	// default root id
	private string defaultRootId;
	// type of OneDrive account
	private string accountType;
	// free space remaining at init()
	private long remainingFreeSpace;
	// file size limit for a new file
	private long newSizeLimit;
	// is file malware flag
	private bool malwareDetected = false;
	// download filesystem issue flag
	private bool downloadFailed = false;
	// upload failure - OneDrive or filesystem issue (reading data)
	private bool uploadFailed = false;
	// initialization has been done
	private bool initDone = false;
	// sync engine dryRun flag
	private bool dryRun = false;
	// quota details available
	private bool quotaAvailable = true;
	// sync business shared folders flag
	private bool syncBusinessFolders = false;
	// single directory scope flag
	private bool singleDirectoryScope = false;
	// is sync_list configured
	private bool syncListConfigured = false;
	// sync_list new folder added, trigger delta scan override
	private bool syncListFullScanTrigger = false;
	// array of all OneDrive driveId's
	private string[] driveIDsArray;

	this(Config cfg, OneDriveApi onedrive, ItemDatabase itemdb, SelectiveSync selectiveSync)
	{
		assert(onedrive && itemdb && selectiveSync);
		this.cfg = cfg;
		this.onedrive = onedrive;
		this.itemdb = itemdb;
		this.selectiveSync = selectiveSync;
		// session = UploadSession(onedrive, cfg.uploadStateFilePath);
		this.dryRun = cfg.getValueBool("dry_run");
		this.newSizeLimit = cfg.getValueLong("skip_size") * 2^^20;
		this.newSizeLimit = (this.newSizeLimit == 0) ? long.max : this.newSizeLimit;
	}

	void reset()
	{
		initDone=false;
	}

	void init()
	{
		// Set accountType, defaultDriveId, defaultRootId & remainingFreeSpace once and reuse where possible
		JSONValue oneDriveDetails;
		JSONValue oneDriveRootDetails;

		if (initDone) {
			return;
		}

		session = UploadSession(onedrive, cfg.uploadStateFilePath);

		// Need to catch 400 or 5xx server side errors at initialization
		// Get Default Drive
		try {
			oneDriveDetails	= onedrive.getDefaultDrive();
		} catch (OneDriveException e) {
			log.vdebug("oneDriveDetails	= onedrive.getDefaultDrive() generated a OneDriveException");
			if (e.httpStatusCode == 400) {
				// OneDrive responded with 400 error: Bad Request
				displayOneDriveErrorMessage(e.msg);
				
				// Check this
				if (cfg.getValueString("drive_id").length) {
					log.error("\nERROR: Check your 'drive_id' entry in your configuration file as it may be incorrect\n");
				}
				// Must exit here
				exit(-1);
			}
			if (e.httpStatusCode == 401) {
				// HTTP request returned status code 401 (Unauthorized)
				displayOneDriveErrorMessage(e.msg);
				log.error("\nERROR: Check your configuration as your refresh_token may be empty or invalid. You may need to issue a --logout and re-authorise this client.\n");
				// Must exit here
				exit(-1);
			}
			if (e.httpStatusCode == 429) {
				// HTTP request returned status code 429 (Too Many Requests). We need to leverage the response Retry-After HTTP header to ensure minimum delay until the throttle is removed.
				handleOneDriveThrottleRequest();
				// Retry original request by calling function again to avoid replicating any further error handling
				log.vdebug("Retrying original request that generated the OneDrive HTTP 429 Response Code (Too Many Requests) - calling init();");
				init();
				// return back to original call
				return;
			}
			if (e.httpStatusCode >= 500) {
				// There was a HTTP 5xx Server Side Error
				displayOneDriveErrorMessage(e.msg);
				// Must exit here
				exit(-1);
			}
		}
		
		// Get Default Root
		try {
			oneDriveRootDetails = onedrive.getDefaultRoot();
		} catch (OneDriveException e) {
			log.vdebug("oneDriveRootDetails = onedrive.getDefaultRoot() generated a OneDriveException");
			if (e.httpStatusCode == 400) {
				// OneDrive responded with 400 error: Bad Request
				displayOneDriveErrorMessage(e.msg);
				// Check this
				if (cfg.getValueString("drive_id").length) {
					log.error("\nERROR: Check your 'drive_id' entry in your configuration file as it may be incorrect\n");
				}
				// Must exit here
				exit(-1);
			}
			if (e.httpStatusCode == 401) {
				// HTTP request returned status code 401 (Unauthorized)
				displayOneDriveErrorMessage(e.msg);
				log.error("\nERROR: Check your configuration as your refresh_token may be empty or invalid. You may need to issue a --logout and re-authorise this client.\n");
				// Must exit here
				exit(-1);
			}
			if (e.httpStatusCode == 429) {
				// HTTP request returned status code 429 (Too Many Requests). We need to leverage the response Retry-After HTTP header to ensure minimum delay until the throttle is removed.
				handleOneDriveThrottleRequest();
				// Retry original request by calling function again to avoid replicating any further error handling
				log.vdebug("Retrying original request that generated the OneDrive HTTP 429 Response Code (Too Many Requests) - calling init();");
				init();
				// return back to original call
				return;
			}
			if (e.httpStatusCode >= 500) {
				// There was a HTTP 5xx Server Side Error
				displayOneDriveErrorMessage(e.msg);
				// Must exit here
				exit(-1);
			}
		}

		if ((oneDriveDetails.type() == JSONType.object) && (oneDriveRootDetails.type() == JSONType.object) && (hasId(oneDriveDetails)) && (hasId(oneDriveRootDetails))) {
			// JSON elements are valid
			// Debug OneDrive Account details response
			log.vdebug("OneDrive Account Details:      ", oneDriveDetails);
			log.vdebug("OneDrive Account Root Details: ", oneDriveRootDetails);
			
			// Successfully got details from OneDrive without a server side error such as 'HTTP/1.1 500 Internal Server Error' or 'HTTP/1.1 504 Gateway Timeout' 
			accountType = oneDriveDetails["driveType"].str;
			defaultDriveId = oneDriveDetails["id"].str;
			defaultRootId = oneDriveRootDetails["id"].str;
			remainingFreeSpace = oneDriveDetails["quota"]["remaining"].integer;
			
			// Make sure that defaultDriveId is in our driveIDs array to use when checking if item is in database
			driveIDsArray ~= defaultDriveId;
			
			// In some cases OneDrive Business configurations 'restrict' quota details thus is empty / blank / negative value / zero
			if (remainingFreeSpace <= 0) {
				// quota details not available
				log.error("ERROR: OneDrive quota information is being restricted. Please fix by speaking to your OneDrive / Office 365 Administrator.");
				log.error("ERROR: Flagging to disable upload space checks - this MAY have undesirable results if a file cannot be uploaded due to out of space.");
				quotaAvailable = false;
			}
			
			// Display accountType, defaultDriveId, defaultRootId & remainingFreeSpace for verbose logging purposes
			log.vlog("Application version: ", strip(import("version")));
			log.vlog("Account Type: ", accountType);
			log.vlog("Default Drive ID: ", defaultDriveId);
			log.vlog("Default Root ID: ", defaultRootId);
			log.vlog("Remaining Free Space: ", remainingFreeSpace);
		
			// If account type is documentLibrary - then most likely this is a SharePoint repository
			// and files 'may' be modified after upload. See: https://github.com/abraunegg/onedrive/issues/205
			if(accountType == "documentLibrary") {
				setDisableUploadValidation();
			}
		
			// Check the local database to ensure the OneDrive Root details are in the database
			checkDatabaseForOneDriveRoot();
		
			// Check if there is an interrupted upload session
			if (session.restore()) {
				log.log("Continuing the upload session ...");
				auto item = session.upload();
				saveItem(item);
			}		
			initDone = true;
		} else {
			// init failure
			initDone = false;
			// log why
			log.error("ERROR: Unable to query OneDrive to initialize application");
			// Debug OneDrive Account details response
			log.vdebug("OneDrive Account Details:      ", oneDriveDetails);
			log.vdebug("OneDrive Account Root Details: ", oneDriveRootDetails);
			// Must exit here
			exit(-1);
		}
	}

	// Configure uploadOnly if function is called
	// By default, uploadOnly = false;
	void setUploadOnly()
	{
		uploadOnly = true;
	}
	
	// Configure noRemoteDelete if function is called
	// By default, noRemoteDelete = false;
	// Meaning we will process local deletes to delete item on OneDrive
	void setNoRemoteDelete()
	{
		noRemoteDelete = true;
	}
	
	// Configure localDeleteAfterUpload if function is called
	// By default, localDeleteAfterUpload = false;
	// Meaning we will not delete any local file after upload is successful
	void setLocalDeleteAfterUpload()
	{
		localDeleteAfterUpload = true;
	}
	
	// set the flag that we are going to sync business shared folders
	void setSyncBusinessFolders()
	{
		syncBusinessFolders = true;
	}
	
	// Configure singleDirectoryScope if function is called
	// By default, singleDirectoryScope = false
	void setSingleDirectoryScope()
	{
		singleDirectoryScope = true;
	}
	
	// Configure disableUploadValidation if function is called
	// By default, disableUploadValidation = false;
	// Meaning we will always validate our uploads
	// However, when uploading a file that can contain metadata SharePoint will associate some 
	// metadata from the library the file is uploaded to directly in the file
	// which breaks this validation. See https://github.com/abraunegg/onedrive/issues/205
	void setDisableUploadValidation()
	{
		disableUploadValidation = true;
		log.vdebug("documentLibrary account type - flagging to disable upload validation checks due to Microsoft SharePoint file modification enrichments");
	}
	
	// Issue #658 Handling
	// If an existing folder is moved into a sync_list valid path (where it previously was out of scope due to sync_list), 
	// then set this flag to true, so that on the second 'true-up' sync, we force a rescan of the OneDrive path to capture any 'files'
	void setSyncListFullScanTrigger()
	{
		syncListFullScanTrigger = true;
		log.vdebug("Setting syncListFullScanTrigger = true due to new folder creation request in a location that is in-scope via sync_list");
	}
	
	// unset method
	void unsetSyncListFullScanTrigger()
	{
		syncListFullScanTrigger = false;
		log.vdebug("Setting syncListFullScanTrigger = false");
	}
	
	// set syncListConfigured to true
	void setSyncListConfigured()
	{
		syncListConfigured = true;
		log.vdebug("Setting syncListConfigured = true");
	}
	
	// download all new changes from OneDrive
	void applyDifferences(bool performFullItemScan)

	{
		// Set defaults for the root folder
		// Use the global's as initialised via init() rather than performing unnecessary additional HTTPS calls
		string driveId = defaultDriveId;
		string rootId = defaultRootId;
		applyDifferences(driveId, rootId, performFullItemScan);

		// Check OneDrive Personal Shared Folders
		// https://github.com/OneDrive/onedrive-api-docs/issues/764
		Item[] items = itemdb.selectRemoteItems();
		foreach (item; items) {
			log.vdebug("------------------------------------------------------------------");
			log.vlog("Syncing OneDrive Shared Folder: ", item.name);
			applyDifferences(item.remoteDriveId, item.remoteId, performFullItemScan);
		}
		
		// Check OneDrive Business Shared Folders, if configured to do so
		if (syncBusinessFolders){
			// query OneDrive Business Shared Folders shared with me
			log.vlog("Attempting to sync OneDrive Business Shared Folders");
			JSONValue graphQuery = onedrive.getSharedWithMe();
			string sharedFolderName;
			foreach (searchResult; graphQuery["value"].array) {
				sharedFolderName = searchResult["name"].str;
				// Compare this to values in business_shared_folders
				if(selectiveSync.isSharedFolderMatched(sharedFolderName)){
					// Folder name matches what we are looking for
					// Flags for matching
					bool itemInDatabase = false;
					bool itemLocalDirExists = false;
					bool itemPathIsLocal = false;
					
					// "what if" there are 2 or more folders shared with me have the "same" name?
					// The folder name will be the same, but driveId will be different
					// This will then cause these 'shared folders' to cross populate data, which may not be desirable
					log.vdebug("Shared Folder Name: ", sharedFolderName);
					log.vdebug("Parent Drive Id:    ", searchResult["remoteItem"]["parentReference"]["driveId"].str);
					log.vdebug("Shared Item Id:     ", searchResult["remoteItem"]["id"].str);
					Item databaseItem;
					
					// for each driveid in the existing driveIDsArray 
					foreach (searchDriveId; driveIDsArray) {
						log.vdebug("searching database for: ", searchDriveId, " ", sharedFolderName);
						if (itemdb.selectByPath(sharedFolderName, searchDriveId, databaseItem)) {
							log.vdebug("Found shared folder name in database");
							itemInDatabase = true;
							log.vdebug("databaseItem: ", databaseItem);
							// Does the databaseItem.driveId == defaultDriveId?
							if (databaseItem.driveId == defaultDriveId) {
								itemPathIsLocal = true;
							}
						} else {	
							log.vdebug("Shared folder name not found in database");
							// "what if" there is 'already' a local folder with this name
							// Check if in the database
							// If NOT in the database, but resides on disk, this could be a new local folder created after last sync but before this one
							// However we sync 'shared folders' before checking for local changes
							string localpath = expandTilde(cfg.getValueString("sync_dir")) ~ "/" ~ sharedFolderName;
							if (exists(localpath)) {
								// local path exists
								log.vdebug("Found shared folder name in local OneDrive sync_dir");
								itemLocalDirExists = true;
							}
						}
					}
					
					// Shared Folder Evaluation Debugging
					log.vdebug("item in database:                         ", itemInDatabase);
					log.vdebug("path exists on disk:                      ", itemLocalDirExists);
					log.vdebug("database drive id matches defaultDriveId: ", itemPathIsLocal);
					log.vdebug("database data matches search data:        ", ((databaseItem.driveId == searchResult["remoteItem"]["parentReference"]["driveId"].str) && (databaseItem.id == searchResult["remoteItem"]["id"].str)));
					
					// Additional logging
					string sharedByName;
					string sharedByEmail;
					
					// Extra details for verbose logging
					if ("sharedBy" in searchResult["remoteItem"]["shared"]) {
						if ("displayName" in searchResult["remoteItem"]["shared"]["sharedBy"]["user"]) {
							sharedByName = searchResult["remoteItem"]["shared"]["sharedBy"]["user"]["displayName"].str;
						}
						if ("email" in searchResult["remoteItem"]["shared"]["sharedBy"]["user"]) {
							sharedByEmail = searchResult["remoteItem"]["shared"]["sharedBy"]["user"]["email"].str;
						}
					}
					
					if ( ((!itemInDatabase) || (!itemLocalDirExists)) || (((databaseItem.driveId == searchResult["remoteItem"]["parentReference"]["driveId"].str) && (databaseItem.id == searchResult["remoteItem"]["id"].str)) && (!itemPathIsLocal)) ) {
						// This shared folder does not exist in the database
						log.vlog("Syncing this OneDrive Business Shared Folder: ", sharedFolderName);
						Item businessSharedFolder = makeItem(searchResult);
						
						// Log who shared this to assist with sync data correlation
						if ((sharedByName != "") && (sharedByEmail != "")) {	
							log.vlog("OneDrive Business Shared By:                  ", sharedByName, " (", sharedByEmail, ")");
						} else {
							if (sharedByName != "") {
								log.vlog("OneDrive Business Shared By:                  ", sharedByName);
							}
						}
						
						// Do the actual sync
						applyDifferences(businessSharedFolder.remoteDriveId, businessSharedFolder.remoteId, performFullItemScan);
						// add drive id to the array to search for, for the next entry
						driveIDsArray ~= searchResult["remoteItem"]["parentReference"]["driveId"].str;	
					} else {
						// Shared Folder Name Conflict ...
						log.log("WARNING: Skipping shared folder due to existing name conflict: ", sharedFolderName);
						log.log("WARNING: Skipping changes of Path ID: ", searchResult["remoteItem"]["id"].str);
						log.log("WARNING: To sync this shared folder, this shared folder needs to be renamed");
						
						// Log who shared this to assist with conflict resolution
						if ((sharedByName != "") && (sharedByEmail != "")) {	
							log.vlog("WARNING: Conflict Shared By:          ", sharedByName, " (", sharedByEmail, ")");
						} else {
							if (sharedByName != "") {
								log.vlog("WARNING: Conflict Shared By:          ", sharedByName);
							}
						}
					}	
				}
			}
		}
	}

	// download all new changes from a specified folder on OneDrive
	void applyDifferencesSingleDirectory(string path)
	{
		// Ensure we check the 'right' location for this directory on OneDrive
		// It could come from the following places:
		// 1. My OneDrive Root
		// 2. My OneDrive Root as an Office 365 Shared Library
		// 3. A OneDrive Business Shared Folder
		// If 1 & 2, the configured default items are what we need
		// If 3, we need to query OneDrive
		
		string driveId = defaultDriveId;
		string rootId = defaultRootId;
		string folderId;
		JSONValue onedrivePathDetails;
		
		// Check OneDrive Business Shared Folders, if configured to do so
		if (syncBusinessFolders){
			log.vlog("Attempting to sync OneDrive Business Shared Folders");
			// query OneDrive Business Shared Folders shared with me
			JSONValue graphQuery = onedrive.getSharedWithMe();
			
			if (graphQuery.type() == JSONType.object) {
				// valid response from OneDrive
				foreach (searchResult; graphQuery["value"].array) {
					string sharedFolderName = searchResult["name"].str;
					// Compare this to values in business_shared_folders
					if(selectiveSync.isSharedFolderMatched(sharedFolderName)){
						// Folder matches a user configured sync entry
						string[] allowedPath;
						allowedPath ~= sharedFolderName;
						// But is this shared folder what we are looking for?
						if (selectiveSync.isPathIncluded(path,allowedPath)) {
							// Path we want to sync is on a OneDrive Business Shared Folder
							// Set the correct driveId
							driveId = searchResult["remoteItem"]["parentReference"]["driveId"].str;
							// Add this drive id to the array to search with
							driveIDsArray ~= driveId;
						} 
					} 
				}
			} else {
				// Log that an invalid JSON object was returned
				log.error("ERROR: onedrive.getSharedWithMe call returned an invalid JSON Object");
			}
		}
		
		// Test if the path we are going to sync from actually exists on OneDrive
		log.vlog("Getting path details from OneDrive ...");
		try {
			onedrivePathDetails = onedrive.getPathDetailsByDriveId(driveId, path);
		} catch (OneDriveException e) {
			log.vdebug("onedrivePathDetails = onedrive.getPathDetails(path) generated a OneDriveException");
			if (e.httpStatusCode == 404) {
				// The directory was not found 
				log.error("ERROR: The requested single directory to sync was not found on OneDrive");
				return;
			}
			
			if (e.httpStatusCode == 429) {
				// HTTP request returned status code 429 (Too Many Requests). We need to leverage the response Retry-After HTTP header to ensure minimum delay until the throttle is removed.
				handleOneDriveThrottleRequest();
				// Retry original request by calling function again to avoid replicating any further error handling
				log.vdebug("Retrying original request that generated the OneDrive HTTP 429 Response Code (Too Many Requests) - calling applyDifferencesSingleDirectory(path);");
				applyDifferencesSingleDirectory(path);
				// return back to original call
				return;
			}
						
			if (e.httpStatusCode >= 500) {
				// OneDrive returned a 'HTTP 5xx Server Side Error' - gracefully handling error - error message already logged
				return;
			}
		}
		
		// OK - the path on OneDrive should exist, get the driveId and rootId for this folder
		// Was the response a valid JSON Object?
		if (onedrivePathDetails.type() == JSONType.object) {
			// OneDrive Personal Shared Folder handling
			// Is this item a remote item?
			if(isItemRemote(onedrivePathDetails)){
				// 2 step approach:
				//		1. Ensure changes for the root remote path are captured
				//		2. Download changes specific to the remote path
				
				// root remote
				applyDifferences(defaultDriveId, onedrivePathDetails["id"].str, false);
			
				// remote changes
				driveId = onedrivePathDetails["remoteItem"]["parentReference"]["driveId"].str; // Should give something like 66d53be8a5056eca
				folderId = onedrivePathDetails["remoteItem"]["id"].str; // Should give something like BC7D88EC1F539DCF!107
				
				// Apply any differences found on OneDrive for this path (download data)
				applyDifferences(driveId, folderId, false);
			} else {
				// use the item id as folderId
				folderId = onedrivePathDetails["id"].str; // Should give something like 12345ABCDE1234A1!101
				// Apply any differences found on OneDrive for this path (download data)
				applyDifferences(defaultDriveId, folderId, false);
			}
		} else {
			// Log that an invalid JSON object was returned
			log.vdebug("onedrive.getPathDetails call returned an invalid JSON Object");
		}
	}
	
	// make sure the OneDrive root is in our database
	auto checkDatabaseForOneDriveRoot()
	{
		log.vlog("Fetching details for OneDrive Root");
		JSONValue rootPathDetails = onedrive.getDefaultRoot(); // Returns a JSON Value
		
		// validate object is a JSON value
		if (rootPathDetails.type() == JSONType.object) {
			// valid JSON object
			Item rootPathItem = makeItem(rootPathDetails);
			// configure driveId and rootId for the OneDrive Root
			// Set defaults for the root folder
			string driveId = rootPathDetails["parentReference"]["driveId"].str; // Should give something like 12345abcde1234a1
			string rootId = rootPathDetails["id"].str; // Should give something like 12345ABCDE1234A1!101
			
			// Query the database
			if (!itemdb.selectById(driveId, rootId, rootPathItem)) {
				log.vlog("OneDrive Root does not exist in the database. We need to add it.");	
				applyDifference(rootPathDetails, driveId, true);
				log.vlog("Added OneDrive Root to the local database");
			} else {
				log.vlog("OneDrive Root exists in the database");
			}
		} else {
			// Log that an invalid JSON object was returned
			log.error("ERROR: Unable to query OneDrive for account details");
			log.vdebug("onedrive.getDefaultRoot call returned an invalid JSON Object");
			// Must exit here as we cant configure our required variables
			exit(-1);
		}
	}
	
	// create a directory on OneDrive without syncing
	auto createDirectoryNoSync(string path)
	{
		// Attempt to create the requested path within OneDrive without performing a sync
		log.vlog("Attempting to create the requested path within OneDrive");
		
		// Handle the remote folder creation and updating of the local database without performing a sync
		uploadCreateDir(path);
	}
	
	// delete a directory on OneDrive without syncing
	auto deleteDirectoryNoSync(string path)
	{
		// Use the global's as initialised via init() rather than performing unnecessary additional HTTPS calls
		const(char)[] rootId = defaultRootId;
		
		// Attempt to delete the requested path within OneDrive without performing a sync
		log.vlog("Attempting to delete the requested path within OneDrive");
		
		// test if the path we are going to exists on OneDrive
		try {
			onedrive.getPathDetails(path);
		} catch (OneDriveException e) {
			log.vdebug("onedrive.getPathDetails(path) generated a OneDriveException");
			if (e.httpStatusCode == 404) {
				// The directory was not found on OneDrive - no need to delete it
				log.vlog("The requested directory to delete was not found on OneDrive - skipping removing the remote directory as it doesn't exist");
				return;
			}
			
			if (e.httpStatusCode == 429) {
				// HTTP request returned status code 429 (Too Many Requests). We need to leverage the response Retry-After HTTP header to ensure minimum delay until the throttle is removed.
				handleOneDriveThrottleRequest();
				// Retry original request by calling function again to avoid replicating any further error handling
				log.vdebug("Retrying original request that generated the OneDrive HTTP 429 Response Code (Too Many Requests) - calling deleteDirectoryNoSync(path);");
				deleteDirectoryNoSync(path);
				// return back to original call
				return;
			}
			
			if (e.httpStatusCode >= 500) {
				// OneDrive returned a 'HTTP 5xx Server Side Error' - gracefully handling error - error message already logged
				return;
			}
		}
		
		Item item;
		if (!itemdb.selectByPath(path, defaultDriveId, item)) {
			// this is odd .. this directory is not in the local database - just go delete it
			log.vlog("The requested directory to delete was not found in the local database - pushing delete request direct to OneDrive");
			uploadDeleteItem(item, path);
		} else {
			// the folder was in the local database
			// Handle the deletion and saving any update to the local database
			log.vlog("The requested directory to delete was found in the local database. Processing the deletion normally");
			deleteByPath(path);
		}
	}
	
	// rename a directory on OneDrive without syncing
	auto renameDirectoryNoSync(string source, string destination)
	{
		try {
			// test if the local path exists on OneDrive
			onedrive.getPathDetails(source);
		} catch (OneDriveException e) {
			log.vdebug("onedrive.getPathDetails(source); generated a OneDriveException");
			if (e.httpStatusCode == 404) {
				// The directory was not found 
				log.vlog("The requested directory to rename was not found on OneDrive");
				return;
			}
			
			if (e.httpStatusCode == 429) {
				// HTTP request returned status code 429 (Too Many Requests). We need to leverage the response Retry-After HTTP header to ensure minimum delay until the throttle is removed.
				handleOneDriveThrottleRequest();
				// Retry original request by calling function again to avoid replicating any further error handling
				log.vdebug("Retrying original request that generated the OneDrive HTTP 429 Response Code (Too Many Requests) - calling renameDirectoryNoSync(source, destination);");
				renameDirectoryNoSync(source, destination);
				// return back to original call
				return;
			}
			
			if (e.httpStatusCode >= 500) {
				// OneDrive returned a 'HTTP 5xx Server Side Error' - gracefully handling error - error message already logged
				return;
			}
		}
		// The OneDrive API returned a 200 OK status, so the folder exists
		// Rename the requested directory on OneDrive without performing a sync
		moveByPath(source, destination);
	}
	
	// download the new changes of a specific item
	// id is the root of the drive or a shared folder
	private void applyDifferences(string driveId, const(char)[] id, bool performFullItemScan)
	{
		log.vlog("Applying changes of Path ID: " ~ id);
		JSONValue changes;
		JSONValue changesAvailable;
		
		// Query the name of this folder id
		string syncFolderName;
		string syncFolderPath;
		string syncFolderChildPath;
		JSONValue idDetails = parseJSON("{}");
		try {
			idDetails = onedrive.getPathDetailsById(driveId, id);
		} catch (OneDriveException e) {
			log.vdebug("idDetails = onedrive.getPathDetailsById(driveId, id) generated a OneDriveException");
			if (e.httpStatusCode == 404) {
				// id was not found - possibly a remote (shared) folder
				log.vlog("No details returned for given Path ID");
				return;
			}
			
			if (e.httpStatusCode == 429) {
				// HTTP request returned status code 429 (Too Many Requests). We need to leverage the response Retry-After HTTP header to ensure minimum delay until the throttle is removed.
				handleOneDriveThrottleRequest();
				// Retry original request by calling function again to avoid replicating any further error handling
				log.vdebug("Retrying original request that generated the OneDrive HTTP 429 Response Code (Too Many Requests) - calling applyDifferences(driveId, id, performFullItemScan);");
				applyDifferences(driveId, id, performFullItemScan);
				// return back to original call
				return;
			}
			
			if (e.httpStatusCode >= 500) {
				// OneDrive returned a 'HTTP 5xx Server Side Error' - gracefully handling error - error message already logged
				return;
			}
		} 
		
		// validate that idDetails is a JSON value
		if (idDetails.type() == JSONType.object) {
			// Get the name of this 'Path ID'
			if (("id" in idDetails) != null) {
				// valid response from onedrive.getPathDetailsById(driveId, id) - a JSON item object present
				if ((idDetails["id"].str == id) && (!isItemFile(idDetails))){
					// Is a Folder or Remote Folder
					syncFolderName = idDetails["name"].str;
				}
				
				// Debug output of path details as queried from OneDrive
				log.vdebug("OneDrive Path Details: ", idDetails);
							
				// OneDrive Personal Folder Item Reference (24/4/2019)
				//	"@odata.context": "https://graph.microsoft.com/v1.0/$metadata#drives('66d53be8a5056eca')/items/$entity",
				//	"cTag": "adDo2NkQ1M0JFOEE1MDU2RUNBITEwMS42MzY5MTY5NjQ1ODcwNzAwMDA",
				//	"eTag": "aNjZENTNCRThBNTA1NkVDQSExMDEuMQ",
				//	"fileSystemInfo": {
				//		"createdDateTime": "2018-06-06T20:45:24.436Z",
				//		"lastModifiedDateTime": "2019-04-24T07:09:31.29Z"
				//	},
				//	"folder": {
				//		"childCount": 3,
				//		"view": {
				//			"sortBy": "takenOrCreatedDateTime",
				//			"sortOrder": "ascending",
				//			"viewType": "thumbnails"
				//		}
				//	},
				//	"id": "66D53BE8A5056ECA!101",
				//	"name": "root",
				//	"parentReference": {
				//		"driveId": "66d53be8a5056eca",
				//		"driveType": "personal"
				//	},
				//	"root": {},
				//	"size": 0
			
				// OneDrive Personal Remote / Shared Folder Item Reference (4/9/2019)
				//	"@odata.context": "https://graph.microsoft.com/v1.0/$metadata#drives('driveId')/items/$entity",
				//	"cTag": "cTag",
				//	"eTag": "eTag",
				//	"id": "itemId",
				//	"name": "shared",
				//	"parentReference": {
				//		"driveId": "driveId",
				//		"driveType": "personal",
				//		"id": "parentItemId",
				//		"path": "/drive/root:"
				//	},
				//	"remoteItem": {
				//		"fileSystemInfo": {
				//			"createdDateTime": "2019-01-14T18:54:43.2666667Z",
				//			"lastModifiedDateTime": "2019-04-24T03:47:22.53Z"
				//		},
				//		"folder": {
				//			"childCount": 0,
				//			"view": {
				//				"sortBy": "takenOrCreatedDateTime",
				//				"sortOrder": "ascending",
				//				"viewType": "thumbnails"
				//			}
				//		},
				//		"id": "remoteItemId",
				//		"parentReference": {
				//			"driveId": "remoteDriveId",
				//			"driveType": "personal"
				//			"id": "id",
				//			"name": "name",
				//			"path": "/drives/<remote_drive_id>/items/<remote_parent_id>:/<parent_name>"
				//		},
				//		"size": 0,
				//		"webUrl": "webUrl"
				//	}
				
				// OneDrive Business Folder & Shared Folder Item Reference (24/4/2019)
				//	"@odata.context": "https://graph.microsoft.com/v1.0/$metadata#drives('driveId')/items/$entity",
				//	"@odata.etag": "\"{eTag},1\"",
				//	"cTag": "\"c:{cTag},0\"",
				//	"eTag": "\"{eTag},1\"",
				//	"fileSystemInfo": {
				//		"createdDateTime": "2019-04-17T04:00:43Z",
				//		"lastModifiedDateTime": "2019-04-17T04:00:43Z"
				//	},
				//	"folder": {
				//		"childCount": 2
				//	},
				//	"id": "itemId",
				//	"name": "shared_folder",
				//	"parentReference": {
				//		"driveId": "parentDriveId",
				//		"driveType": "business",
				//		"id": "parentId",
				//		"path": "/drives/driveId/root:"
				//	},
				//	"size": 0
				
				// To evaluate a change received from OneDrive, this must be set correctly
				if (hasParentReferencePath(idDetails)) {
					// Path from OneDrive has a parentReference we can use
					log.vdebug("Item details returned contains parent reference path - potentially shared folder object");
					syncFolderPath = idDetails["parentReference"]["path"].str;
					syncFolderChildPath = syncFolderPath ~ "/" ~ idDetails["name"].str ~ "/";
				} else {
					// No parentReference, set these to blank
					log.vdebug("Item details returned no parent reference path");
					syncFolderPath = "";
					syncFolderChildPath = ""; 
				}
				
				// Debug Output
				log.vdebug("Sync Folder Name:        ", syncFolderName);
				log.vdebug("Sync Folder Parent Path: ", syncFolderPath);
				log.vdebug("Sync Folder Actual Path: ", syncFolderChildPath);
			}
		} else {
			// Log that an invalid JSON object was returned
			log.vdebug("onedrive.getPathDetailsById call returned an invalid JSON Object");
		}
		
		// Issue #658
		// If we are using a sync_list file, using deltaLink will actually 'miss' changes (moves & deletes) on OneDrive as using sync_list discards changes
		// Use the performFullItemScan boolean to control whether we perform a full object scan of use the delta link for the root folder
		// When using --synchronize the normal process order is:
		//   1. Scan OneDrive for changes
		//   2. Scan local folder for changes
		//   3. Scan OneDrive for changes
		// When using sync_list and performing a full scan, what this means is a full scan is performed twice, which leads to massive processing & time overheads 
		// Control this via performFullItemScan
		
		// Get the current delta link
		string deltaLink = "";
		string deltaLinkAvailable = itemdb.getDeltaLink(driveId, id);
		log.vdebug("syncListConfigured = ", syncListConfigured);
		log.vdebug("syncListFullScanTrigger = ", syncListFullScanTrigger);
		log.vdebug("performFullItemScan = ", performFullItemScan);
		// if sync_list is not configured, syncListConfigured should be false
		// depending on the scan type (--monitor or --synchronize) performFullItemScan is set depending on the number of sync passes performed (--monitor) or ALWAYS if just --synchronize is used
		if (!performFullItemScan){
			// performFullItemScan == false
			// use delta link
			deltaLink = deltaLinkAvailable;
			log.vdebug("performFullItemScan is false, using the deltaLink as per database entry");
			if (deltaLinkAvailable == ""){
				log.vdebug("deltaLink was requested to be used, but contains no data - resulting API query will be treated as a full scan of OneDrive");
			} else {
				log.vdebug("deltaLink contains valid data - resulting API query will be treated as a delta scan of OneDrive");
			}
		}
		
		for (;;) {
			// Due to differences in OneDrive API's between personal and business we need to get changes only from defaultRootId
			// If we used the 'id' passed in & when using --single-directory with a business account we get:
			//	'HTTP request returned status code 501 (Not Implemented): view.delta can only be called on the root.'
			// To view changes correctly, we need to use the correct path id for the request
			const(char)[] idToQuery;
			if (driveId == defaultDriveId) {
				// The drive id matches our users default drive id
				idToQuery = defaultRootId.dup;
			} else {
				// The drive id does not match our users default drive id
				// Potentially the 'path id' we are requesting the details of is a Shared Folder (remote item)
				// Use the 'id' that was passed in (folderId)
				idToQuery = id;
			}
			
			try {
				// Fetch the changes relative to the path id we want to query
				// Have to query the right 'delta' otherwise we get a HTTP request returned status code 501 (Not Implemented)
				// view.delta can only be called on the root.
				// So we need to select the right root, especially if we are checking a remote folder item
				if ((driveId == defaultDriveId) || (!syncBusinessFolders)) {
					// Should always be selected unless we are syncing a Business Shared Folder
					log.vdebug("Selected to use onedrive.viewChangesByItemId");
					changes = onedrive.viewChangesByItemId(driveId, idToQuery, deltaLink);
					changesAvailable = onedrive.viewChangesByItemId(driveId, idToQuery, deltaLinkAvailable);
				} else {
					// Should ONLY be selected if we are syncing a Business Shared Folder
					log.vdebug("Selected to use onedrive.viewChangesByDriveId");
					changes = onedrive.viewChangesByDriveId(driveId, deltaLink);
					changesAvailable = onedrive.viewChangesByDriveId(driveId, deltaLink);
				}
			} catch (OneDriveException e) {
				// OneDrive threw an error
				log.vdebug("OneDrive threw an error when querying for these changes:");
				log.vdebug("driveId: ", driveId);
				log.vdebug("idToQuery: ", idToQuery);
				log.vdebug("deltaLink: ", deltaLink);
				
				// HTTP request returned status code 404 (Not Found)
				if (e.httpStatusCode == 404) {
					// Stop application
					log.log("\n\nOneDrive returned a 'HTTP 404 - Item not found'");
					log.log("The item id to query was not found on OneDrive");
					log.log("\nRemove your '", cfg.databaseFilePath, "' file and try to sync again\n");
					return;
				}
				
				// HTTP request returned status code 410 (The requested resource is no longer available at the server)
				if (e.httpStatusCode == 410) {
					log.vlog("Delta link expired, re-syncing...");
					deltaLink = null;
					continue;
				}
				
				// HTTP request returned status code 429 (Too Many Requests)
				if (e.httpStatusCode == 429) {
					// HTTP request returned status code 429 (Too Many Requests). We need to leverage the response Retry-After HTTP header to ensure minimum delay until the throttle is removed.
					handleOneDriveThrottleRequest();
					// Retry original request by calling function again to avoid replicating any further error handling
					log.vdebug("Retrying original request that generated the OneDrive HTTP 429 Response Code (Too Many Requests) - calling applyDifferences(driveId, idToQuery, performFullItemScan);");
					applyDifferences(driveId, idToQuery, performFullItemScan);
					// return back to original call
					return;
				}
				
				// HTTP request returned status code 500 (Internal Server Error)
				if (e.httpStatusCode == 500) {
					// display what the error is
					displayOneDriveErrorMessage(e.msg);
					return;
				}
				
				// HTTP request returned status code 504 (Gateway Timeout)
				if (e.httpStatusCode == 504) {
					// Retry by calling applyDifferences() again
					log.log("OneDrive returned a 'HTTP 504 - Gateway Timeout' - retrying request");
					applyDifferences(driveId, idToQuery, performFullItemScan);
				} else {
					// Default operation if not 404, 410, 429, 500 or 504 errors
					// display what the error is
					displayOneDriveErrorMessage(e.msg);
					log.log("\nRemove your '", cfg.databaseFilePath, "' file and try to sync again\n");
					return;
				}
			}
			
			// is changesAvailable a valid JSON response
			long deltaChanges = 0;
			if (changesAvailable.type() == JSONType.object) {
				// are there any delta changes?
				if (("value" in changesAvailable) != null) {
					deltaChanges = count(changesAvailable["value"].array);
				}
			}
			
			// is changes a valid JSON response
			if (changes.type() == JSONType.object) {
				// Are there any changes to process?
				if ((("value" in changes) != null) && ((deltaChanges > 0) || (syncListFullScanTrigger))) {
					auto nrChanges = count(changes["value"].array);
					auto changeCount = 0;
					
					// Display the number of changes or OneDrive objects we are processing
					// OneDrive ships 'changes' in ~200 bundles. We display that we are processing X number of objects
					// Do not display anything unless we are doing a verbose debug as due to #658 we are essentially doing a --resync each time when using sync_list
					
					// is nrChanges >= min_notify_changes (default of min_notify_changes = 5)
					if (nrChanges >= cfg.getValueLong("min_notify_changes")) {
						// nrChanges is >= than min_notify_changes
						// verbose log, no 'notify' .. it is over the top
						if (!syncListConfigured) {
							// sync_list is not being used - lets use the right messaging here
							log.vlog("Processing ", nrChanges, " changes");
						} else {
							// sync_list is being used - why are we going through the entire OneDrive contents?
							log.vlog("Processing ", nrChanges, " OneDrive items to ensure consistent state due to sync_list being used");
						}
					} else {
						// There are valid changes but less than the min_notify_changes configured threshold
						// We will only output the number of changes being processed to debug log if this is set to assist with debugging
						// As this is debug logging, messaging can be the same, regardless of sync_list being used or not
						log.vdebug("Number of changes from OneDrive to process: ", nrChanges);
						
						// is performFullItemScan set due to a full scan required?
						if (performFullItemScan){
							// full scan was triggered due to using sync_list
							log.vdebug("Number of items from OneDrive to process: ", nrChanges);
							// unset now the full scan trigger if set
							if (syncListFullScanTrigger) {
								unsetSyncListFullScanTrigger();
							}
						}
					}

					foreach (item; changes["value"].array) {
						bool isRoot = false;
						string thisItemPath;
						changeCount++;
						
						// Change as reported by OneDrive
						log.vdebug("------------------------------------------------------------------");
						log.vdebug("Processing change ", changeCount, " of ", nrChanges);
						log.vdebug("OneDrive Change: ", item);
						
						// Deleted items returned from onedrive.viewChangesByItemId or onedrive.viewChangesByDriveId (/delta) do not have a 'name' attribute
						// Thus we cannot name check for 'root' below on deleted items
						if(!isItemDeleted(item)){
							// This is not a deleted item
							log.vdebug("Not a OneDrive deleted item change");
							// Test is this is the OneDrive Users Root?
							// Debug output of change evaluation items
							log.vdebug("defaultRootId                                        = ", defaultRootId);
							log.vdebug("'search id'                                          = ", id);
							log.vdebug("id == defaultRootId                                  = ", (id == defaultRootId));
							log.vdebug("isItemRoot(item)                                     = ", (isItemRoot(item)));
							log.vdebug("item['name'].str == 'root'                           = ", (item["name"].str == "root"));
							log.vdebug("singleDirectoryScope                                 = ", (singleDirectoryScope));
							
							// Use the global's as initialised via init() rather than performing unnecessary additional HTTPS calls
							// In a --single-directory scenario however, '(id == defaultRootId) = false' for root items
							if ( ((id == defaultRootId) || (singleDirectoryScope)) && (isItemRoot(item)) && (item["name"].str == "root")) { 
								// This IS a OneDrive Root item
								log.vdebug("Change will flagged as a 'root' item change");
								isRoot = true;
							}
						}

						// How do we handle this change?
						if (isRoot || !hasParentReferenceId(item) || isItemDeleted(item)){
							// Is a root item, has no id in parentReference or is a OneDrive deleted item
							log.vdebug("isRoot                                               = ", isRoot);
							log.vdebug("!hasParentReferenceId(item)                          = ", (!hasParentReferenceId(item)));
							log.vdebug("isItemDeleted(item)                                  = ", (isItemDeleted(item)));
							log.vdebug("Handling change as 'root item', has no parent reference or is a deleted item");
							applyDifference(item, driveId, isRoot);
						} else {
							// What is this item's path?
							if (hasParentReferencePath(item)) {
								thisItemPath = item["parentReference"]["path"].str;
							} else {
								thisItemPath = "";
							}
							
							// Business Shared Folders special case handling
							bool sharedFoldersSpecialCase = false;
							
							// Debug output of change evaluation items
							log.vdebug("'parentReference id'                                 = ", item["parentReference"]["id"].str);
							log.vdebug("syncFolderName                                       = ", syncFolderName);
							log.vdebug("syncFolderPath                                       = ", syncFolderPath);
							log.vdebug("syncFolderChildPath                                  = ", syncFolderChildPath);
							log.vdebug("thisItemId                                           = ", item["id"].str);
							log.vdebug("thisItemPath                                         = ", thisItemPath);
							log.vdebug("'item id' matches search 'id'                        = ", (item["id"].str == id));
							log.vdebug("'parentReference id' matches search 'id'             = ", (item["parentReference"]["id"].str == id));
							log.vdebug("'thisItemPath' contains 'syncFolderChildPath'        = ", (canFind(thisItemPath, syncFolderChildPath)) );
							log.vdebug("'thisItemPath' contains search 'id'                  = ", (canFind(thisItemPath, id)) );
							
							// Special case handling
							// - IF we are syncing shared folders, and the shared folder is not the 'top level' folder being shared out
							// canFind(thisItemPath, syncFolderChildPath) will never match:
							//		Syncing this OneDrive Business Shared Folder: MyFolderName
							//		OneDrive Business Shared By:                  Firstname Lastname (email@address)
							//		Applying changes of Path ID:    pathId
							//		[DEBUG] Sync Folder Name:       MyFolderName
							//		[DEBUG] Sync Folder Path:       /drives/driveId/root:/TopLevel/ABCD
							//		[DEBUG] Sync Folder Child Path: /drives/driveId/root:/TopLevel/ABCD/MyFolderName/
							//		...
							//		[DEBUG] 'item id' matches search 'id'                        = false
							//		[DEBUG] 'parentReference id' matches search 'id'             = false
							//		[DEBUG] 'thisItemPath' contains 'syncFolderChildPath'        = false
							//		[DEBUG] 'thisItemPath' contains search 'id'                  = false
							//		[DEBUG] Change does not match any criteria to apply
							//		Remote change discarded - not in business shared folders sync scope
							
							if ((!canFind(thisItemPath, syncFolderChildPath)) && (syncBusinessFolders)) {
								// Syncing Shared Business folders & we dont have a path match
								// is this a reverse path match?
								log.vdebug("'thisItemPath' contains 'syncFolderName'             = ", (canFind(thisItemPath, syncFolderName)) );
								if (canFind(thisItemPath, syncFolderName)) {
									sharedFoldersSpecialCase = true;
								}
							}
							
							// Check this item's path to see if this is a change on the path we want:
							// 1. 'item id' matches 'id'
							// 2. 'parentReference id' matches 'id'
							// 3. 'item path' contains 'syncFolderChildPath'
							// 4. 'item path' contains 'id'
							
							if ( (item["id"].str == id) || (item["parentReference"]["id"].str == id) || (canFind(thisItemPath, syncFolderChildPath)) || (canFind(thisItemPath, id)) || (sharedFoldersSpecialCase) ){
								// This is a change we want to apply
								if (!sharedFoldersSpecialCase) {
									log.vdebug("Change matches search criteria to apply");
								} else {
									log.vdebug("Change matches search criteria to apply - special case criteria - reverse path matching used");
								}
								// Apply OneDrive change
								applyDifference(item, driveId, isRoot);
							} else {
								// No item ID match or folder sync match
								log.vdebug("Change does not match any criteria to apply");
								// Before discarding change - does this ID still exist on OneDrive - as in IS this 
								// potentially a --single-directory sync and the user 'moved' the file out of the 'sync-dir' to another OneDrive folder
								// This is a corner edge case - https://github.com/skilion/onedrive/issues/341
								JSONValue oneDriveMovedNotDeleted;
								try {
									oneDriveMovedNotDeleted = onedrive.getPathDetailsById(driveId, item["id"].str);
								} catch (OneDriveException e) {
									log.vdebug("oneDriveMovedNotDeleted = onedrive.getPathDetailsById(driveId, item['id'].str); generated a OneDriveException");
									if (e.httpStatusCode == 404) {
										// No .. that ID is GONE
										log.vlog("Remote change discarded - item cannot be found");
										return;
									}
									
									if (e.httpStatusCode == 429) {
										// HTTP request returned status code 429 (Too Many Requests). We need to leverage the response Retry-After HTTP header to ensure minimum delay until the throttle is removed.
										handleOneDriveThrottleRequest();
										// Retry request after delay
										log.vdebug("Retrying original request that generated the OneDrive HTTP 429 Response Code (Too Many Requests) - calling oneDriveMovedNotDeleted = onedrive.getPathDetailsById(driveId, item['id'].str);");
										try {
											oneDriveMovedNotDeleted = onedrive.getPathDetailsById(driveId, item["id"].str);
										} catch (OneDriveException e) {
											// A further error was generated
											// Rather than retry original function, retry the actual call and replicate error handling
											if (e.httpStatusCode == 404) {
												// No .. that ID is GONE
												log.vlog("Remote change discarded - item cannot be found");
												return;
											} else {
												// not a 404
												displayOneDriveErrorMessage(e.msg);
												return;
											}
										}
									} else {
										// not a 404 or a 429
										displayOneDriveErrorMessage(e.msg);
										return;
									}
								}
								// Yes .. ID is still on OneDrive but elsewhere .... #341 edge case handling
								// What is the original local path for this ID in the database? Does it match 'syncFolderChildPath'
								if (itemdb.idInLocalDatabase(driveId, item["id"].str)){
									// item is in the database
									string originalLocalPath = itemdb.computePath(driveId, item["id"].str);
									if (canFind(originalLocalPath, syncFolderChildPath)){
										// This 'change' relates to an item that WAS in 'syncFolderChildPath' but is now 
										// stored elsewhere on OneDrive - outside the path we are syncing from
										// Remove this item locally as it's local path is now obsolete
										idsToDelete ~= [driveId, item["id"].str];
									} else {
										// out of scope for some other reason
										if (singleDirectoryScope){
											log.vlog("Remote change discarded - not in --single-directory sync scope");
										} else {
											log.vlog("Remote change discarded - not in sync scope");
										}
										log.vdebug("Remote change discarded: ", item); 
									}
								} else {
									// item is not in the database
									if (singleDirectoryScope){
										// We are syncing a single directory, so this is the reason why it is out of scope
										log.vlog("Remote change discarded - not in --single-directory sync scope");
										log.vdebug("Remote change discarded: ", item);
									} else {
										// Not a single directory sync
										if (syncBusinessFolders) {
											// if we are syncing shared business folders, a 'change' may be out of scope as we are not syncing that 'folder'
											// but we are sent all changes from the 'parent root' as we cannot query the 'delta' for this folder
											// as that is a 501 error - not implemented
											log.vlog("Remote change discarded - not in business shared folders sync scope");
											log.vdebug("Remote change discarded: ", item);
										} else {
											// out of scope for some other reason
											log.vlog("Remote change discarded - not in sync scope");
											log.vdebug("Remote change discarded: ", item);
										}
									}
								}
							} 
						}
					}
				} else {
					// No changes reported on OneDrive
					log.vdebug("OneDrive Reported no delta changes - Local path and OneDrive in-sync");
				}
				
				// the response may contain either @odata.deltaLink or @odata.nextLink
				if ("@odata.deltaLink" in changes) deltaLink = changes["@odata.deltaLink"].str;
				if (deltaLink) itemdb.setDeltaLink(driveId, id, deltaLink);
				if ("@odata.nextLink" in changes) deltaLink = changes["@odata.nextLink"].str;
				else break;
			} else {
				// Log that an invalid JSON object was returned
				if ((driveId == defaultDriveId) || (!syncBusinessFolders)) {
					log.vdebug("onedrive.viewChangesByItemId call returned an invalid JSON Object");
				} else {
					log.vdebug("onedrive.viewChangesByDriveId call returned an invalid JSON Object");
				}
			}	
		}

		// delete items in idsToDelete
		if (idsToDelete.length > 0) deleteItems();
		// empty the skipped items
		skippedItems.length = 0;
		assumeSafeAppend(skippedItems);
	}

	// process the change of a single DriveItem
	private void applyDifference(JSONValue driveItem, string driveId, bool isRoot)
	{
		// Format the OneDrive change into a consumable object for the database
		Item item = makeItem(driveItem);
		
		// Reset the malwareDetected flag for this item
		malwareDetected = false;
		
		// Reset the downloadFailed flag for this item
		downloadFailed = false;
		
		if(isItemDeleted(driveItem)){
			// Change is to delete an item
			log.vdebug("Remote deleted item");
		} else {
			// Is the change from OneDrive a 'root' item
			// The change should be considered a 'root' item if:
			// 1. Contains a ["root"] element
			// 2. Has no ["parentReference"]["id"] ... #323 & #324 highlighted that this is false as some 'root' shared objects now can have an 'id' element .. OneDrive API change
			// 2. Has no ["parentReference"]["path"]
			// 3. Was detected by an input flag as to be handled as a root item regardless of actual status
			if (isItemRoot(driveItem) || !hasParentReferencePath(driveItem) || isRoot) {
				log.vdebug("Handing a OneDrive 'root' change");
				item.parentId = null; // ensures that it has no parent
				item.driveId = driveId; // HACK: makeItem() cannot set the driveId property of the root
				log.vdebug("Update/Insert local database with item details");
				itemdb.upsert(item);
				log.vdebug("item details: ", item);
				return;
			}
		}

		bool unwanted;
		// Check if the parent id is something we need to skip
		if (skippedItems.find(item.parentId).length != 0) {
			// Potentially need to flag as unwanted
			log.vdebug("Flagging as unwanted: find(item.parentId).length != 0");
			unwanted = true;
			
			// Is this item id in the database?
			if (itemdb.idInLocalDatabase(item.driveId, item.id)){
				// item exists in database, most likely moved out of scope for current client configuration
				log.vdebug("This item was previously synced / seen by the client");				
				if (("name" in driveItem["parentReference"]) != null) {
					// How is this out of scope?
					if (selectiveSync.isPathExcludedViaSyncList(driveItem["parentReference"]["name"].str)) {
						// Previously synced item is now out of scope as it has been moved out of what is included in sync_list
						log.vdebug("This previously synced item is now excluded from being synced due to sync_list exclusion");
					}
					// flag to delete local file as it now is no longer in sync with OneDrive
					log.vdebug("Flagging to delete item locally");
					idsToDelete ~= [item.driveId, item.id];					
				} 
			}
		}
		
		// Check if this is excluded by config option: skip_dir
		if (!unwanted) {
			// Only check path if config is != ""
			if (cfg.getValueString("skip_dir") != "") {
				// Is the item a folder and not a deleted item?
				if ((isItemFolder(driveItem)) && (!isItemDeleted(driveItem))) {
					// work out the 'snippet' path where this folder would be created
					string simplePathToCheck = "";
					string complexPathToCheck = "";
					string matchDisplay = "";
					
					if (hasParentReference(driveItem)) {
						// we need to workout the FULL path for this item
						string parentDriveId = driveItem["parentReference"]["driveId"].str;
						string parentItem = driveItem["parentReference"]["id"].str;
						// simple path
						if (("name" in driveItem["parentReference"]) != null) {
							simplePathToCheck = driveItem["parentReference"]["name"].str ~ "/" ~ driveItem["name"].str;
						} else {
							simplePathToCheck = driveItem["name"].str;
						}
						// complex path
						complexPathToCheck = itemdb.computePath(parentDriveId, parentItem) ~ "/" ~ driveItem["name"].str;
						complexPathToCheck = buildNormalizedPath(complexPathToCheck);
						log.vdebug("skip_dir path to check (simple):  ", simplePathToCheck);
						log.vdebug("skip_dir path to check (complex): ", complexPathToCheck);
					} else {
						simplePathToCheck = driveItem["name"].str;
					}
					
					// OK .. what checks are we doing?
					if ((simplePathToCheck != "") && (complexPathToCheck == "")) {
						// just a simple check
						log.vdebug("Performing a simple check only");
						unwanted = selectiveSync.isDirNameExcluded(simplePathToCheck);
					} else {
						// simple and complex
						log.vdebug("Performing a simple & complex path match if required");
						// simple first
						unwanted = selectiveSync.isDirNameExcluded(simplePathToCheck);
						matchDisplay = simplePathToCheck;
						if (!unwanted) {
							log.vdebug("Simple match was false, attempting complex match");
							// simple didnt match, perform a complex check
							unwanted = selectiveSync.isDirNameExcluded(complexPathToCheck);
							matchDisplay = complexPathToCheck;
						}
					}
					
					log.vdebug("Result: ", unwanted);
					if (unwanted) log.vlog("Skipping item - excluded by skip_dir config match: ", matchDisplay);
				}
			}
		}
		
		// Check if this is excluded by config option: skip_file
		if (!unwanted) {
			// Is the item a file and not a deleted item?
			if ((isItemFile(driveItem)) && (!isItemDeleted(driveItem))) {
				log.vdebug("skip_file item to check: ", item.name);
				unwanted = selectiveSync.isFileNameExcluded(item.name);
				log.vdebug("Result: ", unwanted);
				if (unwanted) log.vlog("Skipping item - excluded by skip_file config: ", item.name);
			}
		}

		// check the item type
		if (!unwanted) {
			if (isItemFile(driveItem)) {
				log.vdebug("The item we are syncing is a file");
			} else if (isItemFolder(driveItem)) {
				log.vdebug("The item we are syncing is a folder");
			} else if (isItemRemote(driveItem)) {
				log.vdebug("The item we are syncing is a remote item");
				assert(isItemFolder(driveItem["remoteItem"]), "The remote item is not a folder");
			} else {
				log.vlog("This item type (", item.name, ") is not supported");
				unwanted = true;
				log.vdebug("Flagging as unwanted: item type is not supported");
			}
		}

		// check for selective sync
		string path;
		if (!unwanted) {
			// Is the item parent in the local database?
			if (itemdb.idInLocalDatabase(item.driveId, item.parentId)){
				// compute the item path to see if the path is excluded
				path = itemdb.computePath(item.driveId, item.parentId) ~ "/" ~ item.name;
				path = buildNormalizedPath(path);
				if (selectiveSync.isPathExcludedViaSyncList(path)) {
					// selective sync advised to skip, however is this a file and are we configured to upload / download files in the root?
					if ((isItemFile(driveItem)) && (cfg.getValueBool("sync_root_files")) && (rootName(path) == "") ) {
						// This is a file
						// We are configured to sync all files in the root
						// This is a file in the logical root
						unwanted = false;
					} else {
						// path is unwanted
						unwanted = true;
						log.vlog("Skipping item - excluded by sync_list config: ", path);
						// flagging to skip this file now, but does this exist in the DB thus needs to be removed / deleted?
						if (itemdb.idInLocalDatabase(item.driveId, item.id)){
							log.vlog("Flagging item for local delete as item exists in database: ", path);
							// flag to delete
							idsToDelete ~= [item.driveId, item.id];
						}
					}
				}
			} else {
				// Parent not in the database
				// Is the parent a 'folder' from another user? ie - is this a 'shared folder' that has been shared with us?
				if (defaultDriveId == item.driveId){
					// Flagging as unwanted
					log.vdebug("Flagging as unwanted: item.driveId (", item.driveId,"), item.parentId (", item.parentId,") not in local database");
					unwanted = true;
				} else {
					// Edge case as the parent (from another users OneDrive account) will never be in the database
					log.vdebug("Parent not in database but appears to be a shared folder: item.driveId (", item.driveId,"), item.parentId (", item.parentId,") not in local database");
					item.parentId = null; // ensures that it has no parent
					log.vdebug("Update/Insert local database with item details");
					itemdb.upsert(item);
					log.vdebug("item details: ", item);
					return;
				}
			}
		}
		
		// skip downloading dot files if configured
		if (cfg.getValueBool("skip_dotfiles")) {
			if (isDotFile(path)) {
				log.vlog("Skipping item - .file or .folder: ", path);
				unwanted = true;
			}
		}

		// skip unwanted items early
		if (unwanted) {
			log.vdebug("Skipping OneDrive change as this is determined to be unwanted");
			skippedItems ~= item.id;
			return;
		}

		// check if the item has been seen before
		Item oldItem;
		bool cached = itemdb.selectById(item.driveId, item.id, oldItem);

		// check if the item is going to be deleted
		if (isItemDeleted(driveItem)) {
			// item.name is not available, so we get a bunch of meaningless log output
			// Item name we will attempt to delete will be printed out later
			if (cached) {
				// flag to delete
				log.vdebug("Flagging item for deletion: ", item);
				idsToDelete ~= [item.driveId, item.id];
			} else {
				// flag to ignore
				log.vdebug("Flagging item to skip: ", item);
				skippedItems ~= item.id;
			}
			return;
		}

		// rename the local item if it is unsynced and there is a new version of it on OneDrive
		string oldPath;
		if (cached && item.eTag != oldItem.eTag) {
			// Is the item in the local database
			if (itemdb.idInLocalDatabase(item.driveId, item.id)){
				oldPath = itemdb.computePath(item.driveId, item.id);
				if (!isItemSynced(oldItem, oldPath)) {
					if (exists(oldPath)) {
						// Is the local file technically 'newer' based on UTC timestamp?
						SysTime localModifiedTime = timeLastModified(oldPath).toUTC();
						localModifiedTime.fracSecs = Duration.zero;
						item.mtime.fracSecs = Duration.zero;
						
						if (localModifiedTime > item.mtime) {
							// local file is newer than item on OneDrive
							// no local rename
							// no download needed
							log.vlog("Local item modified time is newer based on UTC time conversion - keeping local item");
							log.vdebug("Skipping OneDrive change as this is determined to be unwanted due to local item modified time being newer than OneDrive item");
							skippedItems ~= item.id;
							return;
						} else {
							// remote file is newer than local item
							log.vlog("Remote item modified time is newer based on UTC time conversion");
							auto ext = extension(oldPath);
							auto newPath = path.chomp(ext) ~ "-" ~ deviceName ~ ext;
							log.vlog("The local item is out-of-sync with OneDrive, renaming to preserve existing file: ", oldPath, " -> ", newPath);
							if (!dryRun) {
								safeRename(oldPath);
							} else {
								// Expectation here is that there is a new file locally (newPath) however as we don't create this, the "new file" will not be uploaded as it does not exist
								log.vdebug("DRY-RUN: Skipping local file rename");
							}
						}
					}
					cached = false;
				}
			}
		}

		// update the item
		if (cached) {
			log.vdebug("OneDrive change is an update to an existing local item");
			applyChangedItem(oldItem, oldPath, item, path);
		} else {
			log.vdebug("OneDrive change is a new local item");
			// Check if file should be skipped based on size limit
			if (isItemFile(driveItem)) {
				if (cfg.getValueLong("skip_size") != 0) {
					if (driveItem["size"].integer >= this.newSizeLimit) {
						log.vlog("Skipping item - excluded by skip_size config: ", item.name, " (", driveItem["size"].integer/2^^20, " MB)");
						return;
					}
				}
			}
			applyNewItem(item, path);
		}

		if ((malwareDetected == false) && (downloadFailed == false)){
			// save the item in the db
			// if the file was detected as malware and NOT downloaded, we dont want to falsify the DB as downloading it as otherwise the next pass will think it was deleted, thus delete the remote item
			// Likewise if the download failed, we dont want to falsify the DB as downloading it as otherwise the next pass will think it was deleted, thus delete the remote item 
			if (cached) {
				log.vdebug("Updating local database with item details");
				itemdb.update(item);
			} else {
				log.vdebug("Inserting item details to local database");
				itemdb.insert(item);
			}
			// What was the item that was saved
			log.vdebug("item details: ", item);
		}
	}

	// download an item that was not synced before
	private void applyNewItem(Item item, string path)
	{
		if (exists(path)) {
			// path exists locally
			if (isItemSynced(item, path)) {
				// file details from OneDrive and local file details in database are in-sync
				log.vdebug("The item to sync is already present on the local file system and is in-sync with the local database");
				return;
			} else {
				// file is not in sync with the database
				// is the local file technically 'newer' based on UTC timestamp?
				SysTime localModifiedTime = timeLastModified(path).toUTC();
				localModifiedTime.fracSecs = Duration.zero;
				item.mtime.fracSecs = Duration.zero;
				
				// is the local modified time greater than that from OneDrive?
				if (localModifiedTime > item.mtime) {
					// local file is newer than item on OneDrive based on file modified time
					// Is this item id in the database?
					if (itemdb.idInLocalDatabase(item.driveId, item.id)){
						// no local rename
						// no download needed
						log.vlog("Local item modified time is newer based on UTC time conversion - keeping local item as this exists in the local database");
						log.vdebug("Skipping OneDrive change as this is determined to be unwanted due to local item modified time being newer than OneDrive item and present in the sqlite database");
						return;
					} else {
						// Should this 'download' be skipped?
						// Do we need to check for .nosync? Only if --check-for-nosync was passed in
						if (cfg.getValueBool("check_nosync")) {
							// need the parent path for this object
							string parentPath = dirName(path);		
							if (exists(parentPath ~ "/.nosync")) {
								log.vlog("Skipping downloading item - .nosync found in parent folder & --check-for-nosync is enabled: ", path);
								// flag that this download failed, otherwise the 'item' is added to the database - then, as not present on the local disk, would get deleted from OneDrive
								downloadFailed = true;
								// clean up this partial file, otherwise every sync we will get theis warning
								log.vlog("Removing previous partial file download due to .nosync found in parent folder & --check-for-nosync is enabled");
								safeRemove(path);
								return;
							}
						}
						// file exists locally but is not in the sqlite database - maybe a failed download?
						log.vlog("Local item does not exist in local database - replacing with file from OneDrive - failed download?");
					}
				} else {
					// remote file is newer than local item
					log.vlog("Remote item modified time is newer based on UTC time conversion");
					auto ext = extension(path);
					auto newPath = path.chomp(ext) ~ "-" ~ deviceName ~ ext;
					log.vlog("The local item is out-of-sync with OneDrive, renaming to preserve existing file: ", path, " -> ", newPath);
					if (!dryRun) {
						// rename the local file to prevent data loss incase the local file is actually needed
						safeRename(path);
					} else {
						// Expectation here is that there is a new file locally (newPath) however as we don't create this, the "new file" will not be uploaded as it does not exist
						log.vdebug("DRY-RUN: Skipping local file rename");
					}
				}
			}
		} else {
			// path does not exist locally - this will be a new file download or folder creation
			// Should this 'download' be skipped?
			// Do we need to check for .nosync? Only if --check-for-nosync was passed in
			if (cfg.getValueBool("check_nosync")) {
				// need the parent path for this object
				string parentPath = dirName(path);		
				if (exists(parentPath ~ "/.nosync")) {
					log.vlog("Skipping downloading item - .nosync found in parent folder & --check-for-nosync is enabled: ", path);
					// flag that this download failed, otherwise the 'item' is added to the database - then, as not present on the local disk, would get deleted from OneDrive
					downloadFailed = true;
					return;
				}
			}
		}
		
		// how to handle this item?
		final switch (item.type) {
		case ItemType.file:
			downloadFileItem(item, path);
			if (dryRun) {
				// we dont download the file, but we need to track that we 'faked it'
				idsFaked ~= [item.driveId, item.id];
			}
			break;
		case ItemType.dir:
		case ItemType.remote:
			log.log("Creating local directory: ", path);
			
			// Issue #658 handling
			auto syncListExcluded = selectiveSync.isPathExcludedViaSyncList(path);
			log.vdebug("sync_list excluded: ", syncListExcluded);
			if (!syncListExcluded) {
				// path we are creating is not excluded via sync_list
				setSyncListFullScanTrigger();
			}
			
			if (!dryRun) {
				mkdirRecurse(path);
			} else {
				// we dont create the directory, but we need to track that we 'faked it'
				idsFaked ~= [item.driveId, item.id];
			}
			break;
		}
	}

	// update a local item
	// the local item is assumed to be in sync with the local db
	private void applyChangedItem(Item oldItem, string oldPath, Item newItem, string newPath)
	{
		assert(oldItem.driveId == newItem.driveId);
		assert(oldItem.id == newItem.id);
		assert(oldItem.type == newItem.type);
		assert(oldItem.remoteDriveId == newItem.remoteDriveId);
		assert(oldItem.remoteId == newItem.remoteId);

		if (oldItem.eTag != newItem.eTag) {
			// handle changed name/path
			if (oldPath != newPath) {
				log.log("Moving ", oldPath, " to ", newPath);
				if (exists(newPath)) {
					Item localNewItem;
					if (itemdb.selectByPath(newPath, defaultDriveId, localNewItem)) {
						if (isItemSynced(localNewItem, newPath)) {
							log.vlog("Destination is in sync and will be overwritten");
						} else {
							// TODO: force remote sync by deleting local item
							log.vlog("The destination is occupied, renaming the conflicting file...");
							safeRename(newPath);
						}
					} else {
						// to be overwritten item is not already in the itemdb, so it should
						// be synced. Do a safe rename here, too.
						// TODO: force remote sync by deleting local item
						log.vlog("The destination is occupied by new file, renaming the conflicting file...");
						safeRename(newPath);
					}
				}
				rename(oldPath, newPath);
			}
			// handle changed content and mtime
			// HACK: use mtime+hash instead of cTag because of https://github.com/OneDrive/onedrive-api-docs/issues/765
			if (newItem.type == ItemType.file && oldItem.mtime != newItem.mtime && !testFileHash(newPath, newItem)) {
				downloadFileItem(newItem, newPath);
			} 
			
			// handle changed time
			if (newItem.type == ItemType.file && oldItem.mtime != newItem.mtime) {
				try {
					setTimes(newPath, newItem.mtime, newItem.mtime);
				} catch (FileException e) {
					// display the error message
					displayFileSystemErrorMessage(e.msg);
				}
			}
		} 
	}

	// downloads a File resource
	private void downloadFileItem(Item item, string path)
	{
		assert(item.type == ItemType.file);
		write("Downloading file ", path, " ... ");
		JSONValue fileDetails;
		
		try {
			fileDetails = onedrive.getFileDetails(item.driveId, item.id);
		} catch (OneDriveException e) {
			log.error("ERROR: Query of OneDrive for file details failed");
			if (e.httpStatusCode >= 500) {
				// OneDrive returned a 'HTTP 5xx Server Side Error' - gracefully handling error - error message already logged
				downloadFailed = true;
				return;
			}
		}
		
		// fileDetails has to be a valid JSON object
		if (fileDetails.type() == JSONType.object){
			if (isMalware(fileDetails)){
				// OneDrive reports that this file is malware
				log.error("ERROR: MALWARE DETECTED IN FILE - DOWNLOAD SKIPPED");
				// set global flag
				malwareDetected = true;
				return;
			}
		} else {
			// Issue #550 handling
			log.error("ERROR: Query of OneDrive for file details failed");
			log.vdebug("onedrive.getFileDetails call returned an invalid JSON Object");
			// We want to return, cant download
			downloadFailed = true;
			return;
		}
		
		if (!dryRun) {
			ulong fileSize = 0;
			string OneDriveFileHash;
			
			// fileDetails should be a valid JSON due to prior check
			if (hasFileSize(fileDetails)) {
				// Use the configured filesize as reported by OneDrive
				fileSize = fileDetails["size"].integer;
			} else {
				// filesize missing
				log.vdebug("WARNING: fileDetails['size'] is missing");
			}

			if (hasHashes(fileDetails)) {
				// File details returned hash details
				// QuickXorHash
				if (hasQuickXorHash(fileDetails)) {
					// Use the configured quickXorHash as reported by OneDrive
					if (fileDetails["file"]["hashes"]["quickXorHash"].str != "") {
						OneDriveFileHash = fileDetails["file"]["hashes"]["quickXorHash"].str;
					}
				} 
				// Check for Sha1Hash
				if (hasSha1Hash(fileDetails)) {
					// Use the configured sha1Hash as reported by OneDrive
					if (fileDetails["file"]["hashes"]["sha1Hash"].str != "") {
						OneDriveFileHash = fileDetails["file"]["hashes"]["sha1Hash"].str;
					}
				}
			} else {
				// file hash data missing
				log.vdebug("WARNING: fileDetails['file']['hashes'] is missing - unable to compare file hash after download");
			}
			
			try {
				onedrive.downloadById(item.driveId, item.id, path, fileSize);
			} catch (OneDriveException e) {
				log.vdebug("onedrive.downloadById(item.driveId, item.id, path, fileSize); generated a OneDriveException");
				// 408 = Request Time Out 
				// 429 = Too Many Requests - need to delay
				
				if (e.httpStatusCode == 408) {
					// 408 error handling - request time out
					// https://github.com/abraunegg/onedrive/issues/694
					// Back off & retry with incremental delay
					int retryCount = 10; 
					int retryAttempts = 1;
					int backoffInterval = 2;
					while (retryAttempts < retryCount){
						// retry in 2,4,8,16,32,64,128,256,512,1024 seconds
						Thread.sleep(dur!"seconds"(retryAttempts*backoffInterval));
						try {
							onedrive.downloadById(item.driveId, item.id, path, fileSize);
							// successful download
							retryAttempts = retryCount;
						} catch (OneDriveException e) {
							log.vdebug("onedrive.downloadById(item.driveId, item.id, path, fileSize); generated a OneDriveException");
							if ((e.httpStatusCode == 429) || (e.httpStatusCode == 408)) {
								// If another 408 .. 
								if (e.httpStatusCode == 408) {
									// Increment & loop around
									log.vdebug("HTTP 408 generated - incrementing retryAttempts");
									retryAttempts++;
								}
								// If a 429 ..
								if (e.httpStatusCode == 429) {
									// Increment & loop around
									handleOneDriveThrottleRequest();
									log.vdebug("HTTP 429 generated - incrementing retryAttempts");
									retryAttempts++;
								}
							} else {
								displayOneDriveErrorMessage(e.msg);
							}
						}
					}
				}
			
				if (e.httpStatusCode == 429) {
					// HTTP request returned status code 429 (Too Many Requests)
					// https://github.com/abraunegg/onedrive/issues/133
					int retryCount = 10; 
					int retryAttempts = 1;
					while (retryAttempts < retryCount){
						// retry after waiting the timeout value from the 429 HTTP response header Retry-After
						handleOneDriveThrottleRequest();
						try {
							onedrive.downloadById(item.driveId, item.id, path, fileSize);
							// successful download
							retryAttempts = retryCount;
						} catch (OneDriveException e) {
							log.vdebug("onedrive.downloadById(item.driveId, item.id, path, fileSize); generated a OneDriveException");
							if ((e.httpStatusCode == 429) || (e.httpStatusCode == 408)) {
								// If another 408 .. 
								if (e.httpStatusCode == 408) {
									// Increment & loop around
									log.vdebug("HTTP 408 generated - incrementing retryAttempts");
									retryAttempts++;
								}
								// If a 429 ..
								if (e.httpStatusCode == 429) {
									// Increment & loop around
									handleOneDriveThrottleRequest();
									log.vdebug("HTTP 429 generated - incrementing retryAttempts");
									retryAttempts++;
								}
							} else {
								displayOneDriveErrorMessage(e.msg);
							}
						}
					}
				}
			} catch (std.exception.ErrnoException e) {
				// There was a file system error
				// display the error message
				displayFileSystemErrorMessage(e.msg);							
				downloadFailed = true;
				return;
			}
			// file has to have downloaded in order to set the times / data for the file
			if (exists(path)) {
				// A 'file' was downloaded - does what we downloaded = reported fileSize or if there is some sort of funky local disk compression going on
				// does the file hash OneDrive reports match what we have locally?
				string quickXorHash = computeQuickXorHash(path);
				string sha1Hash = computeSha1Hash(path);
				
				if ((getSize(path) == fileSize) || (OneDriveFileHash == quickXorHash) || (OneDriveFileHash == sha1Hash)) {
					// downloaded matches either size or hash
					log.vdebug("Downloaded file matches reported size and or reported file hash");
					try {
						setTimes(path, item.mtime, item.mtime);
					} catch (FileException e) {
						// display the error message
						displayFileSystemErrorMessage(e.msg);
					}
				} else {
					// size error?
					if (getSize(path) != fileSize) {
						// downloaded file size does not match
						log.error("ERROR: File download size mis-match. Increase logging verbosity to determine why.");
					}
					// hash error?
					if ((OneDriveFileHash != quickXorHash) || (OneDriveFileHash != sha1Hash))  {
						// downloaded file hash does not match
						log.error("ERROR: File download hash mis-match. Increase logging verbosity to determine why.");
					}	
					// we do not want this local file to remain on the local file system
					safeRemove(path);	
					downloadFailed = true;
					return;
				}
			} else {
				log.error("ERROR: File failed to download. Increase logging verbosity to determine why.");
				downloadFailed = true;
				return;
			}
		}
		
		if (!downloadFailed) {
			writeln("done.");
			log.fileOnly("Downloading file ", path, " ... done.");
		}
	}

	// returns true if the given item corresponds to the local one
	private bool isItemSynced(Item item, string path)
	{
		if (!exists(path)) return false;
		final switch (item.type) {
		case ItemType.file:
			if (isFile(path)) {
				SysTime localModifiedTime = timeLastModified(path).toUTC();
				// HACK: reduce time resolution to seconds before comparing
				item.mtime.fracSecs = Duration.zero;
				localModifiedTime.fracSecs = Duration.zero;
				if (localModifiedTime == item.mtime) {
					return true;
				} else {
					log.vlog("The local item has a different modified time ", localModifiedTime, " remote is ", item.mtime);
				}
				if (testFileHash(path, item)) {
					return true;
				} else {
					log.vlog("The local item has a different hash");
				}
			} else {
				log.vlog("The local item is a directory but should be a file");
			}
			break;
		case ItemType.dir:
		case ItemType.remote:
			if (isDir(path)) {
				return true;
			} else {
				log.vlog("The local item is a file but should be a directory");
			}
			break;
		}
		return false;
	}

	private void deleteItems()
	{
		foreach_reverse (i; idsToDelete) {
			Item item;
			if (!itemdb.selectById(i[0], i[1], item)) continue; // check if the item is in the db
			string path = itemdb.computePath(i[0], i[1]);
			log.log("Trying to delete item ", path);
			if (!dryRun) {
				// Actually process the database entry removal
				itemdb.deleteById(item.driveId, item.id);
				if (item.remoteDriveId != null) {
					// delete the linked remote folder
					itemdb.deleteById(item.remoteDriveId, item.remoteId);
				}
			}
			bool needsRemoval = false;
			if (exists(path)) {
				// path exists on the local system	
				// make sure that the path refers to the correct item
				Item pathItem;
				if (itemdb.selectByPath(path, item.driveId, pathItem)) {
					if (pathItem.id == item.id) {
						needsRemoval = true;
					} else {
						log.log("Skipped due to id difference!");
					}
				} else {
					// item has disappeared completely
					needsRemoval = true;
				}
			}
			if (needsRemoval) {
				log.log("Deleting item ", path);
				if (!dryRun) {
					if (isFile(path)) {
						remove(path);
					} else {
						try {
							// Remove any children of this path if they still exist
							// Resolve 'Directory not empty' error when deleting local files
							foreach (DirEntry child; dirEntries(path, SpanMode.depth, false)) {
								attrIsDir(child.linkAttributes) ? rmdir(child.name) : remove(child.name);
							}
							// Remove the path now that it is empty of children
							rmdirRecurse(path);
						} catch (FileException e) {
							// display the error message
							displayFileSystemErrorMessage(e.msg);
						}
					}
				}
			}
		}
		
		if (!dryRun) {
			// clean up idsToDelete
			idsToDelete.length = 0;
			assumeSafeAppend(idsToDelete);
		}
	}
	
	// scan the given directory for differences and new items
	void scanForDifferences(string path)
	{
<<<<<<< HEAD
		// To improve logging output, what is the 'logical path' we are scanning for file & folder differences?
		string logPath;
		if (path == ".") {
			// get the configured sync_dir
			logPath = expandTilde(cfg.getValueString("sync_dir"));
		} else {
			// use what was passed in
			logPath = path;
=======
		// scan for changes in the path provided
		log.vlog("Uploading differences of ", path);
		Item item;
		if (itemdb.selectByPath(path, defaultDriveId, item)) {
			uploadDifferences(item);
>>>>>>> 7a18393e
		}
	
		// scan for any changes made locally
		log.vlog("Uploading differences of ", logPath);
		Item item;
		
		foreach (driveId; driveIDsArray) {
			if (itemdb.selectByPath(path, driveId, item)) {
				uploadDifferences(item);
			}
		}	
			
		log.vlog("Uploading new items of ", logPath);
		uploadNewItems(path);
		
		// clean up idsToDelete only if --dry-run is set
		if (dryRun) {
			idsToDelete.length = 0;
			assumeSafeAppend(idsToDelete);
		}
	}

	private void uploadDifferences(Item item)
	{
		// see if this item.id we were supposed to have deleted
		// match early and return
		if (dryRun) {
			foreach (i; idsToDelete) {
				if (i[1] == item.id) {
					return;
				}	
			}
		}
		
		log.vlog("Processing ", item.name);
		bool unwanted = false;
		string path;
		
		// Is the path excluded?
		unwanted = selectiveSync.isDirNameExcluded(item.name);
		
		// If the path is not excluded, is the filename excluded?
		if (!unwanted) {
			unwanted = selectiveSync.isFileNameExcluded(item.name);
		}

		// If path or filename does not exclude, is this excluded due to use of selective sync?
		if (!unwanted) {
			path = itemdb.computePath(item.driveId, item.id);
			unwanted = selectiveSync.isPathExcludedViaSyncList(path);
		}

		// skip unwanted items
		if (unwanted) {
			//log.vlog("Filtered out");
			return;
		}
		
		// Restriction and limitations about windows naming files
		if (!isValidName(path)) {
			log.log("Skipping item - invalid name (Microsoft Naming Convention): ", path);
			return;
		}
		
		// Check for bad whitespace items
		if (!containsBadWhiteSpace(path)) {
			log.log("Skipping item - invalid name (Contains an invalid whitespace item): ", path);
			return;
		}
		
		// Check for HTML ASCII Codes as part of file name
		if (!containsASCIIHTMLCodes(path)) {
			log.log("Skipping item - invalid name (Contains HTML ASCII Code): ", path);
			return;
		}
		
		final switch (item.type) {
		case ItemType.dir:
			uploadDirDifferences(item, path);
			break;
		case ItemType.file:
			uploadFileDifferences(item, path);
			break;
		case ItemType.remote:
			uploadRemoteDirDifferences(item, path);
			break;
		}
	}

	private void uploadDirDifferences(Item item, string path)
	{
		assert(item.type == ItemType.dir);
		if (exists(path)) {
			if (!isDir(path)) {
				log.vlog("The item was a directory but now it is a file");
				uploadDeleteItem(item, path);
				uploadNewFile(path);
			} else {
				log.vlog("The directory has not changed");
				// loop through the children
				foreach (Item child; itemdb.selectChildren(item.driveId, item.id)) {
					uploadDifferences(child);
				}
			}
		} else {
			// Directory does not exist locally
			// If we are in a --dry-run situation - this directory may never have existed as we never downloaded it
			if (!dryRun) {
				log.vlog("The directory has been deleted locally");
				if (noRemoteDelete) {
					// do not process remote directory delete
					log.vlog("Skipping remote directory delete as --upload-only & --no-remote-delete configured");
				} else {
					uploadDeleteItem(item, path);
				}
			} else {
				// we are in a --dry-run situation, directory appears to have deleted locally - this directory may never have existed as we never downloaded it ..
				// Check if path does not exist in database
				if (!itemdb.selectByPath(path, defaultDriveId, item)) {
					// Path not found in database
					log.vlog("The directory has been deleted locally");
					if (noRemoteDelete) {
						// do not process remote directory delete
						log.vlog("Skipping remote directory delete as --upload-only & --no-remote-delete configured");
					} else {
						uploadDeleteItem(item, path);
					}
				} else {
					// Path was found in the database
					// Did we 'fake create it' as part of --dry-run ?
					foreach (i; idsFaked) {
						if (i[1] == item.id) {
							log.vdebug("Matched faked dir which is 'supposed' to exist but not created due to --dry-run use");
							log.vlog("The directory has not changed");
							return;
						}
					}
					// item.id did not match a 'faked' download new directory creation
					log.vlog("The directory has been deleted locally");
					uploadDeleteItem(item, path);
				}
			}
		}
	}

	private void uploadRemoteDirDifferences(Item item, string path)
	{
		assert(item.type == ItemType.remote);
		if (exists(path)) {
			if (!isDir(path)) {
				log.vlog("The item was a directory but now it is a file");
				uploadDeleteItem(item, path);
				uploadNewFile(path);
			} else {
				log.vlog("The directory has not changed");
				// continue through the linked folder
				assert(item.remoteDriveId && item.remoteId);
				Item remoteItem;
				bool found = itemdb.selectById(item.remoteDriveId, item.remoteId, remoteItem);
				if(found){
					// item was found in the database
					uploadDifferences(remoteItem);
				}
			}
		} else {
			log.vlog("The directory has been deleted");
			uploadDeleteItem(item, path);
		}
	}

	// upload local file system differences to OneDrive
	private void uploadFileDifferences(Item item, string path)
	{
		// Reset upload failure - OneDrive or filesystem issue (reading data)
		uploadFailed = false;
	
		assert(item.type == ItemType.file);
		if (exists(path)) {
			if (isFile(path)) {
				SysTime localModifiedTime = timeLastModified(path).toUTC();
				// HACK: reduce time resolution to seconds before comparing
				item.mtime.fracSecs = Duration.zero;
				localModifiedTime.fracSecs = Duration.zero;
				
				if (localModifiedTime != item.mtime) {
					log.vlog("The file last modified time has changed");					
					string eTag = item.eTag;
					if (!testFileHash(path, item)) {
						log.vlog("The file content has changed");
						write("Uploading modified file ", path, " ... ");
						JSONValue response;
						
						if (!dryRun) {
							// Are we using OneDrive Personal or OneDrive Business?
							// To solve 'Multiple versions of file shown on website after single upload' (https://github.com/abraunegg/onedrive/issues/2)
							// check what 'account type' this is as this issue only affects OneDrive Business so we need some extra logic here
							if (accountType == "personal"){
								// Original file upload logic
								if (getSize(path) <= thresholdFileSize) {
									try {
										response = onedrive.simpleUploadReplace(path, item.driveId, item.id, item.eTag);
									} catch (OneDriveException e) {
										if (e.httpStatusCode == 401) {
											// OneDrive returned a 'HTTP/1.1 401 Unauthorized Error' - file failed to be uploaded
											writeln("skipped.");
											log.vlog("OneDrive returned a 'HTTP 401 - Unauthorized' - gracefully handling error");
											uploadFailed = true;
											return;
										}
										if (e.httpStatusCode == 404) {
											// HTTP request returned status code 404 - the eTag provided does not exist
											// Delete record from the local database - file will be uploaded as a new file
											writeln("skipped.");
											log.vlog("OneDrive returned a 'HTTP 404 - eTag Issue' - gracefully handling error");
											itemdb.deleteById(item.driveId, item.id);
											uploadFailed = true;
											return;
										}
										// Resolve https://github.com/abraunegg/onedrive/issues/36
										if ((e.httpStatusCode == 409) || (e.httpStatusCode == 423)) {
											// The file is currently checked out or locked for editing by another user
											// We cant upload this file at this time
											writeln("skipped.");
											log.fileOnly("Uploading modified file ", path, " ... skipped.");
											write("", path, " is currently checked out or locked for editing by another user.");
											log.fileOnly(path, " is currently checked out or locked for editing by another user.");
											uploadFailed = true;
											return;
										}
										if (e.httpStatusCode == 412) {
											// HTTP request returned status code 412 - ETag does not match current item's value
											// Delete record from the local database - file will be uploaded as a new file
											writeln("skipped.");
											log.vdebug("Simple Upload Replace Failed - OneDrive eTag / cTag match issue");
											log.vlog("OneDrive returned a 'HTTP 412 - Precondition Failed' - gracefully handling error. Will upload as new file.");
											itemdb.deleteById(item.driveId, item.id);
											uploadFailed = true;
											return;
										}
										if (e.httpStatusCode == 504) {
											// HTTP request returned status code 504 (Gateway Timeout)
											log.log("OneDrive returned a 'HTTP 504 - Gateway Timeout' - retrying upload request as a session");
											// Try upload as a session
											response = session.upload(path, item.driveId, item.parentId, baseName(path), item.eTag);
										} else {
											// display what the error is
											writeln("skipped.");
											displayOneDriveErrorMessage(e.msg);
											uploadFailed = true;
											return;
										}
									} catch (FileException e) {
										// display the error message
										writeln("skipped.");
										displayFileSystemErrorMessage(e.msg);
										uploadFailed = true;
										return;
									}
									// upload done without error
									writeln("done.");
								} else {
									writeln("");
									try {
										response = session.upload(path, item.driveId, item.parentId, baseName(path), item.eTag);
									} catch (OneDriveException e) {
										if (e.httpStatusCode == 401) {
											// OneDrive returned a 'HTTP/1.1 401 Unauthorized Error' - file failed to be uploaded
											writeln("skipped.");
											log.vlog("OneDrive returned a 'HTTP 401 - Unauthorized' - gracefully handling error");
											uploadFailed = true;
											return;
										}
										if (e.httpStatusCode == 412) {
											// HTTP request returned status code 412 - ETag does not match current item's value
											// Delete record from the local database - file will be uploaded as a new file
											writeln("skipped.");
											log.vdebug("Simple Upload Replace Failed - OneDrive eTag / cTag match issue");
											log.vlog("OneDrive returned a 'HTTP 412 - Precondition Failed' - gracefully handling error. Will upload as new file.");
											itemdb.deleteById(item.driveId, item.id);
											uploadFailed = true;
											return;
										} else {
											// display what the error is
											writeln("skipped.");
											displayOneDriveErrorMessage(e.msg);
											uploadFailed = true;
											return;
										}
									} catch (FileException e) {
										// display the error message
										writeln("skipped.");
										displayFileSystemErrorMessage(e.msg);
										uploadFailed = true;
										return;
									}
									// upload done without error
									writeln("done.");
								}
							} else {
								// OneDrive Business Account
								// We need to always use a session to upload, but handle the changed file correctly
								if (accountType == "business"){
									
									try {
										// is this a zero-byte file?
										if (getSize(path) == 0) {
											// the file we are trying to upload as a session is a zero byte file - we cant use a session to upload or replace the file 
											// as OneDrive technically does not support zero byte files
											writeln("skipped.");
											log.fileOnly("Uploading modified file ", path, " ... skipped.");
											log.vlog("Skip Reason: Microsoft OneDrive does not support 'zero-byte' files as a modified upload. Will upload as new file.");
											// delete file on OneDrive
											onedrive.deleteById(item.driveId, item.id, item.eTag);
											// delete file from local database
											itemdb.deleteById(item.driveId, item.id);
											return;
										} else {
											// For logging consistency
											writeln("");
											// normal session upload
											response = session.upload(path, item.driveId, item.parentId, baseName(path), item.eTag);
										}
									} catch (OneDriveException e) {
										if (e.httpStatusCode == 401) {
											// OneDrive returned a 'HTTP/1.1 401 Unauthorized Error' - file failed to be uploaded
											writeln("skipped.");
											log.vlog("OneDrive returned a 'HTTP 401 - Unauthorized' - gracefully handling error");
											uploadFailed = true;
											return;
										}
										// Resolve https://github.com/abraunegg/onedrive/issues/36
										if ((e.httpStatusCode == 409) || (e.httpStatusCode == 423)) {
											// The file is currently checked out or locked for editing by another user
											// We cant upload this file at this time
											writeln("skipped.");
											log.fileOnly("Uploading modified file ", path, " ... skipped.");
											writeln("", path, " is currently checked out or locked for editing by another user.");
											log.fileOnly(path, " is currently checked out or locked for editing by another user.");
											uploadFailed = true;
											return;
										} else {
											// display what the error is
											writeln("skipped.");
											displayOneDriveErrorMessage(e.msg);
											uploadFailed = true;
											return;
										}
									} catch (FileException e) {
										// display the error message
										writeln("skipped.");
										displayFileSystemErrorMessage(e.msg);
										uploadFailed = true;
										return;
									}
									// upload done without error
									writeln("done.");
									
									// As the session.upload includes the last modified time, save the response
									// Is the response a valid JSON object - validation checking done in saveItem
									saveItem(response);
								}
								// OneDrive documentLibrary
								if (accountType == "documentLibrary"){
									// is this a zero-byte file?
									if (getSize(path) == 0) {
										// the file we are trying to upload as a session is a zero byte file - we cant use a session to upload or replace the file 
										// as OneDrive technically does not support zero byte files
										writeln("skipped.");
										log.fileOnly("Uploading modified file ", path, " ... skipped.");
										log.vlog("Skip Reason: Microsoft OneDrive does not support 'zero-byte' files as a modified upload. Will upload as new file.");
										// delete file on OneDrive
										onedrive.deleteById(item.driveId, item.id, item.eTag);
										// delete file from local database
										itemdb.deleteById(item.driveId, item.id);
										return;
									} else {
										// Handle certain file types differently
										if ((extension(path) == ".txt") || (extension(path) == ".csv")) {
											// .txt and .csv are unaffected by https://github.com/OneDrive/onedrive-api-docs/issues/935 
											// For logging consistency
											writeln("");
											try {
												response = session.upload(path, item.driveId, item.parentId, baseName(path), item.eTag);
											} catch (OneDriveException e) {
												if (e.httpStatusCode == 401) {
													// OneDrive returned a 'HTTP/1.1 401 Unauthorized Error' - file failed to be uploaded
													writeln("skipped.");
													log.vlog("OneDrive returned a 'HTTP 401 - Unauthorized' - gracefully handling error");
													uploadFailed = true;
													return;
												}										
												// Resolve https://github.com/abraunegg/onedrive/issues/36
												if ((e.httpStatusCode == 409) || (e.httpStatusCode == 423)) {
													// The file is currently checked out or locked for editing by another user
													// We cant upload this file at this time
													writeln("skipped.");
													log.fileOnly("Uploading modified file ", path, " ... skipped.");
													writeln("", path, " is currently checked out or locked for editing by another user.");
													log.fileOnly(path, " is currently checked out or locked for editing by another user.");
													uploadFailed = true;
													return;
												} else {
													// display what the error is
													writeln("skipped.");
													displayOneDriveErrorMessage(e.msg);
													uploadFailed = true;
													return;
												}
											} catch (FileException e) {
												// display the error message
												writeln("skipped.");
												displayFileSystemErrorMessage(e.msg);
												uploadFailed = true;
												return;
											}
											// upload done without error
											writeln("done.");
											// As the session.upload includes the last modified time, save the response
											// Is the response a valid JSON object - validation checking done in saveItem
											saveItem(response);
										} else {									
											// Due to https://github.com/OneDrive/onedrive-api-docs/issues/935 Microsoft modifies all PDF, MS Office & HTML files with added XML content. It is a 'feature' of SharePoint.
											// This means, as a session upload, on 'completion' the file is 'moved' and generates a 404 ......
											writeln("skipped.");
											log.fileOnly("Uploading modified file ", path, " ... skipped.");
											log.vlog("Skip Reason: Microsoft Sharepoint 'enrichment' after upload issue");
											log.vlog("See: https://github.com/OneDrive/onedrive-api-docs/issues/935 for further details");
											// Delete record from the local database - file will be uploaded as a new file
											itemdb.deleteById(item.driveId, item.id);
											return;
										}
									}
								}
							}
							log.fileOnly("Uploading modified file ", path, " ... done.");
							if ("cTag" in response) {
								// use the cTag instead of the eTag because OneDrive may update the metadata of files AFTER they have been uploaded via simple upload
								eTag = response["cTag"].str;
							} else {
								// Is there an eTag in the response?
								if ("eTag" in response) {
									// use the eTag from the response as there was no cTag
									eTag = response["eTag"].str;
								} else {
									// no tag available - set to nothing
									eTag = "";
								}
							}
						} else {
							// we are --dry-run - simulate the file upload
							writeln("done.");
							response = createFakeResponse(path);
							// Log action to log file
							log.fileOnly("Uploading modified file ", path, " ... done.");
							// Is the response a valid JSON object - validation checking done in saveItem
							saveItem(response);
							return;
						}
					}
					if (accountType == "personal"){
						// If Personal, call to update the modified time as stored on OneDrive
						if (!dryRun) {
							uploadLastModifiedTime(item.driveId, item.id, eTag, localModifiedTime.toUTC());
						}
					}
				} else {
					log.vlog("The file has not changed");
				}
			} else {
				log.vlog("The item was a file but now is a directory");
				uploadDeleteItem(item, path);
				uploadCreateDir(path);
			}
		} else {
			// File does not exist locally
			// If we are in a --dry-run situation - this file may never have existed as we never downloaded it
			if (!dryRun) {
				// Not --dry-run situation
				log.vlog("The file has been deleted locally");
				if (noRemoteDelete) {
					// do not process remote file delete
					log.vlog("Skipping remote file delete as --upload-only & --no-remote-delete configured");
				} else {
					uploadDeleteItem(item, path);
				}
			} else {
				// We are in a --dry-run situation, file appears to have deleted locally - this file may never have existed as we never downloaded it ..
				// Check if path does not exist in database
				if (!itemdb.selectByPath(path, defaultDriveId, item)) {
					// file not found in database
					log.vlog("The file has been deleted locally");
					if (noRemoteDelete) {
						// do not process remote file delete
						log.vlog("Skipping remote file delete as --upload-only & --no-remote-delete configured");
					} else {
						uploadDeleteItem(item, path);
					}
				} else {
					// file was found in the database
					// Did we 'fake create it' as part of --dry-run ?
					foreach (i; idsFaked) {
						if (i[1] == item.id) {
							log.vdebug("Matched faked file which is 'supposed' to exist but not created due to --dry-run use");
							log.vlog("The file has not changed");
							return;
						}
					}
					// item.id did not match a 'faked' download new file creation
					log.vlog("The file has been deleted locally");
					if (noRemoteDelete) {
						// do not process remote file delete
						log.vlog("Skipping remote file delete as --upload-only & --no-remote-delete configured");
					} else {
						uploadDeleteItem(item, path);
					}
				}
			}
		}
	}

	// upload new items to OneDrive
	private void uploadNewItems(string path)
	{
		//	https://support.microsoft.com/en-us/help/3125202/restrictions-and-limitations-when-you-sync-files-and-folders
		//  If the path is greater than allowed characters, then one drive will return a '400 - Bad Request' 
		//  Need to ensure that the URI is encoded before the check is made
		//  400 Character Limit for OneDrive Business / Office 365
		//  430 Character Limit for OneDrive Personal
		auto maxPathLength = 0;
		import std.range : walkLength;
		import std.uni : byGrapheme;
		if (accountType == "business"){
			// Business Account
			maxPathLength = 400;
		} else {
			// Personal Account
			maxPathLength = 430;
		}
		
		// A short lived file that has disappeared will cause an error - is the path valid?
		if (!exists(path)) {
			log.log("Skipping item - has disappeared: ", path);
			return;
		}
		
		// Invalid UTF-8 sequence check
		// https://github.com/skilion/onedrive/issues/57
		// https://github.com/abraunegg/onedrive/issues/487
		if(!isValid(path)) {
			// Path is not valid according to https://dlang.org/phobos/std_encoding.html
			log.vlog("Skipping item - invalid character sequences: ", path);
			return;
		}
		
		if(path.byGrapheme.walkLength < maxPathLength){
			// path is less than maxPathLength
			
			// skip dot files if configured
			if (cfg.getValueBool("skip_dotfiles")) {
				if (isDotFile(path)) {
					log.vlog("Skipping item - .file or .folder: ", path);
					return;
				}
			}
			
			// Do we need to check for .nosync? Only if --check-for-nosync was passed in
			if (cfg.getValueBool("check_nosync")) {
				if (exists(path ~ "/.nosync")) {
					log.vlog("Skipping item - .nosync found & --check-for-nosync enabled: ", path);
					return;
				}
			}
			
			if (isSymlink(path)) {
				// if config says so we skip all symlinked items
				if (cfg.getValueBool("skip_symlinks")) {
					log.vlog("Skipping item - skip symbolic links configured: ", path);
					return;

				}
				// skip unexisting symbolic links
				else if (!exists(readLink(path))) {
					log.log("Skipping item - invalid symbolic link: ", path);
					return;
				}
			}
			
			// Restriction and limitations about windows naming files
			if (!isValidName(path)) {
				log.log("Skipping item - invalid name (Microsoft Naming Convention): ", path);
				return;
			}
			
			// Check for bad whitespace items
			if (!containsBadWhiteSpace(path)) {
				log.log("Skipping item - invalid name (Contains an invalid whitespace item): ", path);
				return;
			}
			
			// Check for HTML ASCII Codes as part of file name
			if (!containsASCIIHTMLCodes(path)) {
				log.log("Skipping item - invalid name (Contains HTML ASCII Code): ", path);
				return;
			}

			// filter out user configured items to skip
			if (path != ".") {
				if (isDir(path)) {
					log.vdebug("Checking path: ", path);
					// Only check path if config is != ""
					if (cfg.getValueString("skip_dir") != "") {
						if (selectiveSync.isDirNameExcluded(strip(path,"./"))) {
							log.vlog("Skipping item - excluded by skip_dir config: ", path);
							return;
						}
					}
				
					// In the event that this 'new item' is actually a OneDrive Business Shared Folder
					// however the user may have omitted --sync-shared-folders, thus 'technically' this is a new item
					// for this account OneDrive root, however this then would cause issues if --sync-shared-folders 
					// is added again after this sync
					if ((exists(cfg.businessSharedFolderFilePath)) && (!syncBusinessFolders)){
						// business_shared_folders file exists, but we are not using / syncing them
						if(selectiveSync.isSharedFolderMatched(strip(path,"./"))){
							// path detected as a 'new item' is matched as a path in business_shared_folders
							log.vlog("Skipping item - excluded as included in business_shared_folders config: ", path);
							log.vlog("To sync this directory to your OneDrive Account update your business_shared_folders config");
							return;
						}
					}
				}
				if (isFile(path)) {
					log.vdebug("Checking file: ", path);
					if (selectiveSync.isFileNameExcluded(strip(path,"./"))) {
						log.vlog("Skipping item - excluded by skip_file config: ", path);
						return;
					}
				}
				if (selectiveSync.isPathExcludedViaSyncList(path)) {
					if ((isFile(path)) && (cfg.getValueBool("sync_root_files")) && (rootName(strip(path,"./")) == "")) {
						log.vdebug("Not skipping path due to sync_root_files inclusion: ", path);
					} else {
						string userSyncList = cfg.configDirName ~ "/sync_list";
						if (exists(userSyncList)){
							// skipped most likely due to inclusion in sync_list
							log.vlog("Skipping item - excluded by sync_list config: ", path);
							return;
						} else {
							// skipped for some other reason
							log.vlog("Skipping item - path excluded by user config: ", path);
							return;
						}
					}
				}
			}

			// This item passed all the unwanted checks
			// We want to upload this new item
			if (isDir(path)) {
				Item item;
				bool pathFoundInDB = false;
				foreach (driveId; driveIDsArray) {
					if (itemdb.selectByPath(path, driveId, item)) {
						pathFoundInDB = true; 
					}
				}
				
				// Was the path found in the database?
				if (!pathFoundInDB) {
					// Path not found in database when searching all drive id's
					uploadCreateDir(path);
				}
				
				// recursively traverse children
				// the above operation takes time and the directory might have
				// disappeared in the meantime
				if (!exists(path)) {
					log.vlog("Directory disappeared during upload: ", path);
					return;
				}
				
				// Try and access the directory and any path below
				try {
					auto entries = dirEntries(path, SpanMode.shallow, false);
					foreach (DirEntry entry; entries) {
						uploadNewItems(entry.name);
					}
				} catch (FileException e) {
					// display the error message
					displayFileSystemErrorMessage(e.msg);
					return;
				}
			} else {
				bool fileFoundInDB = false;
				// This item is a file
				auto fileSize = getSize(path);
				// Can we upload this file - is there enough free space? - https://github.com/skilion/onedrive/issues/73
				// However if the OneDrive account does not provide the quota details, we have no idea how much free space is available
				if ((!quotaAvailable) || ((remainingFreeSpace - fileSize) > 0)){
					if (!quotaAvailable) {
						log.vlog("Ignoring OneDrive account quota details to upload file - this may fail if not enough space on OneDrive ..");
					}
					Item item;
					foreach (driveId; driveIDsArray) {
						if (itemdb.selectByPath(path, driveId, item)) {
							fileFoundInDB = true; 
						}
					}
					
					// Was the file found in the database?
					if (!fileFoundInDB) {
						// File not found in database when searching all drive id's, upload as new file
						uploadNewFile(path);
						
						// did the upload fail?
						if (!uploadFailed) {
							// upload did not fail
							// Issue #763 - Delete local files after sync handling
							// are we in an --upload-only scenario?
							if (uploadOnly) {
								// are we in a delete local file after upload?
								if (localDeleteAfterUpload) {
									// Log that we are deleting a local item
									log.log("Removing local file as --upload-only & --remove-source-files configured");
									// are we in a --dry-run scenario?
									if (!dryRun) {
										// No --dry-run ... process local file delete
										log.vdebug("Removing local file: ", path);
										safeRemove(path);
									}
								}
							}
							
							// how much space is left on OneDrive after upload?
							remainingFreeSpace = (remainingFreeSpace - fileSize);
							log.vlog("Remaining free space on OneDrive: ", remainingFreeSpace);
						}
					}
				} else {
					// Not enough free space
					log.log("Skipping item '", path, "' due to insufficient free space available on OneDrive");
 				}
			}
		} else {
			// This path was skipped - why?
			log.log("Skipping item '", path, "' due to the full path exceeding ", maxPathLength, " characters (Microsoft OneDrive limitation)");
		}
	}

	// create new directory on OneDrive
	private void uploadCreateDir(const(string) path)
	{
		log.vlog("OneDrive Client requested to create remote path: ", path);
		JSONValue onedrivePathDetails;
		Item parent;
		// Was the path entered the root path?
		if (path != "."){
			// What parent path to use?
			string parentPath = dirName(path);		// will be either . or something else
			if (parentPath == "."){
				// Assume this is a new 'local' folder in the users configured sync_dir
				// Use client defaults
				parent.id = defaultRootId;  // Should give something like 12345ABCDE1234A1!101
				parent.driveId = defaultDriveId;  // Should give something like 12345abcde1234a1
			} else {
				// Query the database using each of the driveId's we are using
				foreach (driveId; driveIDsArray) {
					// Query the database for this parent path using each driveId
					Item dbResponse;
					if(itemdb.selectByPathNoRemote(parentPath, driveId, dbResponse)){
						// parent path was found in the database
						parent = dbResponse;
					}
				}
			}
			
			// If this is still null or empty - we cant query the database properly later on
			// Query OneDrive API for parent details
			if ((parent.driveId == "") && (parent.id == "")){
				try {
					log.vdebug("Attempting to query OneDrive for this parent path: ", parentPath);
					onedrivePathDetails = onedrive.getPathDetails(parentPath);
				} catch (OneDriveException e) {
					log.vdebug("onedrivePathDetails = onedrive.getPathDetails(parentPath); generated a OneDriveException");
					// exception - set onedriveParentRootDetails to a blank valid JSON
					onedrivePathDetails = parseJSON("{}");
					if (e.httpStatusCode == 404) {
						// Parent does not exist ... need to create parent
						log.vdebug("Parent path does not exist: ", parentPath);
						uploadCreateDir(parentPath);
					}
					
					if (e.httpStatusCode == 429) {
						// HTTP request returned status code 429 (Too Many Requests). We need to leverage the response Retry-After HTTP header to ensure minimum delay until the throttle is removed.
						handleOneDriveThrottleRequest();
						// Retry original request by calling function again to avoid replicating any further error handling
						log.vdebug("Retrying original request that generated the OneDrive HTTP 429 Response Code (Too Many Requests) - calling uploadCreateDir(path);");
						uploadCreateDir(path);
						// return back to original call
						return;
					}
					
					if (e.httpStatusCode >= 500) {
						// OneDrive returned a 'HTTP 5xx Server Side Error' - gracefully handling error - error message already logged
						return;
					}
				}
				
				// configure the parent item data
				if (hasId(onedrivePathDetails) && hasParentReference(onedrivePathDetails)){
					log.vdebug("Parent path found, configuring parent item");
					parent.id = onedrivePathDetails["id"].str; // This item's ID. Should give something like 12345ABCDE1234A1!101
					parent.driveId = onedrivePathDetails["parentReference"]["driveId"].str; // Should give something like 12345abcde1234a1
				} else {
					// OneDrive API query failed
					// Assume client defaults
					log.vdebug("Parent path could not be queried, using OneDrive account defaults");
					parent.id = defaultRootId;  // Should give something like 12345ABCDE1234A1!101
					parent.driveId = defaultDriveId;  // Should give something like 12345abcde1234a1
				}
			}
		
			JSONValue response;
			// test if the path we are going to create already exists on OneDrive
			try {
				log.vdebug("Attempting to query OneDrive for this path: ", path);
				response = onedrive.getPathDetailsByDriveId(parent.driveId, path);
			} catch (OneDriveException e) {
				log.vdebug("response = onedrive.getPathDetails(path); generated a OneDriveException");
				if (e.httpStatusCode == 404) {
					// The directory was not found on the drive id we queried
					log.vlog("The requested directory to create was not found on OneDrive - creating remote directory: ", path);

					if (!dryRun) {
						// Perform the database lookup - is the parent in the database?
						if (!itemdb.selectByPath(dirName(path), parent.driveId, parent)) {
							// parent is not in the database
							log.vdebug("Parent path is not in the database - need to add it");
							uploadCreateDir(dirName(path));
						}
						// still enforce check of parent path. if the above was triggered, the below will generate a sync retry and will now be sucessful
						enforce(itemdb.selectByPath(dirName(path), parent.driveId, parent), "The parent item id is not in the database");
						
						JSONValue driveItem = [
								"name": JSONValue(baseName(path)),
								"folder": parseJSON("{}")
						];
						
						// Submit the creation request
						// Fix for https://github.com/skilion/onedrive/issues/356
						try {
							// Attempt to create a new folder on the configured parent driveId & parent id
							response = onedrive.createById(parent.driveId, parent.id, driveItem);
						} catch (OneDriveException e) {
							if (e.httpStatusCode == 409) {
								// OneDrive API returned a 404 (above) to say the directory did not exist
								// but when we attempted to create it, OneDrive responded that it now already exists
								log.vlog("OneDrive reported that ", path, " already exists .. OneDrive API race condition");
								return;
							} else {
								// some other error from OneDrive was returned - display what it is
								log.error("OneDrive generated an error when creating this path: ", path);
								displayOneDriveErrorMessage(e.msg);
								return;
							}
						}
						// Is the response a valid JSON object - validation checking done in saveItem
						saveItem(response);
					} else {
						// Simulate a successful 'directory create' & save it to the dryRun database copy
						// The simulated response has to pass 'makeItem' as part of saveItem
						auto fakeResponse = createFakeResponse(path);
						saveItem(fakeResponse);
					}
						
					log.vlog("Successfully created the remote directory ", path, " on OneDrive");
					return;
				}
				
				if (e.httpStatusCode == 429) {
					// HTTP request returned status code 429 (Too Many Requests). We need to leverage the response Retry-After HTTP header to ensure minimum delay until the throttle is removed.
					handleOneDriveThrottleRequest();
					// Retry original request by calling function again to avoid replicating any further error handling
					log.vdebug("Retrying original request that generated the OneDrive HTTP 429 Response Code (Too Many Requests) - calling uploadCreateDir(path);");
					uploadCreateDir(path);
					// return back to original call
					return;
				}
				
				if (e.httpStatusCode >= 500) {
					// OneDrive returned a 'HTTP 5xx Server Side Error' - gracefully handling error - error message already logged
					return;
				}
			} 
			
			// response from OneDrive has to be a valid JSON object
			if (response.type() == JSONType.object){
				// https://docs.microsoft.com/en-us/windows/desktop/FileIO/naming-a-file
				// Do not assume case sensitivity. For example, consider the names OSCAR, Oscar, and oscar to be the same, 
				// even though some file systems (such as a POSIX-compliant file system) may consider them as different. 
				// Note that NTFS supports POSIX semantics for case sensitivity but this is not the default behavior.
				
				if (response["name"].str == baseName(path)){
					// OneDrive 'name' matches local path name
					log.vlog("The requested directory to create was found on OneDrive - skipping creating the directory: ", path );
					// Check that this path is in the database
					if (!itemdb.selectById(parent.driveId, parent.id, parent)){
						// parent for 'path' is NOT in the database
						log.vlog("The parent for this path is not in the local database - need to add parent to local database");
						parentPath = dirName(path);
						uploadCreateDir(parentPath);
					} else {
						// parent is in database
						log.vlog("The parent for this path is in the local database - adding requested path (", path ,") to database");
						
						// are we in a --dry-run scenario?
						if (!dryRun) {
							// get the live data
							auto res = onedrive.getPathDetails(path);
							// Is the response a valid JSON object - validation checking done in saveItem
							saveItem(res);
						} else {
							// need to fake this data
							auto fakeResponse = createFakeResponse(path);
							saveItem(fakeResponse);
						}
					}
				} else {
					// They are the "same" name wise but different in case sensitivity
					log.error("ERROR: Current directory has a 'case-insensitive match' to an existing directory on OneDrive");
					log.error("ERROR: To resolve, rename this local directory: ", absolutePath(path));
					log.error("ERROR: Remote OneDrive directory: ", response["name"].str);
					log.log("Skipping: ", absolutePath(path));
					return;
				}
			} else {
				// response is not valid JSON, an error was returned from OneDrive
				log.error("ERROR: There was an error performing this operation on OneDrive");
				log.error("ERROR: Increase logging verbosity to assist determining why.");
				log.log("Skipping: ", absolutePath(path));
				return;
			}
		}
	}
	
	// upload a new file to OneDrive
	private void uploadNewFile(string path)
	{
		// Reset upload failure - OneDrive or filesystem issue (reading data)
		uploadFailed = false;
	
		Item parent;
		bool parentPathFoundInDB = false;
		// Check the database for the parent path
		// What parent path to use?
		string parentPath = dirName(path);		// will be either . or something else
		if (parentPath == "."){
			// Assume this is a new file in the users configured sync_dir root
			// Use client defaults
			parent.id = defaultRootId;  // Should give something like 12345ABCDE1234A1!101
			parent.driveId = defaultDriveId;  // Should give something like 12345abcde1234a1
			parentPathFoundInDB = true;
		} else {
			// Query the database using each of the driveId's we are using
			foreach (driveId; driveIDsArray) {
				// Query the database for this parent path using each driveId
				Item dbResponse;
				if(itemdb.selectByPathNoRemote(parentPath, driveId, dbResponse)){
					// parent path was found in the database
					parent = dbResponse;
					parentPathFoundInDB = true;
				}
			}
		}
				
		// If performing a dry-run or parent path is found in the database
		if ((dryRun) || (parentPathFoundInDB)) {
			// Maximum file size upload
			//	https://support.microsoft.com/en-au/help/3125202/restrictions-and-limitations-when-you-sync-files-and-folders
			//	1. OneDrive Business say's 15GB
			//	2. Another article updated April 2018 says 20GB:
			//		https://answers.microsoft.com/en-us/onedrive/forum/odoptions-oddesktop-sdwin10/personal-onedrive-file-upload-size-max/a3621fc9-b766-4a99-99f8-bcc01ccb025f
			
			// Use smaller size for now
			auto maxUploadFileSize = 16106127360; // 15GB
			//auto maxUploadFileSize = 21474836480; // 20GB
			auto thisFileSize = getSize(path);
			// To avoid a 409 Conflict error - does the file actually exist on OneDrive already?
			JSONValue fileDetailsFromOneDrive;
			
			// Can we read the file - as a permissions issue or file corruption will cause a failure
			// https://github.com/abraunegg/onedrive/issues/113
			if (readLocalFile(path)){
				// able to read the file
				if (thisFileSize <= maxUploadFileSize){
					// Resolves: https://github.com/skilion/onedrive/issues/121, https://github.com/skilion/onedrive/issues/294, https://github.com/skilion/onedrive/issues/329
					// Does this 'file' already exist on OneDrive?
					try {
						// test if the local path exists on OneDrive
						fileDetailsFromOneDrive = onedrive.getPathDetails(path);
					} catch (OneDriveException e) {
						log.vdebug("fileDetailsFromOneDrive = onedrive.getPathDetails(path); generated a OneDriveException");
						if (e.httpStatusCode == 401) {
							// OneDrive returned a 'HTTP/1.1 401 Unauthorized Error'
							log.vlog("Skipping item - OneDrive returned a 'HTTP 401 - Unauthorized' when attempting to query if file exists");
							return;
						}
					
						if (e.httpStatusCode == 404) {
							// The file was not found on OneDrive, need to upload it		
							// Check if file should be skipped based on skip_size config
							if (thisFileSize >= this.newSizeLimit) {
								log.vlog("Skipping item - excluded by skip_size config: ", path, " (", thisFileSize/2^^20," MB)");
								return;
							}
							write("Uploading new file ", path, " ... ");
							JSONValue response;
							
							if (!dryRun) {
								// Resolve https://github.com/abraunegg/onedrive/issues/37
								if (thisFileSize == 0){
									// We can only upload zero size files via simpleFileUpload regardless of account type
									// https://github.com/OneDrive/onedrive-api-docs/issues/53
									try {
										response = onedrive.simpleUpload(path, parent.driveId, parent.id, baseName(path));
									} catch (OneDriveException e) {
										// error uploading file
										if (e.httpStatusCode == 401) {
											// OneDrive returned a 'HTTP/1.1 401 Unauthorized Error' - file failed to be uploaded
											writeln("skipped.");
											log.vlog("OneDrive returned a 'HTTP 401 - Unauthorized' - gracefully handling error");
											uploadFailed = true;
											return;
										}
										if (e.httpStatusCode == 429) {
											// HTTP request returned status code 429 (Too Many Requests). We need to leverage the response Retry-After HTTP header to ensure minimum delay until the throttle is removed.
											handleOneDriveThrottleRequest();
											// Retry original request by calling function again to avoid replicating any further error handling
											uploadNewFile(path);
											// return back to original call
											return;
										}
										if (e.httpStatusCode == 504) {
											// HTTP request returned status code 504 (Gateway Timeout)
											log.log("OneDrive returned a 'HTTP 504 - Gateway Timeout' - retrying upload request");
											// Retry original request by calling function again to avoid replicating any further error handling
											uploadNewFile(path);
											// return back to original call
											return;
										} else {
											// display what the error is
											writeln("skipped.");
											displayOneDriveErrorMessage(e.msg);
											uploadFailed = true;
											return;
										}
									} catch (FileException e) {
										// display the error message
										writeln("skipped.");
										displayFileSystemErrorMessage(e.msg);
										uploadFailed = true;
										return;
									}
								} else {
									// File is not a zero byte file
									// Are we using OneDrive Personal or OneDrive Business?
									// To solve 'Multiple versions of file shown on website after single upload' (https://github.com/abraunegg/onedrive/issues/2)
									// check what 'account type' this is as this issue only affects OneDrive Business so we need some extra logic here
									if (accountType == "personal"){
										// Original file upload logic
										if (thisFileSize <= thresholdFileSize) {
											try {
												response = onedrive.simpleUpload(path, parent.driveId, parent.id, baseName(path));
											} catch (OneDriveException e) {
												if (e.httpStatusCode == 401) {
													// OneDrive returned a 'HTTP/1.1 401 Unauthorized Error' - file failed to be uploaded
													writeln("skipped.");
													log.vlog("OneDrive returned a 'HTTP 401 - Unauthorized' - gracefully handling error");
													uploadFailed = true;
													return;
												}
												
												if (e.httpStatusCode == 429) {
													// HTTP request returned status code 429 (Too Many Requests). We need to leverage the response Retry-After HTTP header to ensure minimum delay until the throttle is removed.
													handleOneDriveThrottleRequest();
													// Retry original request by calling function again to avoid replicating any further error handling
													uploadNewFile(path);
													// return back to original call
													return;
												}
												
												if (e.httpStatusCode == 504) {
													// HTTP request returned status code 504 (Gateway Timeout)
													log.log("OneDrive returned a 'HTTP 504 - Gateway Timeout' - retrying upload request as a session");
													// Try upload as a session
													try {
														response = session.upload(path, parent.driveId, parent.id, baseName(path));
													} catch (OneDriveException e) {
														// error uploading file
														if (e.httpStatusCode == 429) {
															// HTTP request returned status code 429 (Too Many Requests). We need to leverage the response Retry-After HTTP header to ensure minimum delay until the throttle is removed.
															handleOneDriveThrottleRequest();
															// Retry original request by calling function again to avoid replicating any further error handling
															uploadNewFile(path);
															// return back to original call
															return;
														} else {
															// display what the error is
															writeln("skipped.");
															displayOneDriveErrorMessage(e.msg);
															uploadFailed = true;
															return;
														}
													}
												} else {
													// display what the error is
													writeln("skipped.");
													displayOneDriveErrorMessage(e.msg);
													uploadFailed = true;
													return;
												}
											} catch (FileException e) {
												// display the error message
												writeln("skipped.");
												displayFileSystemErrorMessage(e.msg);
												uploadFailed = true;
												return;
											}
										} else {
											// File larger than threshold - use a session to upload
											writeln("");
											try {
												response = session.upload(path, parent.driveId, parent.id, baseName(path));
											} catch (OneDriveException e) {
												if (e.httpStatusCode == 401) {
													// OneDrive returned a 'HTTP/1.1 401 Unauthorized Error' - file failed to be uploaded
													writeln("skipped.");
													log.vlog("OneDrive returned a 'HTTP 401 - Unauthorized' - gracefully handling error");
													uploadFailed = true;
													return;
												}	
												if (e.httpStatusCode == 429) {
													// HTTP request returned status code 429 (Too Many Requests). We need to leverage the response Retry-After HTTP header to ensure minimum delay until the throttle is removed.
													handleOneDriveThrottleRequest();
													// Retry original request by calling function again to avoid replicating any further error handling
													uploadNewFile(path);
													// return back to original call
													return;
												} 
												if (e.httpStatusCode == 504) {
													// HTTP request returned status code 504 (Gateway Timeout)
													log.log("OneDrive returned a 'HTTP 504 - Gateway Timeout' - retrying upload request");
													// Retry original request by calling function again to avoid replicating any further error handling
													uploadNewFile(path);
													// return back to original call
													return;
												} else {
													// display what the error is
													writeln("skipped.");
													displayOneDriveErrorMessage(e.msg);
													uploadFailed = true;
													return;
												}
											} catch (FileException e) {
												// display the error message
												writeln("skipped.");
												displayFileSystemErrorMessage(e.msg);
												uploadFailed = true;
												return;
											}
										}
									} else {
										// OneDrive Business Account - always use a session to upload
										writeln("");
										try {
											response = session.upload(path, parent.driveId, parent.id, baseName(path));
										} catch (OneDriveException e) {
											if (e.httpStatusCode == 401) {
												// OneDrive returned a 'HTTP/1.1 401 Unauthorized Error' - file failed to be uploaded
												writeln("skipped.");
												log.vlog("OneDrive returned a 'HTTP 401 - Unauthorized' - gracefully handling error");
												uploadFailed = true;
												return;
											}	
											if (e.httpStatusCode == 429) {
												// HTTP request returned status code 429 (Too Many Requests). We need to leverage the response Retry-After HTTP header to ensure minimum delay until the throttle is removed.
												handleOneDriveThrottleRequest();
												// Retry original request by calling function again to avoid replicating any further error handling
												uploadNewFile(path);
												// return back to original call
												return;
											}
											if (e.httpStatusCode == 504) {
												// HTTP request returned status code 504 (Gateway Timeout)
												log.log("OneDrive returned a 'HTTP 504 - Gateway Timeout' - retrying upload request");
												// Retry original request by calling function again to avoid replicating any further error handling
												uploadNewFile(path);
												// return back to original call
												return;
											} else {
												// display what the error is
												writeln("skipped.");
												displayOneDriveErrorMessage(e.msg);
												uploadFailed = true;
												return;
											}
										} catch (FileException e) {
											// display the error message
											writeln("skipped.");
											displayFileSystemErrorMessage(e.msg);
											uploadFailed = true;
											return;
										}
									}
								}
								
								// response from OneDrive has to be a valid JSON object
								if (response.type() == JSONType.object){
									// upload done without error
									writeln("done.");
									// Log action to log file
									log.fileOnly("Uploading new file ", path, " ... done.");
									// The file was uploaded, or a 4xx / 5xx error was generated
									if ("size" in response){
										// The response JSON contains size, high likelihood valid response returned 
										ulong uploadFileSize = response["size"].integer;
										
										// In some cases the file that was uploaded was not complete, but 'completed' without errors on OneDrive
										// This has been seen with PNG / JPG files mainly, which then contributes to generating a 412 error when we attempt to update the metadata
										// Validate here that the file uploaded, at least in size, matches in the response to what the size is on disk
										if (thisFileSize != uploadFileSize){
											if(disableUploadValidation){
												// Print a warning message
												log.log("WARNING: Uploaded file size does not match local file - skipping upload validation");
											} else {
												// OK .. the uploaded file does not match and we did not disable this validation
												log.log("Uploaded file size does not match local file - upload failure - retrying");
												// Delete uploaded bad file
												onedrive.deleteById(response["parentReference"]["driveId"].str, response["id"].str, response["eTag"].str);
												// Re-upload
												uploadNewFile(path);
												return;
											}
										} 
										
										// File validation is OK
										if ((accountType == "personal") || (thisFileSize == 0)){
											// Update the item's metadata on OneDrive
											string id = response["id"].str;
											string cTag; 
											
											// Is there a valid cTag in the response?
											if ("cTag" in response) {
												// use the cTag instead of the eTag because OneDrive may update the metadata of files AFTER they have been uploaded
												cTag = response["cTag"].str;
											} else {
												// Is there an eTag in the response?
												if ("eTag" in response) {
													// use the eTag from the response as there was no cTag
													cTag = response["eTag"].str;
												} else {
													// no tag available - set to nothing
													cTag = "";
												}
											}
											
											if (exists(path)) {
												SysTime mtime = timeLastModified(path).toUTC();
												uploadLastModifiedTime(parent.driveId, id, cTag, mtime);
											} else {
												// will be removed in different event!
												log.log("File disappeared after upload: ", path);
											}
											return;
										} else {
											// OneDrive Business Account - always use a session to upload
											// The session includes a Request Body element containing lastModifiedDateTime
											// which negates the need for a modify event against OneDrive
											// Is the response a valid JSON object - validation checking done in saveItem
											saveItem(response);
											return;
										}
									}
								} else {
									// response is not valid JSON, an error was returned from OneDrive
									log.fileOnly("Uploading new file ", path, " ... error");
									uploadFailed = true;
									return;
								}
							} else {
								// we are --dry-run - simulate the file upload
								writeln("done.");
								response = createFakeResponse(path);
								// Log action to log file
								log.fileOnly("Uploading new file ", path, " ... done.");
								// Is the response a valid JSON object - validation checking done in saveItem
								saveItem(response);
								return;
							}
						}

						if (e.httpStatusCode == 429) {
							// HTTP request returned status code 429 (Too Many Requests). We need to leverage the response Retry-After HTTP header to ensure minimum delay until the throttle is removed.
							handleOneDriveThrottleRequest();
							// Retry original request by calling function again to avoid replicating any further error handling
							log.vdebug("Retrying original request that generated the OneDrive HTTP 429 Response Code (Too Many Requests) - calling uploadNewFile(path);");
							uploadNewFile(path);
							// return back to original call
							return;
						}
					
						if (e.httpStatusCode >= 500) {
							// OneDrive returned a 'HTTP 5xx Server Side Error' - gracefully handling error - error message already logged
							uploadFailed = true;
							return;
						}
					}
					
					// Check that the filename that is returned is actually the file we wish to upload
					// https://docs.microsoft.com/en-us/windows/desktop/FileIO/naming-a-file
					// Do not assume case sensitivity. For example, consider the names OSCAR, Oscar, and oscar to be the same, 
					// even though some file systems (such as a POSIX-compliant file system) may consider them as different. 
					// Note that NTFS supports POSIX semantics for case sensitivity but this is not the default behavior.
					
					// fileDetailsFromOneDrive has to be a valid object
					if (fileDetailsFromOneDrive.type() == JSONType.object){
						// Check that 'name' is in the JSON response (validates data) and that 'name' == the path we are looking for
						if (("name" in fileDetailsFromOneDrive) && (fileDetailsFromOneDrive["name"].str == baseName(path))) {
							// OneDrive 'name' matches local path name
							log.vlog("Requested file to upload exists on OneDrive - local database is out of sync for this file: ", path);
							
							// Is the local file newer than the uploaded file?
							SysTime localFileModifiedTime = timeLastModified(path).toUTC();
							SysTime remoteFileModifiedTime = SysTime.fromISOExtString(fileDetailsFromOneDrive["fileSystemInfo"]["lastModifiedDateTime"].str);
							localFileModifiedTime.fracSecs = Duration.zero;
							
							if (localFileModifiedTime > remoteFileModifiedTime){
								// local file is newer
								log.vlog("Requested file to upload is newer than existing file on OneDrive");
								write("Uploading modified file ", path, " ... ");
								JSONValue response;
								
								if (!dryRun) {
									if (accountType == "personal"){
										// OneDrive Personal account upload handling
										if (thisFileSize <= thresholdFileSize) {
											try {
												response = onedrive.simpleUpload(path, parent.driveId, parent.id, baseName(path));
												writeln("done.");
											} catch (OneDriveException e) {
												log.vdebug("response = onedrive.simpleUpload(path, parent.driveId, parent.id, baseName(path)); generated a OneDriveException");
												if (e.httpStatusCode == 401) {
													// OneDrive returned a 'HTTP/1.1 401 Unauthorized Error' - file failed to be uploaded
													writeln("skipped.");
													log.vlog("OneDrive returned a 'HTTP 401 - Unauthorized' - gracefully handling error");
													uploadFailed = true;
													return;
												}
												
												if (e.httpStatusCode == 429) {
													// HTTP request returned status code 429 (Too Many Requests). We need to leverage the response Retry-After HTTP header to ensure minimum delay until the throttle is removed.
													handleOneDriveThrottleRequest();
													// Retry original request by calling function again to avoid replicating any further error handling
													log.vdebug("Retrying original request that generated the OneDrive HTTP 429 Response Code (Too Many Requests) - calling uploadNewFile(path);");
													uploadNewFile(path);
													// return back to original call
													return;
												}
												
												if (e.httpStatusCode == 504) {
													// HTTP request returned status code 504 (Gateway Timeout)
													log.log("OneDrive returned a 'HTTP 504 - Gateway Timeout' - retrying upload request as a session");
													// Try upload as a session
													try {
														response = session.upload(path, parent.driveId, parent.id, baseName(path));
														writeln("done.");
													} catch (OneDriveException e) {
														if (e.httpStatusCode == 429) {
															// HTTP request returned status code 429 (Too Many Requests). We need to leverage the response Retry-After HTTP header to ensure minimum delay until the throttle is removed.
															handleOneDriveThrottleRequest();
															// Retry original request by calling function again to avoid replicating any further error handling
															uploadNewFile(path);
															// return back to original call
															return;
														} else {
															// error uploading file
															// display what the error is
															writeln("skipped.");
															displayOneDriveErrorMessage(e.msg);
															uploadFailed = true;
															return;
														}
													}
												} else {
													// display what the error is
													writeln("skipped.");
													displayOneDriveErrorMessage(e.msg);
													uploadFailed = true;
													return;
												}
											} catch (FileException e) {
												// display the error message
												writeln("skipped.");
												displayFileSystemErrorMessage(e.msg);
												uploadFailed = true;
												return;
											}
										} else {
											// File larger than threshold - use a session to upload
											writeln("");
											try {
												response = session.upload(path, parent.driveId, parent.id, baseName(path));
												writeln("done.");
											} catch (OneDriveException e) {
												log.vdebug("response = session.upload(path, parent.driveId, parent.id, baseName(path)); generated a OneDriveException");
												if (e.httpStatusCode == 401) {
													// OneDrive returned a 'HTTP/1.1 401 Unauthorized Error' - file failed to be uploaded
													writeln("skipped.");
													log.vlog("OneDrive returned a 'HTTP 401 - Unauthorized' - gracefully handling error");
													uploadFailed = true;
													return;
												}
												if (e.httpStatusCode == 429) {
													// HTTP request returned status code 429 (Too Many Requests). We need to leverage the response Retry-After HTTP header to ensure minimum delay until the throttle is removed.
													handleOneDriveThrottleRequest();
													// Retry original request by calling function again to avoid replicating any further error handling
													log.vdebug("Retrying original request that generated the OneDrive HTTP 429 Response Code (Too Many Requests) - calling uploadNewFile(path);");
													uploadNewFile(path);
													// return back to original call
													return;
												} 
												if (e.httpStatusCode == 504) {
													// HTTP request returned status code 504 (Gateway Timeout)
													log.log("OneDrive returned a 'HTTP 504 - Gateway Timeout' - retrying upload request");
													// Retry original request by calling function again to avoid replicating any further error handling
													uploadNewFile(path);
													// return back to original call
													return;
												} else {
													// error uploading file
													// display what the error is
													writeln("skipped.");
													displayOneDriveErrorMessage(e.msg);
													uploadFailed = true;
													return;
												}
											} catch (FileException e) {
												// display the error message
												writeln("skipped.");
												displayFileSystemErrorMessage(e.msg);
												uploadFailed = true;
												return;
											}
										}
										
										// response from OneDrive has to be a valid JSON object
										if (response.type() == JSONType.object){
											// response is a valid JSON object
											string id = response["id"].str;
											string cTag;
										
											// Is there a valid cTag in the response?
											if ("cTag" in response) {
												// use the cTag instead of the eTag because Onedrive may update the metadata of files AFTER they have been uploaded
												cTag = response["cTag"].str;
											} else {
												// Is there an eTag in the response?
												if ("eTag" in response) {
													// use the eTag from the response as there was no cTag
													cTag = response["eTag"].str;
												} else {
													// no tag available - set to nothing
													cTag = "";
												}
											}
											// validate if path exists so mtime can be calculated
											if (exists(path)) {
												SysTime mtime = timeLastModified(path).toUTC();
												uploadLastModifiedTime(parent.driveId, id, cTag, mtime);
											} else {
												// will be removed in different event!
												log.log("File disappeared after upload: ", path);
											}
										} else {
											// Log that an invalid JSON object was returned
											log.vdebug("onedrive.simpleUpload or session.upload call returned an invalid JSON Object");
											return;
										}
									} else {
										// OneDrive Business account modified file upload handling
										if (accountType == "business"){
											// OneDrive Business Account - always use a session to upload
											writeln("");
											try {
												response = session.upload(path, parent.driveId, parent.id, baseName(path), fileDetailsFromOneDrive["eTag"].str);
											} catch (OneDriveException e) {
												log.vdebug("response = session.upload(path, parent.driveId, parent.id, baseName(path), fileDetailsFromOneDrive['eTag'].str); generated a OneDriveException");
												if (e.httpStatusCode == 401) {
													// OneDrive returned a 'HTTP/1.1 401 Unauthorized Error' - file failed to be uploaded
													writeln("skipped.");
													log.vlog("OneDrive returned a 'HTTP 401 - Unauthorized' - gracefully handling error");
													uploadFailed = true;
													return;
												}
												if (e.httpStatusCode == 429) {
													// HTTP request returned status code 429 (Too Many Requests). We need to leverage the response Retry-After HTTP header to ensure minimum delay until the throttle is removed.
													handleOneDriveThrottleRequest();
													// Retry original request by calling function again to avoid replicating any further error handling
													log.vdebug("Retrying original request that generated the OneDrive HTTP 429 Response Code (Too Many Requests) - calling uploadNewFile(path);");
													uploadNewFile(path);
													// return back to original call
													return;
												} 
												if (e.httpStatusCode == 504) {
													// HTTP request returned status code 504 (Gateway Timeout)
													log.log("OneDrive returned a 'HTTP 504 - Gateway Timeout' - retrying upload request");
													// Retry original request by calling function again to avoid replicating any further error handling
													uploadNewFile(path);
													// return back to original call
													return;
												} else {
													// error uploading file
													// display what the error is
													writeln("skipped.");
													displayOneDriveErrorMessage(e.msg);
													uploadFailed = true;
													return;
												}
											} catch (FileException e) {
												// display the error message
												writeln("skipped.");
												displayFileSystemErrorMessage(e.msg);
												uploadFailed = true;
												return;
											}
											// upload complete
											writeln("done.");
											saveItem(response);
										}
										
										// OneDrive SharePoint account modified file upload handling
										if (accountType == "documentLibrary"){
											// Depending on the file size, this will depend on how best to handle the modified local file
											// as if too large, the following error will be generated by OneDrive:
											//     HTTP request returned status code 413 (Request Entity Too Large)
											// We also cant use a session to upload the file, we have to use simpleUploadReplace
											
											if (getSize(path) <= thresholdFileSize) {
												// Upload file via simpleUploadReplace as below threshold size
												try {
													response = onedrive.simpleUploadReplace(path, fileDetailsFromOneDrive["parentReference"]["driveId"].str, fileDetailsFromOneDrive["id"].str, fileDetailsFromOneDrive["eTag"].str);
												} catch (OneDriveException e) {
													if (e.httpStatusCode == 401) {
														// OneDrive returned a 'HTTP/1.1 401 Unauthorized Error' - file failed to be uploaded
														writeln("skipped.");
														log.vlog("OneDrive returned a 'HTTP 401 - Unauthorized' - gracefully handling error");
														uploadFailed = true;
														return;
													} else {
														// display what the error is
														writeln("skipped.");
														displayOneDriveErrorMessage(e.msg);
														uploadFailed = true;
														return;
													}
												} catch (FileException e) {
													// display the error message
													writeln("skipped.");
													displayFileSystemErrorMessage(e.msg);
													uploadFailed = true;
													return;
												}
											} else {
												// Have to upload via a session, however we have to delete the file first otherwise this will generate a 404 error post session upload
												// Remove the existing file
												onedrive.deleteById(fileDetailsFromOneDrive["parentReference"]["driveId"].str, fileDetailsFromOneDrive["id"].str, fileDetailsFromOneDrive["eTag"].str);	
												// Upload as a session, as a new file
												writeln("");
												try {
													response = session.upload(path, parent.driveId, parent.id, baseName(path));
												} catch (OneDriveException e) {
													if (e.httpStatusCode == 401) {
														// OneDrive returned a 'HTTP/1.1 401 Unauthorized Error' - file failed to be uploaded
														writeln("skipped.");
														log.vlog("OneDrive returned a 'HTTP 401 - Unauthorized' - gracefully handling error");
														uploadFailed = true;
														return;
													} else {
														// display what the error is
														writeln("skipped.");
														displayOneDriveErrorMessage(e.msg);
														uploadFailed = true;
														return;
													}
												} catch (FileException e) {
													// display the error message
													writeln("skipped.");
													displayFileSystemErrorMessage(e.msg);
													uploadFailed = true;
													return;
												}
											}
											writeln(" done.");
											// Is the response a valid JSON object - validation checking done in saveItem
											saveItem(response);
											// Due to https://github.com/OneDrive/onedrive-api-docs/issues/935 Microsoft modifies all PDF, MS Office & HTML files with added XML content. It is a 'feature' of SharePoint.
											// So - now the 'local' and 'remote' file is technically DIFFERENT ... thanks Microsoft .. NO way to disable this stupidity
											if(!uploadOnly){
												// Download the Microsoft 'modified' file so 'local' is now in sync
												log.vlog("Due to Microsoft Sharepoint 'enrichment' of files, downloading 'enriched' file to ensure local file is in-sync");
												log.vlog("See: https://github.com/OneDrive/onedrive-api-docs/issues/935 for further details");
												auto fileSize = response["size"].integer;
												onedrive.downloadById(response["parentReference"]["driveId"].str, response["id"].str, path, fileSize);
											} else {
												// we are not downloading a file, warn that file differences will exist
												log.vlog("WARNING: Due to Microsoft Sharepoint 'enrichment' of files, this file is now technically different to your local copy");
												log.vlog("See: https://github.com/OneDrive/onedrive-api-docs/issues/935 for further details");
											}
										}
									}
								} else {
									// we are --dry-run - simulate the file upload
									writeln("done.");
									response = createFakeResponse(path);
									// Log action to log file
									log.fileOnly("Uploading modified file ", path, " ... done.");
									// Is the response a valid JSON object - validation checking done in saveItem
									saveItem(response);
									return;
								}
								
								// Log action to log file
								log.fileOnly("Uploading modified file ", path, " ... done.");
							} else {
								// Save the details of the file that we got from OneDrive
								// --dry-run safe
								log.vlog("Updating the local database with details for this file: ", path);
								if (!dryRun) {
									// use the live data
									saveItem(fileDetailsFromOneDrive);
								} else {
									// need to fake this data
									auto fakeResponse = createFakeResponse(path);
									saveItem(fakeResponse);
								}
							}
						} else {
							// The files are the "same" name wise but different in case sensitivity
							log.error("ERROR: A local file has the same name as another local file.");
							log.error("ERROR: To resolve, rename this local file: ", absolutePath(path));
							log.log("Skipping uploading this new file: ", absolutePath(path));
						}
					} else {
						// fileDetailsFromOneDrive is not valid JSON, an error was returned from OneDrive
						log.error("ERROR: An error was returned from OneDrive and the resulting response is not a valid JSON object");
						log.error("ERROR: Increase logging verbosity to assist determining why.");
						uploadFailed = true;
						return;
					}
				} else {
					// Skip file - too large
					log.log("Skipping uploading this new file as it exceeds the maximum size allowed by OneDrive: ", path);
					uploadFailed = true;
					return;
				}
			}
		} else {
			log.log("Skipping uploading this new file as parent path is not in the database: ", path);
			uploadFailed = true;
			return;
		}
	}

	// delete an item on OneDrive
	private void uploadDeleteItem(Item item, string path)
	{
		log.log("Deleting item from OneDrive: ", path);
		bool flagAsBigDelete = false;
		
		// query the database - how many objects will this remove?
		long itemsToDelete = 0;
		auto children = itemdb.selectChildren(item.driveId, item.id);
		itemsToDelete = count(children);
		foreach (Item child; children) {
			if (child.type != ItemType.file) {
				// recursively count the children of this child
				itemsToDelete = itemsToDelete + countChildren(child.driveId, child.id);
			}
		}
		
		// Are we running in monitor mode? A local delete of a file will issue a inotify event, which will trigger the local & remote data immediately
		if (!cfg.getValueBool("monitor")) {
			// not running in monitor mode
			if (itemsToDelete > cfg.getValueLong("classify_as_big_delete")) {
				// A big delete detected
				flagAsBigDelete = true;
				if (!cfg.getValueBool("force")) {
					log.error("ERROR: An attempt to remove a large volume of data from OneDrive has been detected. Exiting client to preserve data on OneDrive");
					log.error("ERROR: To delete delete a large volume of data use --force or increase the config value 'classify_as_big_delete' to a larger value");
					// Must exit here to preserve data on OneDrive
					exit(-1);
				}
			}
		}
		
		if (!dryRun) {
			// we are not in a --dry-run situation, process deletion to OneDrive
			if ((item.driveId == "") && (item.id == "") && (item.eTag == "")){
				// These are empty ... we cannot delete if this is empty ....
				log.vdebug("item.driveId, item.id & item.eTag are empty ... need to query OneDrive for values");
				log.vdebug("Checking OneDrive for path: ", path);
				JSONValue onedrivePathDetails = onedrive.getPathDetails(path); // Returns a JSON String for the OneDrive Path
				log.vdebug("OneDrive path details: ", onedrivePathDetails);
				item.driveId = onedrivePathDetails["parentReference"]["driveId"].str; // Should give something like 12345abcde1234a1
				item.id = onedrivePathDetails["id"].str; // This item's ID. Should give something like 12345ABCDE1234A1!101
				item.eTag = onedrivePathDetails["eTag"].str; // Should be something like aNjM2NjJFRUVGQjY2NjJFMSE5MzUuMA
			}
			
			//	do the delete
			try {
				onedrive.deleteById(item.driveId, item.id, item.eTag);
			} catch (OneDriveException e) {
				if (e.httpStatusCode == 404) {
					// item.id, item.eTag could not be found on driveId
					log.vlog("OneDrive reported: The resource could not be found.");
				} else {
					// Not a 404 response .. is this a 403 response due to OneDrive Business Retention Policy being enabled?
					if ((e.httpStatusCode == 403) && (accountType != "personal")) {
						auto errorArray = splitLines(e.msg);
						JSONValue errorMessage = parseJSON(replace(e.msg, errorArray[0], ""));
						if (errorMessage["error"]["message"].str == "Request was cancelled by event received. If attempting to delete a non-empty folder, it's possible that it's on hold") {
							// Issue #338 - Unable to delete OneDrive content when OneDrive Business Retention Policy is enabled
							// TODO: We have to recursively delete all files & folders from this path to delete
							// WARN: 
							log.error("\nERROR: Unable to delete the requested remote path from OneDrive: ", path);
							log.error("ERROR: This error is due to OneDrive Business Retention Policy being applied");
							log.error("WORKAROUND: Manually delete all files and folders from the above path as per Business Retention Policy\n");
						}
					} else {
						// Not a 403 response & OneDrive Business Account / O365 Shared Folder / Library
						// display what the error is
						displayOneDriveErrorMessage(e.msg);
						return;
					}
				}
			}
			
			// delete the reference in the local database
			itemdb.deleteById(item.driveId, item.id);
			if (item.remoteId != null) {
				// If the item is a remote item, delete the reference in the local database
				itemdb.deleteById(item.remoteDriveId, item.remoteId);
			}
		}
	}
	
	private long countChildren(string driveId, string id){
		// count children
		long childrenCount = 0;
		auto children = itemdb.selectChildren(driveId, id);
		childrenCount = count(children);
		foreach (Item child; children) {	
			if (child.type != ItemType.file) {
				// recursively count the children of this child
				childrenCount = childrenCount + countChildren(child.driveId, child.id);
			}
		}
		return childrenCount;
	}

	// update the item's last modified time
	private void uploadLastModifiedTime(const(char)[] driveId, const(char)[] id, const(char)[] eTag, SysTime mtime)
	{
		JSONValue data = [
			"fileSystemInfo": JSONValue([
				"lastModifiedDateTime": mtime.toISOExtString()
			])
		];
		
		JSONValue response;
		try {
			response = onedrive.updateById(driveId, id, data, eTag);
		} catch (OneDriveException e) {
			if (e.httpStatusCode == 412) {
				// OneDrive threw a 412 error, most likely: ETag does not match current item's value
				// Retry without eTag
				log.vdebug("File Metadata Update Failed - OneDrive eTag / cTag match issue");
				log.vlog("OneDrive returned a 'HTTP 412 - Precondition Failed' when attempting file time stamp update - gracefully handling error");
				string nullTag = null;
				response = onedrive.updateById(driveId, id, data, nullTag);
			}
		} 
		// save the updated response from OneDrive in the database
		// Is the response a valid JSON object - validation checking done in saveItem
		saveItem(response);
	}

	// save item details into database
	private void saveItem(JSONValue jsonItem)
	{
		// jsonItem has to be a valid object
		if (jsonItem.type() == JSONType.object){
			// Check if the response JSON has an 'id', otherwise makeItem() fails with 'Key not found: id'
			if (hasId(jsonItem)) {
				// Takes a JSON input and formats to an item which can be used by the database
				Item item = makeItem(jsonItem);
				// Add to the local database
				log.vdebug("Adding to database: ", item);
				itemdb.upsert(item);
			} else {
				// log error
				log.error("ERROR: OneDrive response missing required 'id' element");
				log.error("ERROR: ", jsonItem);
			}
		} else {
			// log error
			log.error("ERROR: An error was returned from OneDrive and the resulting response is not a valid JSON object");
			log.error("ERROR: Increase logging verbosity to assist determining why.");
		}
	}

	// Parse and display error message received from OneDrive
	private void displayOneDriveErrorMessage(string message) {
		log.error("\nERROR: OneDrive returned an error with the following message:");
		auto errorArray = splitLines(message);
		log.error("  Error Message: ", errorArray[0]);
		// extract 'message' as the reason
		JSONValue errorMessage = parseJSON(replace(message, errorArray[0], ""));
		string errorReason = errorMessage["error"]["message"].str;
		// display reason
		if (errorReason.startsWith("<!DOCTYPE")) {
			// a HTML Error Reason was given
			log.error("  Error Reason:  A HTML Error response was provided. Use debug logging (--verbose --verbose) to view.");
			log.vdebug(errorReason);
		} else {
			// a non HTML Error Reason was given
			log.error("  Error Reason:  ", errorReason);
		}
	}
	
	// Parse and display error message received from the local file system
	private void displayFileSystemErrorMessage(string message) {
		log.error("ERROR: The local file system returned an error with the following message:");
		auto errorArray = splitLines(message);
		log.error("  Error Message: ", errorArray[0]);
	}
	
	// https://docs.microsoft.com/en-us/onedrive/developer/rest-api/api/driveitem_move
	// This function is only called in monitor mode when an move event is coming from
	// inotify and we try to move the item.
	void uploadMoveItem(string from, string to)
	{
		log.log("Moving ", from, " to ", to);
		Item fromItem, toItem, parentItem;
		if (!itemdb.selectByPath(from, defaultDriveId, fromItem)) {
			if (cfg.getValueBool("skip_dotfiles") && isDotFile(to)){	
				log.log("Skipping upload due to skip_dotfile = true");
				return;
			} else {
				uploadNewFile(to);
				return;
			}
		}
		if (fromItem.parentId == null) {
			// the item is a remote folder, need to do the operation on the parent
			enforce(itemdb.selectByPathNoRemote(from, defaultDriveId, fromItem));
		}
		if (itemdb.selectByPath(to, defaultDriveId, toItem)) {
			// the destination has been overwritten
			uploadDeleteItem(toItem, to);
		}
		if (!itemdb.selectByPath(dirName(to), defaultDriveId, parentItem)) {
			// the parent item is not in the database
			
			// is the destination a .folder that is being skipped?
			if (cfg.getValueBool("skip_dotfiles")) {
				if (isDotFile(dirName(to))) {
					// target location is a .folder
					log.vdebug("Target location is excluded from sync due to skip_dotfiles = true");
					// item will have been moved locally, but as this is now to a location that is not synced, needs to be removed from OneDrive
					log.log("Item has been moved to a location that is excluded from sync operations. Removing item from OneDrive");
					uploadDeleteItem(fromItem, from);
					return;
				}
			}
			
			// some other error
			throw new SyncException("Can't move an item to an unsynced directory");
		}
		if (cfg.getValueBool("skip_dotfiles") && isDotFile(to)){
			log.log("Removing item from OneDrive due to skip_dotfiles = true");
			uploadDeleteItem(fromItem, from);
			return;
		}
		if (fromItem.driveId != parentItem.driveId) {
			// items cannot be moved between drives
			uploadDeleteItem(fromItem, from);
			uploadNewFile(to);
		} else {
			if (!exists(to)) {
				log.vlog("uploadMoveItem target has disappeared: ", to);
				return;
			}
			SysTime mtime = timeLastModified(to).toUTC();
			JSONValue diff = [
				"name": JSONValue(baseName(to)),
				"parentReference": JSONValue([
					"id": parentItem.id
				]),
				"fileSystemInfo": JSONValue([
					"lastModifiedDateTime": mtime.toISOExtString()
				])
			];
			
			// Perform the move operation on OneDrive
			JSONValue response;
			try {
				response = onedrive.updateById(fromItem.driveId, fromItem.id, diff, fromItem.eTag);
			} catch (OneDriveException e) {
				if (e.httpStatusCode == 412) {
					// OneDrive threw a 412 error, most likely: ETag does not match current item's value
					// Retry without eTag
					log.vdebug("File Move Failed - OneDrive eTag / cTag match issue");
					log.vlog("OneDrive returned a 'HTTP 412 - Precondition Failed' when attempting to move the file - gracefully handling error");
					string nullTag = null;
					// move the file but without the eTag
					response = onedrive.updateById(fromItem.driveId, fromItem.id, diff, nullTag);
				}
			} 
			// save the move response from OneDrive in the database
			// Is the response a valid JSON object - validation checking done in saveItem
			saveItem(response);
		}
	}

	// delete an item by it's path
	void deleteByPath(string path)
	{
		Item item;
		if (!itemdb.selectByPath(path, defaultDriveId, item)) {
			throw new SyncException("The item to delete is not in the local database");
		}
		if (item.parentId == null) {
			// the item is a remote folder, need to do the operation on the parent
			enforce(itemdb.selectByPathNoRemote(path, defaultDriveId, item));
		}
		try {
			if (noRemoteDelete) {
				// do not process remote delete
				log.vlog("Skipping remote delete as --upload-only & --no-remote-delete configured");
			} else {
				uploadDeleteItem(item, path);
			}
		} catch (OneDriveException e) {
			if (e.httpStatusCode == 404) {
				log.log(e.msg);
			} else {
				// display what the error is
				displayOneDriveErrorMessage(e.msg);
			}
		}
	}
	
	// move a OneDrive folder from one name to another
	void moveByPath(const(string) source, const(string) destination)
	{
		log.vlog("Moving remote folder: ", source, " -> ", destination);
		
		// Source and Destination are relative to ~/OneDrive
		string sourcePath = source;
		string destinationBasePath = dirName(destination).idup;
		
		// if destinationBasePath == '.' then destinationBasePath needs to be ""
		if (destinationBasePath == ".") {
			destinationBasePath = "";
		}
		
		string newFolderName = baseName(destination).idup;
		string destinationPathString = "/drive/root:/" ~ destinationBasePath;
		
		// Build up the JSON changes
		JSONValue moveData = ["name": newFolderName];
		JSONValue destinationPath = ["path": destinationPathString];
		moveData["parentReference"] = destinationPath;
				
		// Make the change on OneDrive
		auto res = onedrive.moveByPath(sourcePath, moveData);	
	}
	
	// Query Office 365 SharePoint Shared Library site to obtain it's Drive ID
	void querySiteCollectionForDriveID(string o365SharedLibraryName){
		// Steps to get the ID:
		// 1. Query https://graph.microsoft.com/v1.0/sites?search= with the name entered
		// 2. Evaluate the response. A valid response will contain the description and the id. If the response comes back with nothing, the site name cannot be found or no access
		// 3. If valid, use the returned ID and query the site drives
		//		https://graph.microsoft.com/v1.0/sites/<site_id>/drives
		// 4. Display Shared Library Name & Drive ID
		
		string site_id;
		string drive_id;
		string webUrl;
		bool found = false;
		JSONValue siteQuery; 
		
		log.log("Office 365 Library Name Query: ", o365SharedLibraryName);
		
		try {
			siteQuery = onedrive.o365SiteSearch(encodeComponent(o365SharedLibraryName));
		} catch (OneDriveException e) {
			log.error("ERROR: Query of OneDrive for Office 365 Library Name failed");
			if (e.httpStatusCode == 403) {
				// Forbidden - most likely authentication scope needs to be updated
				log.error("ERROR: Authentication scope needs to be updated. Use --logout and re-authenticate client.");
				return;
			} else {
				// display what the error is
				displayOneDriveErrorMessage(e.msg);
				return;
			}
		}
		
		// is siteQuery a valid JSON object & contain data we can use?
		if ((siteQuery.type() == JSONType.object) && ("value" in siteQuery)) {
			// valid JSON object
			foreach (searchResult; siteQuery["value"].array) {
				// Need an 'exclusive' match here with o365SharedLibraryName as entered
				log.vdebug("Found O365 Site: ", searchResult);
				if (o365SharedLibraryName == searchResult["displayName"].str){
					// 'displayName' matches search request
					site_id = searchResult["id"].str;
					webUrl = searchResult["webUrl"].str;
					JSONValue siteDriveQuery;
					
					try {
						siteDriveQuery = onedrive.o365SiteDrives(site_id);
					} catch (OneDriveException e) {
						log.error("ERROR: Query of OneDrive for Office Site ID failed");
						// display what the error is
						displayOneDriveErrorMessage(e.msg);
						return;
					}
					
					// is siteDriveQuery a valid JSON object & contain data we can use?
					if ((siteDriveQuery.type() == JSONType.object) && ("value" in siteDriveQuery)) {
						// valid JSON object
						foreach (driveResult; siteDriveQuery["value"].array) {
							// Display results
							found = true;
							writeln("SiteName: ", searchResult["displayName"].str);
							writeln("drive_id: ", driveResult["id"].str);
							writeln("URL:      ", webUrl);
						}
					} else {
						// not a valid JSON object
						log.error("ERROR: There was an error performing this operation on OneDrive");
						log.error("ERROR: Increase logging verbosity to assist determining why.");
						return;
					}
				}
			}
			
			if(!found) {
				log.error("ERROR: This site could not be found. Please check it's name and your permissions to access the site.");
			}
		} else {
			// not a valid JSON object
			log.error("ERROR: There was an error performing this operation on OneDrive");
			log.error("ERROR: Increase logging verbosity to assist determining why.");
			return;
		}
	}
	
	// Query OneDrive for a URL path of a file
	void queryOneDriveForFileURL(string localFilePath, string syncDir) {
		// Query if file is valid locally
		if (exists(localFilePath)) {
			// File exists locally, does it exist in the database
			// Path needs to be relative to sync_dir path
			string relativePath = relativePath(localFilePath, syncDir);
			Item item;
			if (itemdb.selectByPath(relativePath, defaultDriveId, item)) {
				// File is in the local database cache
				JSONValue fileDetails;
		
				try {
					fileDetails = onedrive.getFileDetails(item.driveId, item.id);
				} catch (OneDriveException e) {
					// display what the error is
					displayOneDriveErrorMessage(e.msg);
					return;
				}

				if ((fileDetails.type() == JSONType.object) && ("webUrl" in fileDetails)) {
					// Valid JSON object
					writeln(fileDetails["webUrl"].str);
				}
			} else {
				// File has not been synced with OneDrive
				log.error("File has not been synced with OneDrive: ", localFilePath);
			}
		} else {
			// File does not exist locally
			log.error("File not found on local system: ", localFilePath);
		}
	}
	
	// Query the OneDrive 'drive' to determine if we are 'in sync' or if there are pending changes
	void queryDriveForChanges(string path) {
		
		// Function variables
		int validChanges = 0;
		long downloadSize = 0;
		string driveId;
		string folderId;
		string deltaLink;
		string thisItemId;
		string thisItemPath;
		string syncFolderName;
		string syncFolderPath;
		string syncFolderChildPath;
		JSONValue changes;
		JSONValue onedrivePathDetails;
		
		// Get the path details from OneDrive
		try {
			onedrivePathDetails = onedrive.getPathDetails(path); // Returns a JSON String for the OneDrive Path
		} catch (OneDriveException e) {
			log.vdebug("onedrivePathDetails = onedrive.getPathDetails(path); generated a OneDriveException");
			if (e.httpStatusCode == 404) {
				// Requested path could not be found
				log.error("ERROR: The requested path to query was not found on OneDrive");
				return;
			}
			
			if (e.httpStatusCode == 429) {
				// HTTP request returned status code 429 (Too Many Requests). We need to leverage the response Retry-After HTTP header to ensure minimum delay until the throttle is removed.
				handleOneDriveThrottleRequest();
				// Retry original request by calling function again to avoid replicating any further error handling
				log.vdebug("Retrying original request that generated the OneDrive HTTP 429 Response Code (Too Many Requests) - calling queryDriveForChanges(path);");
				queryDriveForChanges(path);
				// return back to original call
				return;
			}
			
			if (e.httpStatusCode == 504) {
				// HTTP request returned status code 504 (Gateway Timeout)
				log.log("OneDrive returned a 'HTTP 504 - Gateway Timeout' - retrying request");
				// Retry original request by calling function again to avoid replicating any further error handling
				queryDriveForChanges(path);
				// return back to original call
				return;
			} else {
				// display what the error is
				displayOneDriveErrorMessage(e.msg);
				return;
			}
		} 
		
		if(isItemRemote(onedrivePathDetails)){
			// remote changes
			driveId = onedrivePathDetails["remoteItem"]["parentReference"]["driveId"].str; // Should give something like 66d53be8a5056eca
			folderId = onedrivePathDetails["remoteItem"]["id"].str; // Should give something like BC7D88EC1F539DCF!107
			syncFolderName = onedrivePathDetails["name"].str;
			// A remote drive item will not have ["parentReference"]["path"]
			syncFolderPath = "";
			syncFolderChildPath = "";
		} else {
			driveId = defaultDriveId;
			folderId = onedrivePathDetails["id"].str; // Should give something like 12345ABCDE1234A1!101
			syncFolderName = onedrivePathDetails["name"].str;
			if (hasParentReferencePath(onedrivePathDetails)) {
				syncFolderPath = onedrivePathDetails["parentReference"]["path"].str;
				syncFolderChildPath = syncFolderPath ~ "/" ~ syncFolderName ~ "/";
			} else {
				// root drive item will not have ["parentReference"]["path"] 
				syncFolderPath = "";
				syncFolderChildPath = "";
			}
		}
		
		// Query Database for the deltaLink
		deltaLink = itemdb.getDeltaLink(driveId, folderId);
		
		const(char)[] idToQuery;
		if (driveId == defaultDriveId) {
			// The drive id matches our users default drive id
			idToQuery = defaultRootId.dup;
		} else {
			// The drive id does not match our users default drive id
			// Potentially the 'path id' we are requesting the details of is a Shared Folder (remote item)
			// Use folderId
			idToQuery = folderId;
		}
		
		// Query OneDrive changes
		try {
			changes = onedrive.viewChangesByItemId(driveId, idToQuery, deltaLink);
		} catch (OneDriveException e) {
			// OneDrive threw an error
			log.vdebug("OneDrive threw an error when querying for these changes:");
			log.vdebug("driveId: ", driveId);
			log.vdebug("idToQuery: ", idToQuery);
			log.vdebug("deltaLink: ", deltaLink);
			
			if (e.httpStatusCode == 429) {
				// HTTP request returned status code 429 (Too Many Requests). We need to leverage the response Retry-After HTTP header to ensure minimum delay until the throttle is removed.
				handleOneDriveThrottleRequest();
				// Retry original request by calling function again to avoid replicating any further error handling
				log.vdebug("Retrying original request that generated the OneDrive HTTP 429 Response Code (Too Many Requests) - calling queryDriveForChanges(path);");
				queryDriveForChanges(path);
				// return back to original call
				return;
			} else {
				displayOneDriveErrorMessage(e.msg);
				return;				
			}
		}
		
		// Are there any changes on OneDrive?
		if (count(changes["value"].array) != 0) {
			// Were we given a remote path to check if we are in sync for, or the root?
			if (path != "/") {
				// we were given a directory to check, we need to validate the list of changes against this path only
				foreach (item; changes["value"].array) {
					// Is this change valid for the 'path' we are checking?
					if (hasParentReferencePath(item)) {
						thisItemId = item["parentReference"]["id"].str;
						thisItemPath = item["parentReference"]["path"].str;
					} else {
						thisItemId = item["id"].str;
						// Is the defaultDriveId == driveId
						if (driveId == defaultDriveId){
							// 'root' items will not have ["parentReference"]["path"]
							if (isItemRoot(item)){
								thisItemPath = "";
							} else {
								thisItemPath = item["parentReference"]["path"].str;
							}
						} else {
							// A remote drive item will not have ["parentReference"]["path"]
							thisItemPath = "";
						}
					}
					
					if ( (thisItemId == folderId) || (canFind(thisItemPath, syncFolderChildPath)) || (canFind(thisItemPath, folderId)) ){
						// This is a change we want count
						validChanges++;
						if ((isItemFile(item)) && (hasFileSize(item))) {
							downloadSize = downloadSize + item["size"].integer;
						}
					}
				}
				// Are there any valid changes?
				if (validChanges != 0){
					writeln("Selected directory is out of sync with OneDrive");
					if (downloadSize > 0){
						downloadSize = downloadSize / 1000;
						writeln("Approximate data to transfer: ", downloadSize, " KB");
					}
				} else {
					writeln("No pending remote changes - selected directory is in sync");
				}
			} else {
				writeln("Local directory is out of sync with OneDrive");
				foreach (item; changes["value"].array) {
					if ((isItemFile(item)) && (hasFileSize(item))) {
						downloadSize = downloadSize + item["size"].integer;
					}
				}
				if (downloadSize > 0){
					downloadSize = downloadSize / 1000;
					writeln("Approximate data to transfer: ", downloadSize, " KB");
				}
			}
		} else {
			writeln("No pending remote changes - in sync");
		}
	}
	
	// Create a fake OneDrive response suitable for use with saveItem
	JSONValue createFakeResponse(string path) {
		import std.digest.sha;
		// Generate a simulated JSON response which can be used
		// At a minimum we need:
		// 1. eTag
		// 2. cTag
		// 3. fileSystemInfo
		// 4. file or folder. if file, hash of file
		// 5. id
		// 6. name
		// 7. parent reference
		
		SysTime mtime = timeLastModified(path).toUTC();
		
		// real id / eTag / cTag are different format for personal / business account
		auto sha1 = new SHA1Digest();
		ubyte[] hash1 = sha1.digest(path);
		
		JSONValue fakeResponse;
		
		if (isDir(path)) {
			// path is a directory
			fakeResponse = [
							"id": JSONValue(toHexString(hash1)),
							"cTag": JSONValue(toHexString(hash1)),
							"eTag": JSONValue(toHexString(hash1)),
							"fileSystemInfo": JSONValue([
														"createdDateTime": mtime.toISOExtString(),
														"lastModifiedDateTime": mtime.toISOExtString()
														]),
							"name": JSONValue(baseName(path)),
							"parentReference": JSONValue([
														"driveId": JSONValue(defaultDriveId),
														"driveType": JSONValue(accountType),
														"id": JSONValue(defaultRootId)
														]),
							"folder": JSONValue("")
							];
		} else {
			// path is a file
			// compute file hash - both business and personal responses use quickXorHash
			string quickXorHash = computeQuickXorHash(path);
	
			fakeResponse = [
							"id": JSONValue(toHexString(hash1)),
							"cTag": JSONValue(toHexString(hash1)),
							"eTag": JSONValue(toHexString(hash1)),
							"fileSystemInfo": JSONValue([
														"createdDateTime": mtime.toISOExtString(),
														"lastModifiedDateTime": mtime.toISOExtString()
														]),
							"name": JSONValue(baseName(path)),
							"parentReference": JSONValue([
														"driveId": JSONValue(defaultDriveId),
														"driveType": JSONValue(accountType),
														"id": JSONValue(defaultRootId)
														]),
							"file": JSONValue([
												"hashes":JSONValue([
																	"quickXorHash": JSONValue(quickXorHash)
																	])
												
												])
							];
		}
						
		log.vdebug("Generated Fake OneDrive Response: ", fakeResponse);
		return fakeResponse;
	}
	
	void handleOneDriveThrottleRequest() {
		// If OneDrive sends a status code 429 then this function will be used to process the Retry-After response header which contains the value by which we need to wait
		log.vdebug("Handling a OneDrive HTTP 429 Response Code (Too Many Requests)");
		// Read in the Retry-After HTTP header as set and delay as per this value before retrying the request
		auto retryAfterValue = onedrive.getRetryAfterValue();
		log.vdebug("Using Retry-After Value = ", retryAfterValue);
		
		// HTTP request returned status code 429 (Too Many Requests)
		// https://github.com/abraunegg/onedrive/issues/133
		// https://github.com/abraunegg/onedrive/issues/815
		
		ulong delayBeforeRetry = 0;
		if (retryAfterValue != 0) {
			// Use the HTTP Response Header Value
			delayBeforeRetry = retryAfterValue;
		} else {
			// Use a 120 second delay as a default given header value was zero
			// This value is based on log files and data when determining correct process for 429 response handling
			delayBeforeRetry = 120;
			// Update that we are over-riding the provided value with a default
			log.vdebug("HTTP Response Header retry-after value was 0 - Using a preconfigured default of: ", delayBeforeRetry);
		}
		
		// Sleep thread as per request
		log.log("Thread sleeping due to 'HTTP request returned status code 429' - The request has been throttled");
		log.log("Sleeping for ", delayBeforeRetry, " seconds");
		Thread.sleep(dur!"seconds"(delayBeforeRetry));
		
		// Reset retry-after value to zero as we have used this value now and it may be changed in the future to a different value
		onedrive.resetRetryAfterValue();
	}
	
	auto getAccountType(){
		// return account type in use
		return accountType;
	}
	
	void listOneDriveBusinessSharedFolders(){
		// List OneDrive Business Shared Folders
		log.log("\nListing available OneDrive Business Shared Folders:");
		// Query the GET /me/drive/sharedWithMe API
		JSONValue graphQuery = onedrive.getSharedWithMe();
		string sharedFolderName;
		string sharedByName;
		string sharedByEmail;
		
		foreach (searchResult; graphQuery["value"].array) {
			// Debug response output
			log.vdebug("shared folder entry: ", searchResult);
			sharedFolderName = searchResult["name"].str;
			
			if ("sharedBy" in searchResult["remoteItem"]["shared"]) {
				// we have shared by details we can use
				if ("displayName" in searchResult["remoteItem"]["shared"]["sharedBy"]["user"]) {
					sharedByName = searchResult["remoteItem"]["shared"]["sharedBy"]["user"]["displayName"].str;
				}
				if ("email" in searchResult["remoteItem"]["shared"]["sharedBy"]["user"]) {
					sharedByEmail = searchResult["remoteItem"]["shared"]["sharedBy"]["user"]["email"].str;
				}
			}
			// Output query result
			log.log("---------------------------------------");
			log.log("Shared Folder:   ", sharedFolderName);
			if ((sharedByName != "") && (sharedByEmail != "")) {
				log.log("Shared By:       ", sharedByName, " (", sharedByEmail, ")");
			} else {
				if (sharedByName != "") {
					log.log("Shared By:       ", sharedByName);
				}
			}
			log.vlog("Item Id:         ", searchResult["remoteItem"]["id"].str);
			log.vlog("Parent Drive Id: ", searchResult["remoteItem"]["parentReference"]["driveId"].str);
			if ("id" in searchResult["remoteItem"]["parentReference"]) {
				log.vlog("Parent Item Id:  ", searchResult["remoteItem"]["parentReference"]["id"].str);
			}
		}
		write("\n");
	}
}<|MERGE_RESOLUTION|>--- conflicted
+++ resolved
@@ -2137,7 +2137,6 @@
 	// scan the given directory for differences and new items
 	void scanForDifferences(string path)
 	{
-<<<<<<< HEAD
 		// To improve logging output, what is the 'logical path' we are scanning for file & folder differences?
 		string logPath;
 		if (path == ".") {
@@ -2146,16 +2145,9 @@
 		} else {
 			// use what was passed in
 			logPath = path;
-=======
+		}
+
 		// scan for changes in the path provided
-		log.vlog("Uploading differences of ", path);
-		Item item;
-		if (itemdb.selectByPath(path, defaultDriveId, item)) {
-			uploadDifferences(item);
->>>>>>> 7a18393e
-		}
-	
-		// scan for any changes made locally
 		log.vlog("Uploading differences of ", logPath);
 		Item item;
 		
