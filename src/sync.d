import std.algorithm;
import std.array: array;
import std.datetime;
import std.exception: enforce;
import std.file, std.json, std.path;
import std.regex;
import std.stdio, std.string, std.uni, std.uri;
import std.conv;
import core.time, core.thread;
import core.stdc.stdlib;
import config, itemdb, onedrive, selective, upload, util;
static import log;

// threshold after which files will be uploaded using an upload session
private long thresholdFileSize = 4 * 2^^20; // 4 MiB

// flag to set whether local files should be deleted
private bool noRemoteDelete = false;

// flag to set if we are running as uploadOnly
private bool uploadOnly = false;

// Do we configure to disable the upload validation routine
private bool disableUploadValidation = false;

private bool isItemFolder(const ref JSONValue item)
{
	return ("folder" in item) != null;
}

private bool isItemFile(const ref JSONValue item)
{
	return ("file" in item) != null;
}

private bool isItemDeleted(const ref JSONValue item)
{
	return ("deleted" in item) != null;
}

private bool isItemRoot(const ref JSONValue item)
{
	return ("root" in item) != null;
}

private bool isItemRemote(const ref JSONValue item)
{
	return ("remoteItem" in item) != null;
}

private bool hasParentReference(const ref JSONValue item)
{
	return ("parentReference" in item) != null;
}

private bool hasParentReferenceId(const ref JSONValue item)
{
	return ("id" in item["parentReference"]) != null;
}

private bool hasParentReferencePath(const ref JSONValue item)
{
	return ("path" in item["parentReference"]) != null;
}

private bool isMalware(const ref JSONValue item)
{
	return ("malware" in item) != null;
}

private bool hasFileSize(const ref JSONValue item)
{
	return ("size" in item) != null;
}

private bool hasId(const ref JSONValue item)
{
	return ("id" in item) != null;
}

private bool isDotFile(string path)
{
	// always allow the root
	if (path == ".") return false;
	
	path = buildNormalizedPath(path);
	auto paths = pathSplitter(path);
	foreach(base; paths) {
		if (startsWith(base, ".")){
			return true;
		}
	}
	return false;
}

// construct an Item struct from a JSON driveItem
private Item makeItem(const ref JSONValue driveItem)
{
	Item item = {
		id: driveItem["id"].str,
		name: "name" in driveItem ? driveItem["name"].str : null, // name may be missing for deleted files in OneDrive Biz
		eTag: "eTag" in driveItem ? driveItem["eTag"].str : null, // eTag is not returned for the root in OneDrive Biz
		cTag: "cTag" in driveItem ? driveItem["cTag"].str : null, // cTag is missing in old files (and all folders in OneDrive Biz)
	};

	// OneDrive API Change: https://github.com/OneDrive/onedrive-api-docs/issues/834
	// OneDrive no longer returns lastModifiedDateTime if the item is deleted by OneDrive
	if(isItemDeleted(driveItem)){
		// Set mtime to SysTime(0)
		item.mtime = SysTime(0);
	} else {
		// Item is not in a deleted state
		// Resolve 'Key not found: fileSystemInfo' when then item is a remote item
		// https://github.com/abraunegg/onedrive/issues/11
		if (isItemRemote(driveItem)) {
			item.mtime = SysTime.fromISOExtString(driveItem["remoteItem"]["fileSystemInfo"]["lastModifiedDateTime"].str);
		} else {
			item.mtime = SysTime.fromISOExtString(driveItem["fileSystemInfo"]["lastModifiedDateTime"].str);
		}
	}
		
	if (isItemFile(driveItem)) {
		item.type = ItemType.file;
	} else if (isItemFolder(driveItem)) {
		item.type = ItemType.dir;
	} else if (isItemRemote(driveItem)) {
		item.type = ItemType.remote;
	} else {
		// do not throw exception, item will be removed in applyDifferences()
	}

	// root and remote items do not have parentReference
	if (!isItemRoot(driveItem) && ("parentReference" in driveItem) != null) {
		item.driveId = driveItem["parentReference"]["driveId"].str;
		if (hasParentReferenceId(driveItem)) {
			item.parentId = driveItem["parentReference"]["id"].str;
		}
	}

	// extract the file hash
	if (isItemFile(driveItem) && ("hashes" in driveItem["file"])) {
		if ("crc32Hash" in driveItem["file"]["hashes"]) {
			item.crc32Hash = driveItem["file"]["hashes"]["crc32Hash"].str;
		} else if ("sha1Hash" in driveItem["file"]["hashes"]) {
			item.sha1Hash = driveItem["file"]["hashes"]["sha1Hash"].str;
		} else if ("quickXorHash" in driveItem["file"]["hashes"]) {
			item.quickXorHash = driveItem["file"]["hashes"]["quickXorHash"].str;
		} else {
			log.vlog("The file does not have any hash");
		}
	}

	if (isItemRemote(driveItem)) {
		item.remoteDriveId = driveItem["remoteItem"]["parentReference"]["driveId"].str;
		item.remoteId = driveItem["remoteItem"]["id"].str;
	}

	return item;
}

private bool testFileHash(string path, const ref Item item)
{
	if (item.crc32Hash) {
		if (item.crc32Hash == computeCrc32(path)) return true;
	} else if (item.sha1Hash) {
		if (item.sha1Hash == computeSha1Hash(path)) return true;
	} else if (item.quickXorHash) {
		if (item.quickXorHash == computeQuickXorHash(path)) return true;
	}
	return false;
}

class SyncException: Exception
{
    @nogc @safe pure nothrow this(string msg, string file = __FILE__, size_t line = __LINE__)
    {
        super(msg, file, line);
    }
}

final class SyncEngine
{
	private Config cfg;
	private OneDriveApi onedrive;
	private ItemDatabase itemdb;
	private UploadSession session;
	private SelectiveSync selectiveSync;
	// list of items to skip while applying the changes
	private string[] skippedItems;
	// list of items to delete after the changes has been downloaded
	private string[2][] idsToDelete;
	// list of items we fake created when running --dry-run
	private string[2][] idsFaked;
	// default drive id
	private string defaultDriveId;
	// default root id
	private string defaultRootId;
	// type of OneDrive account
	private string accountType;
	// free space remaining at init()
	private long remainingFreeSpace;
	// is file malware flag
	private bool malwareDetected = false;
	// download filesystem issue flag
	private bool downloadFailed = false;
	// initialization has been done
	private bool initDone = false;
	// sync engine dryRun flag
	private bool dryRun = false;
	// quota details available
	private bool quotaAvailable = true;
	// sync business shared folders flag
	private bool syncBusinessFolders = false;
	// single directory scope flag
	private bool singleDirectoryScope = false;
	// array of all OneDrive driveId's
	private string[] driveIDsArray;
	
	this(Config cfg, OneDriveApi onedrive, ItemDatabase itemdb, SelectiveSync selectiveSync)
	{
		assert(onedrive && itemdb && selectiveSync);
		this.cfg = cfg;
		this.onedrive = onedrive;
		this.itemdb = itemdb;
		this.selectiveSync = selectiveSync;
		// session = UploadSession(onedrive, cfg.uploadStateFilePath);
		this.dryRun = cfg.getValueBool("dry_run");
	}

	void reset()
	{
		initDone=false;
	}

	void init()
	{
		// Set accountType, defaultDriveId, defaultRootId & remainingFreeSpace once and reuse where possible
		JSONValue oneDriveDetails;
		JSONValue oneDriveRootDetails;

		if (initDone) {
			return;
		}

		session = UploadSession(onedrive, cfg.uploadStateFilePath);

		// Need to catch 400 or 5xx server side errors at initialization
		// Get Default Drive
		try {
			oneDriveDetails	= onedrive.getDefaultDrive();
		} catch (OneDriveException e) {
			if (e.httpStatusCode == 400) {
				// OneDrive responded with 400 error: Bad Request
				log.error("\nERROR: OneDrive returned a 'HTTP 400 Bad Request' - Cannot Initialize Sync Engine");
				// Check this
				if (cfg.getValueString("drive_id").length) {
					log.error("ERROR: Check your 'drive_id' entry in your configuration file as it may be incorrect\n");
				}
				// Must exit here
				exit(-1);
			}
			if (e.httpStatusCode == 401) {
				// HTTP request returned status code 401 (Unauthorized)
				log.error("\nERROR: OneDrive returned a 'HTTP 401 Unauthorized' - Cannot Initialize Sync Engine");
				log.error("ERROR: Check your configuration as your access token may be empty or invalid\n");
				// Must exit here
				exit(-1);
			}
			if (e.httpStatusCode >= 500) {
				// There was a HTTP 5xx Server Side Error
				log.error("ERROR: OneDrive returned a 'HTTP 5xx Server Side Error' - Cannot Initialize Sync Engine");
				// Must exit here
				exit(-1);
			}
		}
		
		// Get Default Root
		try {
			oneDriveRootDetails = onedrive.getDefaultRoot();
		} catch (OneDriveException e) {
			if (e.httpStatusCode == 400) {
				// OneDrive responded with 400 error: Bad Request
				log.error("\nERROR: OneDrive returned a 'HTTP 400 Bad Request' - Cannot Initialize Sync Engine");
				// Check this
				if (cfg.getValueString("drive_id").length) {
					log.error("ERROR: Check your 'drive_id' entry in your configuration file as it may be incorrect\n");
				}
				// Must exit here
				exit(-1);
			}
			if (e.httpStatusCode == 401) {
				// HTTP request returned status code 401 (Unauthorized)
				log.error("\nERROR: OneDrive returned a 'HTTP 401 Unauthorized' - Cannot Initialize Sync Engine");
				log.error("ERROR: Check your configuration as your access token may be empty or invalid\n");
				// Must exit here
				exit(-1);
			}
			if (e.httpStatusCode >= 500) {
				// There was a HTTP 5xx Server Side Error
				log.error("ERROR: OneDrive returned a 'HTTP 5xx Server Side Error' - Cannot Initialize Sync Engine");
				// Must exit here
				exit(-1);
			}
		}
<<<<<<< HEAD
		
		if ((hasId(oneDriveDetails)) && (hasId(oneDriveRootDetails))) {
			// JSON elements are valid
			// Debug OneDrive Account details response
			log.vdebug("OneDrive Account Details:      ", oneDriveDetails);
			log.vdebug("OneDrive Account Root Details: ", oneDriveRootDetails);
			
			// Successfully got details from OneDrive without a server side error such as 'HTTP/1.1 500 Internal Server Error' or 'HTTP/1.1 504 Gateway Timeout' 
			accountType = oneDriveDetails["driveType"].str;
			defaultDriveId = oneDriveDetails["id"].str;
			defaultRootId = oneDriveRootDetails["id"].str;
			remainingFreeSpace = oneDriveDetails["quota"]["remaining"].integer;
			
			// Make sure that defaultDriveId is in our driveIDs array to use when checking if item is in database
			driveIDsArray ~= defaultDriveId;
			
			// In some cases OneDrive Business configurations 'restrict' quota details thus is empty / blank / negative value / zero
			if (remainingFreeSpace <= 0) {
				// quota details not available
				log.error("ERROR: OneDrive quota information is being restricted. Please fix by speaking to your OneDrive / Office 365 Administrator.");
				log.error("ERROR: Flagging to disable upload space checks - this MAY have undesirable results if a file cannot be uploaded due to out of space.");
				quotaAvailable = false;
			}
			
			// Display accountType, defaultDriveId, defaultRootId & remainingFreeSpace for verbose logging purposes
			log.vlog("Account Type: ", accountType);
			log.vlog("Default Drive ID: ", defaultDriveId);
			log.vlog("Default Root ID: ", defaultRootId);
			log.vlog("Remaining Free Space: ", remainingFreeSpace);
		
			// If account type is documentLibrary - then most likely this is a SharePoint repository
			// and files 'may' be modified after upload. See: https://github.com/abraunegg/onedrive/issues/205
			if(accountType == "documentLibrary") {
				setDisableUploadValidation();
			}
		
=======
		
		if ((hasId(oneDriveDetails)) && (hasId(oneDriveRootDetails))) {
			// JSON elements are valid
			// Debug OneDrive Account details response
			log.vdebug("OneDrive Account Details:      ", oneDriveDetails);
			log.vdebug("OneDrive Account Root Details: ", oneDriveRootDetails);
			
			// Successfully got details from OneDrive without a server side error such as 'HTTP/1.1 500 Internal Server Error' or 'HTTP/1.1 504 Gateway Timeout' 
			accountType = oneDriveDetails["driveType"].str;
			defaultDriveId = oneDriveDetails["id"].str;
			defaultRootId = oneDriveRootDetails["id"].str;
			remainingFreeSpace = oneDriveDetails["quota"]["remaining"].integer;
			
			// In some cases OneDrive Business configurations 'restrict' quota details thus is empty / blank / negative value / zero
			if (remainingFreeSpace <= 0) {
				// quota details not available
				log.error("ERROR: OneDrive quota information is being restricted. Please fix by speaking to your OneDrive / Office 365 Administrator.");
				log.error("ERROR: Flagging to disable upload space checks - this MAY have undesirable results if a file cannot be uploaded due to out of space.");
				quotaAvailable = false;
			}
			
			// Display accountType, defaultDriveId, defaultRootId & remainingFreeSpace for verbose logging purposes
			log.vlog("Account Type: ", accountType);
			log.vlog("Default Drive ID: ", defaultDriveId);
			log.vlog("Default Root ID: ", defaultRootId);
			log.vlog("Remaining Free Space: ", remainingFreeSpace);
		
			// If account type is documentLibrary - then most likely this is a SharePoint repository
			// and files 'may' be modified after upload. See: https://github.com/abraunegg/onedrive/issues/205
			if(accountType == "documentLibrary") {
				setDisableUploadValidation();
			}
		
>>>>>>> af43b771
			// Check the local database to ensure the OneDrive Root details are in the database
			checkDatabaseForOneDriveRoot();
		
			// Check if there is an interrupted upload session
			if (session.restore()) {
				log.log("Continuing the upload session ...");
				auto item = session.upload();
				saveItem(item);
			}		
			initDone = true;
		} else {
			// init failure
			initDone = false;
			// log why
			log.error("ERROR: Unable to query OneDrive to initialize application");
			// Must exit here
			exit(-1);
		}
	}

	// Configure noRemoteDelete if function is called
	// By default, noRemoteDelete = false;
	// Meaning we will process local deletes to delete item on OneDrive
	void setNoRemoteDelete()
	{
		noRemoteDelete = true;
	}
	
	// Configure uploadOnly if function is called
	// By default, uploadOnly = false;
	void setUploadOnly()
	{
		uploadOnly = true;
	}
	
	// set the flag that we are going to sync business shared folders
	void setSyncBusinessFolders()
	{
		syncBusinessFolders = true;
	}
	
	void setSingleDirectoryScope()
	{
		singleDirectoryScope = true;
	}
	
	// Configure disableUploadValidation if function is called
	// By default, disableUploadValidation = false;
	// Meaning we will always validate our uploads
	// However, when uploading a file that can contain metadata SharePoint will associate some 
	// metadata from the library the file is uploaded to directly in the file
	// which breaks this validation. See https://github.com/abraunegg/onedrive/issues/205
	void setDisableUploadValidation()
	{
		disableUploadValidation = true;
		log.vdebug("documentLibrary account type - flagging to disable upload validation checks due to Microsoft SharePoint file modification enrichments");
	}
	
	
	// Download all new changes from OneDrive
	void applyDifferences()
	{
		// Set defaults for the root folder
		// Use the global's as initialised via init() rather than performing unnecessary additional HTTPS calls
		string driveId = defaultDriveId;
		string rootId = defaultRootId;
		applyDifferences(driveId, rootId);

		// Check OneDrive Personal Shared Folders
		// https://github.com/OneDrive/onedrive-api-docs/issues/764
		Item[] items = itemdb.selectRemoteItems();
		foreach (item; items) {
			log.vlog("Syncing OneDrive Shared Folder: ", item.name);
			applyDifferences(item.remoteDriveId, item.remoteId);
		}
		
		// Check OneDrive Business Shared Folders, if configured to do so
		if (syncBusinessFolders){
			// query OneDrive Business Shared Folders shared with me
			log.vlog("Attempting to sync OneDrive Business Shared Folders");
			JSONValue graphQuery = onedrive.getSharedWithMe();
			string sharedFolderName;
			foreach (searchResult; graphQuery["value"].array) {
				sharedFolderName = searchResult["name"].str;
				// Compare this to values in business_shared_folders
				if(selectiveSync.isSharedFolderMatched(sharedFolderName)){
					// Folder name matches what we are looking for
					// Flags for matching
					bool itemInDatabase = false;
					bool itemLocalDirExists = false;
					bool itemPathIsLocal = false;
					
					// "what if" there are 2 or more folders shared with me have the "same" name?
					// The folder name will be the same, but driveId will be different
					// This will then cause these 'shared folders' to cross populate data, which may not be desirable
					log.vdebug("Shared Folder Name: ", sharedFolderName);
					log.vdebug("Parent Drive Id:    ", searchResult["remoteItem"]["parentReference"]["driveId"].str);
					log.vdebug("Shared Item Id:     ", searchResult["remoteItem"]["id"].str);
					Item databaseItem;
					
					// for each driveid in the existing driveIDsArray 
					foreach (searchDriveId; driveIDsArray) {
						log.vdebug("searching database for: ", searchDriveId, " ", sharedFolderName);
						if (itemdb.selectByPath(sharedFolderName, searchDriveId, databaseItem)) {
							log.vdebug("Found shared folder name in database");
							itemInDatabase = true;
							log.vdebug("databaseItem: ", databaseItem);
							// Does the databaseItem.driveId == defaultDriveId?
							if (databaseItem.driveId == defaultDriveId) {
								itemPathIsLocal = true;
							}
						} else {	
							log.vdebug("Shared folder name not found in database");
							// "what if" there is 'already' a local folder with this name
							// Check if in the database
							// If NOT in the database, but resides on disk, this could be a new local folder created after last sync but before this one
							// However we sync 'shared folders' before checking for local changes
							string localpath = expandTilde(cfg.getValueString("sync_dir")) ~ "/" ~ sharedFolderName;
							if (exists(localpath)) {
								// local path exists
								log.vdebug("Found shared folder name in local OneDrive sync_dir");
								itemLocalDirExists = true;
							}
						}
					}
					
					// Shared Folder Evaluation Debugging
					log.vdebug("item in database:                         ", itemInDatabase);
					log.vdebug("path exists on disk:                      ", itemLocalDirExists);
					log.vdebug("database drive id matches defaultDriveId: ", itemPathIsLocal);
					log.vdebug("database data matches search data:        ", ((databaseItem.driveId == searchResult["remoteItem"]["parentReference"]["driveId"].str) && (databaseItem.id == searchResult["remoteItem"]["id"].str)));
					
					// Additional logging
					string sharedByName;
					string sharedByEmail;
					
					// Extra details for verbose logging
					if ("sharedBy" in searchResult["remoteItem"]["shared"]) {
						if ("displayName" in searchResult["remoteItem"]["shared"]["sharedBy"]["user"]) {
							sharedByName = searchResult["remoteItem"]["shared"]["sharedBy"]["user"]["displayName"].str;
						}
						if ("email" in searchResult["remoteItem"]["shared"]["sharedBy"]["user"]) {
							sharedByEmail = searchResult["remoteItem"]["shared"]["sharedBy"]["user"]["email"].str;
						}
					}
					
					if ( ((!itemInDatabase) || (!itemLocalDirExists)) || (((databaseItem.driveId == searchResult["remoteItem"]["parentReference"]["driveId"].str) && (databaseItem.id == searchResult["remoteItem"]["id"].str)) && (!itemPathIsLocal)) ) {
						// This shared folder does not exist in the database
						log.vlog("Syncing this OneDrive Business Shared Folder: ", sharedFolderName);
						Item businessSharedFolder = makeItem(searchResult);
						
						// Log who shared this to assist with sync data correlation
						if ((sharedByName != "") && (sharedByEmail != "")) {	
							log.vlog("OneDrive Business Shared By:                  ", sharedByName, " (", sharedByEmail, ")");
						} else {
							if (sharedByName != "") {
								log.vlog("OneDrive Business Shared By:                  ", sharedByName);
							}
						}
						
						// Do the actual sync
						applyDifferences(businessSharedFolder.remoteDriveId, businessSharedFolder.remoteId);
						// add drive id to the array to search for, for the next entry
						driveIDsArray ~= searchResult["remoteItem"]["parentReference"]["driveId"].str;	
					} else {
						// Shared Folder Name Conflict ...
						log.log("WARNING: Skipping shared folder due to existing name conflict: ", sharedFolderName);
						log.log("WARNING: Skipping changes of Path ID: ", searchResult["remoteItem"]["id"].str);
						log.log("WARNING: To sync this shared folder, this shared folder needs to be renamed");
						
						// Log who shared this to assist with conflict resolution
						if ((sharedByName != "") && (sharedByEmail != "")) {	
							log.vlog("WARNING: Conflict Shared By:          ", sharedByName, " (", sharedByEmail, ")");
						} else {
							if (sharedByName != "") {
								log.vlog("WARNING: Conflict Shared By:          ", sharedByName);
							}
						}
					}	
				}
			}
		}
	}

	// download all new changes from a specified folder on OneDrive
	void applyDifferencesSingleDirectory(string path)
	{
		// Ensure we check the 'right' location for this directory on OneDrive
		// It could come from the following places:
		// 1. My OneDrive Root
		// 2. My OneDrive Root as an Office 365 Shared Library
		// 3. A OneDrive Business Shared Folder
		// If 1 & 2, the configured default items are what we need
		// If 3, we need to query OneDrive
		
		string driveId = defaultDriveId;
		string rootId = defaultRootId;
		string folderId;
		JSONValue onedrivePathDetails;
		
		// Check OneDrive Business Shared Folders, if configured to do so
		if (syncBusinessFolders){
			log.vlog("Attempting to sync OneDrive Business Shared Folders");
			// query OneDrive Business Shared Folders shared with me
			JSONValue graphQuery = onedrive.getSharedWithMe();
			foreach (searchResult; graphQuery["value"].array) {
				string sharedFolderName = searchResult["name"].str;
				// Compare this to values in business_shared_folders
				if(selectiveSync.isSharedFolderMatched(sharedFolderName)){
					// Folder matches a user configured sync entry
					string[] allowedPath;
					allowedPath ~= sharedFolderName;
					// But is this shared folder what we are looking for?
					if (selectiveSync.isPathIncluded(path,allowedPath)) {
						// Path we want to sync is on a OneDrive Business Shared Folder
						// Set the correct driveId
						driveId = searchResult["remoteItem"]["parentReference"]["driveId"].str;
						// Add this drive id to the array to search with
						driveIDsArray ~= driveId;
					} 
				} 
			}
		}
		
		// Test if the path we are going to sync from actually exists on OneDrive
		log.vlog("Getting path details from OneDrive ...");
		try {
			onedrivePathDetails = onedrive.getPathDetailsByDriveId(driveId, path);
		} catch (OneDriveException e) {
			if (e.httpStatusCode == 404) {
				// The directory was not found 
				log.error("ERROR: The requested single directory to sync was not found on OneDrive");
				return;
			}
			
			if (e.httpStatusCode >= 500) {
				// OneDrive returned a 'HTTP 5xx Server Side Error' - gracefully handling error - error message already logged
				return;
			}
		}
		
		// OneDrive Personal Shared Folder handling
		// Is this item a remote item?
		if(isItemRemote(onedrivePathDetails)){
			// 2 step approach:
			//		1. Ensure changes for the root remote path are captured
			//		2. Download changes specific to the remote path
			// root remote
			applyDifferences(driveId, onedrivePathDetails["id"].str);
			// remote changes
			driveId = onedrivePathDetails["remoteItem"]["parentReference"]["driveId"].str; // Should give something like 66d53be8a5056eca
			folderId = onedrivePathDetails["remoteItem"]["id"].str; // Should give something like BC7D88EC1F539DCF!107
			// Apply any differences found on OneDrive for this path (download data)
			applyDifferences(driveId, folderId);
		} else {
			// use the item id as folderId
			folderId = onedrivePathDetails["id"].str; // Should give something like 12345ABCDE1234A1!101
			// Apply any differences found on OneDrive for this path (download data)
			applyDifferences(driveId, folderId);
		}
	}
	
	// make sure the OneDrive root is in our database
	auto checkDatabaseForOneDriveRoot()
	{
		log.vlog("Fetching details for OneDrive Root");
		JSONValue rootPathDetails = onedrive.getDefaultRoot(); // Returns a JSON Value
		Item rootPathItem = makeItem(rootPathDetails);
		
		// configure driveId and rootId for the OneDrive Root
		
		// Set defaults for the root folder
		string driveId = rootPathDetails["parentReference"]["driveId"].str; // Should give something like 12345abcde1234a1
		string rootId = rootPathDetails["id"].str; // Should give something like 12345ABCDE1234A1!101
		
		// Query the database
		if (!itemdb.selectById(driveId, rootId, rootPathItem)) {
			log.vlog("OneDrive Root does not exist in the database. We need to add it.");	
			applyDifference(rootPathDetails, driveId, true);
			log.vlog("Added OneDrive Root to the local database");
		} else {
			log.vlog("OneDrive Root exists in the database");
		}
	}
	
	// create a directory on OneDrive without syncing
	auto createDirectoryNoSync(string path)
	{
		// Attempt to create the requested path within OneDrive without performing a sync
		log.vlog("Attempting to create the requested path within OneDrive");
		
		// Handle the remote folder creation and updating of the local database without performing a sync
		uploadCreateDir(path);
	}
	
	// delete a directory on OneDrive without syncing
	auto deleteDirectoryNoSync(string path)
	{
		// Use the global's as initialised via init() rather than performing unnecessary additional HTTPS calls
		const(char)[] rootId = defaultRootId;
		
		// Attempt to delete the requested path within OneDrive without performing a sync
		log.vlog("Attempting to delete the requested path within OneDrive");
		
		// test if the path we are going to exists on OneDrive
		try {
			onedrive.getPathDetails(path);
		} catch (OneDriveException e) {
			if (e.httpStatusCode == 404) {
				// The directory was not found on OneDrive - no need to delete it
				log.vlog("The requested directory to delete was not found on OneDrive - skipping removing the remote directory as it doesn't exist");
				return;
			}
			
			if (e.httpStatusCode >= 500) {
				// OneDrive returned a 'HTTP 5xx Server Side Error' - gracefully handling error - error message already logged
				return;
			}
		}
		
		Item item;
		if (!itemdb.selectByPath(path, defaultDriveId, item)) {
			// this is odd .. this directory is not in the local database - just go delete it
			log.vlog("The requested directory to delete was not found in the local database - pushing delete request direct to OneDrive");
			uploadDeleteItem(item, path);
		} else {
			// the folder was in the local database
			// Handle the deletion and saving any update to the local database
			log.vlog("The requested directory to delete was found in the local database. Processing the deletion normally");
			deleteByPath(path);
		}
	}
	
	// rename a directory on OneDrive without syncing
	auto renameDirectoryNoSync(string source, string destination)
	{
		try {
			// test if the local path exists on OneDrive
			onedrive.getPathDetails(source);
		} catch (OneDriveException e) {
			if (e.httpStatusCode == 404) {
				// The directory was not found 
				log.vlog("The requested directory to rename was not found on OneDrive");
				return;
			}
			
			if (e.httpStatusCode >= 500) {
				// OneDrive returned a 'HTTP 5xx Server Side Error' - gracefully handling error - error message already logged
				return;
			}
		}
		// The OneDrive API returned a 200 OK status, so the folder exists
		// Rename the requested directory on OneDrive without performing a sync
		moveByPath(source, destination);
	}
	
	// download the new changes of a specific item
	// id is the root of the drive or a shared folder
	private void applyDifferences(string driveId, const(char)[] id)
	{
		log.vlog("Applying changes of Path ID: " ~ id);
		JSONValue changes;
		string deltaLink = itemdb.getDeltaLink(driveId, id);
		
		// Query the name of this folder id
		string syncFolderName;
		string syncFolderPath;
		string syncFolderChildPath;
		JSONValue idDetails = parseJSON("{}");
		try {
			idDetails = onedrive.getPathDetailsById(driveId, id);
		} catch (OneDriveException e) {
			if (e.httpStatusCode == 404) {
				// id was not found - possibly a remote (shared) folder
				log.vlog("No details returned for given Path ID");
				return;
			}
			
			if (e.httpStatusCode >= 500) {
				// OneDrive returned a 'HTTP 5xx Server Side Error' - gracefully handling error - error message already logged
				return;
			}
		} 
		
		// Get the name of this 'Path ID'
		if (("id" in idDetails) != null) {
			// valid response from onedrive.getPathDetailsById(driveId, id) - a JSON item object present
			if ((idDetails["id"].str == id) && (!isItemFile(idDetails))){
				// Is a Folder or Remote Folder
				syncFolderName = idDetails["name"].str;
			}
			
			// Debug output of path details as queried from OneDrive
			log.vdebug("OneDrive Path Details: ", idDetails);
						
			// OneDrive Personal Folder Item Reference (24/4/2019)
			//	"@odata.context": "https://graph.microsoft.com/v1.0/$metadata#drives('66d53be8a5056eca')/items/$entity",
			//	"cTag": "adDo2NkQ1M0JFOEE1MDU2RUNBITEwMS42MzY5MTY5NjQ1ODcwNzAwMDA",
			//	"eTag": "aNjZENTNCRThBNTA1NkVDQSExMDEuMQ",
			//	"fileSystemInfo": {
			//		"createdDateTime": "2018-06-06T20:45:24.436Z",
			//		"lastModifiedDateTime": "2019-04-24T07:09:31.29Z"
			//	},
			//	"folder": {
			//		"childCount": 3,
			//		"view": {
			//			"sortBy": "takenOrCreatedDateTime",
			//			"sortOrder": "ascending",
			//			"viewType": "thumbnails"
			//		}
			//	},
			//	"id": "66D53BE8A5056ECA!101",
			//	"name": "root",
			//	"parentReference": {
			//		"driveId": "66d53be8a5056eca",
			//		"driveType": "personal"
			//	},
			//	"root": {},
			//	"size": 0
		
			// OneDrive Personal Remote / Shared Folder Item Reference (24/4/2019)
			//	"@odata.context": "https://graph.microsoft.com/v1.0/$metadata#drives('driveId')/items/$entity",
			//	"cTag": "cTag",
			//	"eTag": "eTag",
			//	"id": "itemId",
			//	"name": "shared",
			//	"parentReference": {
			//		"driveId": "driveId",
			//		"driveType": "personal",
			//		"id": "parentItemId",
			//		"path": "/drive/root:"
			//	},
			//	"remoteItem": {
			//		"fileSystemInfo": {
			//			"createdDateTime": "2019-01-14T18:54:43.2666667Z",
			//			"lastModifiedDateTime": "2019-04-24T03:47:22.53Z"
			//		},
			//		"folder": {
			//			"childCount": 0,
			//			"view": {
			//				"sortBy": "takenOrCreatedDateTime",
			//				"sortOrder": "ascending",
			//				"viewType": "thumbnails"
			//			}
			//		},
			//		"id": "remoteItemId",
			//		"parentReference": {
			//			"driveId": "remoteDriveId",
			//			"driveType": "personal"
			//		},
			//		"size": 0,
			//		"webUrl": "webUrl"
			//	}
			
			// OneDrive Business Folder & Shared Folder Item Reference (24/4/2019)
			//	"@odata.context": "https://graph.microsoft.com/v1.0/$metadata#drives('driveId')/items/$entity",
			//	"@odata.etag": "\"{eTag},1\"",
			//	"cTag": "\"c:{cTag},0\"",
			//	"eTag": "\"{eTag},1\"",
			//	"fileSystemInfo": {
			//		"createdDateTime": "2019-04-17T04:00:43Z",
			//		"lastModifiedDateTime": "2019-04-17T04:00:43Z"
			//	},
			//	"folder": {
			//		"childCount": 2
			//	},
			//	"id": "itemId",
			//	"name": "shared_folder",
			//	"parentReference": {
			//		"driveId": "parentDriveId",
			//		"driveType": "business",
			//		"id": "parentId",
			//		"path": "/drives/driveId/root:"
			//	},
			//	"size": 0
			
			// To evaluate a change received from OneDrive, this must be set correctly
			if (hasParentReferencePath(idDetails)) {
				// Path from OneDrive has a parentReference we can use
				syncFolderPath = idDetails["parentReference"]["path"].str;
				syncFolderChildPath = syncFolderPath ~ "/" ~ idDetails["name"].str ~ "/";
			} else {
				// No parentReference, set these to blank
				syncFolderPath = "";
				syncFolderChildPath = ""; 
			}
			
			// Debug Output
			log.vdebug("Sync Folder Name:        ", syncFolderName);
			log.vdebug("Sync Folder Parent Path: ", syncFolderPath);
			log.vdebug("Sync Folder Actual Path: ", syncFolderChildPath);
		}
		
		for (;;) {
			// Due to differences in OneDrive API's between personal and business we need to get changes only from defaultRootId
			// If we used the 'id' passed in & when using --single-directory with a business account we get:
			//	'HTTP request returned status code 501 (Not Implemented): view.delta can only be called on the root.'
			// To view changes correctly, we need to use the correct path id for the request
			const(char)[] idToQuery;
			if (driveId == defaultDriveId) {
				// The drive id matches our users default drive id
				idToQuery = defaultRootId.dup;
			} else {
				// The drive id does not match our users default drive id
				// Potentially the 'path id' we are requesting the details of is a Shared Folder (remote item)
				// Use the 'id' that was passed in (folderId)
				idToQuery = id;
			}
			
			try {
				// Fetch the changes relative to the path id we want to query
				// Have to query the right 'delta' otherwise we get a HTTP request returned status code 501 (Not Implemented)
				// view.delta can only be called on the root.
				// So we need to select the right root, especially if we are checking a remote folder item
				if ((driveId == defaultDriveId) || (!syncBusinessFolders)) {
					// Should always be selected unless we are syncing a Business Shared Folder
					log.vdebug("Selected to use onedrive.viewChangesByItemId");
					changes = onedrive.viewChangesByItemId(driveId, idToQuery, deltaLink);
				} else {
					// Should ONLY be selected if we are syncing a Business Shared Folder
					log.vdebug("Selected to use onedrive.viewChangesByDriveId");
					changes = onedrive.viewChangesByDriveId(driveId, deltaLink);
				}
			} catch (OneDriveException e) {
				// OneDrive threw an error
				log.vdebug("OneDrive threw an error when querying for these changes:");
				log.vdebug("driveId: ", driveId);
				log.vdebug("idToQuery: ", idToQuery);
				log.vdebug("deltaLink: ", deltaLink);
				
				// HTTP request returned status code 404 (Not Found)
				if (e.httpStatusCode == 404) {
					// Stop application
					log.log("\n\nOneDrive returned a 'HTTP 404 - Item not found'");
					log.log("The item id to query was not found on OneDrive");
					log.log("\nRemove your '", cfg.databaseFilePath, "' file and try to sync again\n");
					return;
				}
				
				// HTTP request returned status code 410 (The requested resource is no longer available at the server)
				if (e.httpStatusCode == 410) {
					log.vlog("Delta link expired, re-syncing...");
					deltaLink = null;
					continue;
				}
				
				// HTTP request returned status code 500 (Internal Server Error)
				if (e.httpStatusCode == 500) {
					// Stop application
					log.log("\n\nOneDrive returned a 'HTTP 500 - Internal Server Error'");
					log.log("This is a OneDrive API Bug - https://github.com/OneDrive/onedrive-api-docs/issues/844\n\n");
					log.log("\nRemove your '", cfg.databaseFilePath, "' file and try to sync again\n");
					return;
				}
				
				if (e.httpStatusCode == 504) {
					// HTTP request returned status code 504 (Gateway Timeout)
					// Retry by calling applyDifferences() again
					log.vlog("OneDrive returned a 'HTTP 504 - Gateway Timeout' - gracefully handling error");
					applyDifferences(driveId, idToQuery);
				}
				
				else {
					// Default operation if not 404, 410, 500, 504 errors
					log.log("\n\nOneDrive returned an error with the following message:\n");
					auto errorArray = splitLines(e.msg);
					log.log("Error Message: ", errorArray[0]);
					// extract 'message' as the reason
					JSONValue errorMessage = parseJSON(replace(e.msg, errorArray[0], ""));
					log.log("Error Reason:  ", errorMessage["error"]["message"].str);
					log.log("\nRemove your '", cfg.databaseFilePath, "' file and try to sync again\n");
					return;
				}
			}
			
			// Are there any changes to process?
			if (("value" in changes) != null) {
				auto nrChanges = count(changes["value"].array);

				if (nrChanges >= cfg.getValueLong("min_notify_changes")) {
					log.logAndNotify("Processing ", nrChanges, " changes");
				} else {
					// There are valid changes
					log.vdebug("Number of changes from OneDrive to process: ", nrChanges);
				}
				
				foreach (item; changes["value"].array) {
					bool isRoot = false;
					string thisItemPath;
					
					// Change as reported by OneDrive
					log.vdebug("------------------------------------------------------------------");
					log.vdebug("OneDrive Change: ", item);
					
					// Deleted items returned from onedrive.viewChangesByItemId or onedrive.viewChangesByDriveId (/delta) do not have a 'name' attribute
					// Thus we cannot name check for 'root' below on deleted items
					if(!isItemDeleted(item)){
						// This is not a deleted item
						log.vdebug("Not a OneDrive deleted item change");
						// Test is this is the OneDrive Users Root?
						// Debug output of change evaluation items
						log.vdebug("defaultRootId                                        = ", defaultRootId);
						log.vdebug("'search id'                                          = ", id);
						log.vdebug("id == defaultRootId                                  = ", (id == defaultRootId));
						log.vdebug("isItemRoot(item)                                     = ", (isItemRoot(item)));
						log.vdebug("item['name'].str == 'root'                           = ", (item["name"].str == "root"));
						log.vdebug("singleDirectoryScope                                 = ", (singleDirectoryScope));
						
						// Use the global's as initialised via init() rather than performing unnecessary additional HTTPS calls
						// In a --single-directory scenario however, '(id == defaultRootId) = false' for root items
						if ( ((id == defaultRootId) || (singleDirectoryScope)) && (isItemRoot(item)) && (item["name"].str == "root")) { 
							// This IS a OneDrive Root item
							log.vdebug("Change will flagged as a 'root' item change");
							isRoot = true;
						}
					}

					// How do we handle this change?
					if (isRoot || !hasParentReferenceId(item) || isItemDeleted(item)){
						// Is a root item, has no id in parentReference or is a OneDrive deleted item
						log.vdebug("isRoot                                               = ", isRoot);
						log.vdebug("!hasParentReferenceId(item)                          = ", (!hasParentReferenceId(item)));
						log.vdebug("isItemDeleted(item)                                  = ", (isItemDeleted(item)));
						log.vdebug("Handling change as 'root item', has no parent reference or is a deleted item");
						applyDifference(item, driveId, isRoot);
					} else {
						// What is this item's path?
						if (hasParentReferencePath(item)) {
							thisItemPath = item["parentReference"]["path"].str;
						} else {
							thisItemPath = "";
						}
						
						// Business Shared Folders special case handling
						bool sharedFoldersSpecialCase = false;
						
						// Debug output of change evaluation items
						log.vdebug("'parentReference id'                                 = ", item["parentReference"]["id"].str);
						log.vdebug("syncFolderPath                                       = ", syncFolderPath);
						log.vdebug("syncFolderChildPath                                  = ", syncFolderChildPath);
						log.vdebug("thisItemId                                           = ", item["id"].str);
						log.vdebug("thisItemPath                                         = ", thisItemPath);
						log.vdebug("'item id' matches search 'id'                        = ", (item["id"].str == id));
						log.vdebug("'parentReference id' matches search 'id'             = ", (item["parentReference"]["id"].str == id));
						log.vdebug("'thisItemPath' contains 'syncFolderChildPath'        = ", (canFind(thisItemPath, syncFolderChildPath)) );
						log.vdebug("'thisItemPath' contains search 'id'                  = ", (canFind(thisItemPath, id)) );
						
						// Special case handling
						// - IF we are syncing shared folders, and the shared folder is not the 'top level' folder being shared out
						// canFind(thisItemPath, syncFolderChildPath) will never match:
						//		Syncing this OneDrive Business Shared Folder: MyFolderName
						//		OneDrive Business Shared By:                  Firstname Lastname (email@address)
						//		Applying changes of Path ID:    pathId
						//		[DEBUG] Sync Folder Name:       MyFolderName
						//		[DEBUG] Sync Folder Path:       /drives/driveId/root:/TopLevel/ABCD
						//		[DEBUG] Sync Folder Child Path: /drives/driveId/root:/TopLevel/ABCD/MyFolderName/
						//		...
						//		[DEBUG] 'item id' matches search 'id'                        = false
						//		[DEBUG] 'parentReference id' matches search 'id'             = false
						//		[DEBUG] 'thisItemPath' contains 'syncFolderChildPath'        = false
						//		[DEBUG] 'thisItemPath' contains search 'id'                  = false
						//		[DEBUG] Change does not match any criteria to apply
						//		Remote change discarded - not in business shared folders sync scope
						
						if ((!canFind(thisItemPath, syncFolderChildPath)) && (syncBusinessFolders)) {
							// Syncing Shared Business folders & we dont have a path match
							// is this a reverse path match?
							if (canFind(syncFolderChildPath, thisItemPath)) {
								log.vdebug("'syncFolderChildPath' contains 'thisItemPath'      = ", (canFind(syncFolderChildPath, thisItemPath)) );
								sharedFoldersSpecialCase = true;
							}
						}
						
						// Check this item's path to see if this is a change on the path we want:
						// 1. 'item id' matches 'id'
						// 2. 'parentReference id' matches 'id'
						// 3. 'item path' contains 'syncFolderChildPath'
						// 4. 'item path' contains 'id'
						
						if ( (item["id"].str == id) || (item["parentReference"]["id"].str == id) || (canFind(thisItemPath, syncFolderChildPath)) || (canFind(thisItemPath, id)) || (sharedFoldersSpecialCase) ){
							// This is a change we want to apply
							if (!sharedFoldersSpecialCase) {
								log.vdebug("Change matches search criteria to apply");
							} else {
								log.vdebug("Change matches search criteria to apply - special case criteria - reverse path matching used");
							}
							// Apply OneDrive change
							applyDifference(item, driveId, isRoot);
						} else {
							// No item ID match or folder sync match
							log.vdebug("Change does not match any criteria to apply");
							// Before discarding change - does this ID still exist on OneDrive - as in IS this 
							// potentially a --single-directory sync and the user 'moved' the file out of the 'sync-dir' to another OneDrive folder
							// This is a corner edge case - https://github.com/skilion/onedrive/issues/341
							JSONValue oneDriveMovedNotDeleted;
							try {
								oneDriveMovedNotDeleted = onedrive.getPathDetailsById(driveId, item["id"].str);
							} catch (OneDriveException e) {
								if (e.httpStatusCode == 404) {
									// No .. that ID is GONE
									log.vlog("Remote change discarded - item cannot be found");
									return;
								}
								
								if (e.httpStatusCode >= 500) {
									// OneDrive returned a 'HTTP 5xx Server Side Error' - gracefully handling error - error message already logged
									return;
								}
							}
							// Yes .. ID is still on OneDrive but elsewhere .... #341 edge case handling
							// What is the original local path for this ID in the database? Does it match 'syncFolderChildPath'
							if (itemdb.idInLocalDatabase(driveId, item["id"].str)){
								// item is in the database
								string originalLocalPath = itemdb.computePath(driveId, item["id"].str);
								if (canFind(originalLocalPath, syncFolderChildPath)){
									// This 'change' relates to an item that WAS in 'syncFolderChildPath' but is now 
									// stored elsewhere on OneDrive - outside the path we are syncing from
									// Remove this item locally as it's local path is now obsolete
									idsToDelete ~= [driveId, item["id"].str];
								} else {
									// out of scope for some other reason
									if (singleDirectoryScope){
										log.vlog("Remote change discarded - not in --single-directory sync scope");
									} else {
										log.vlog("Remote change discarded - not in sync scope");
									}
									log.vdebug("Remote change discarded: ", item); 
								}
							} else {
								// item is not in the database
								if (singleDirectoryScope){
									// We are syncing a single directory, so this is the reason why it is out of scope
									log.vlog("Remote change discarded - not in --single-directory sync scope");
									log.vdebug("Remote change discarded: ", item);
								} else {
									// Not a single directory sync
									if (syncBusinessFolders) {
										// if we are syncing shared business folders, a 'change' may be out of scope as we are not syncing that 'folder'
										// but we are sent all changes from the 'parent root' as we cannot query the 'delta' for this folder
										// as that is a 501 error - not implemented
										log.vlog("Remote change discarded - not in business shared folders sync scope");
										log.vdebug("Remote change discarded: ", item);
									} else {
										// out of scope for some other reason
										log.vlog("Remote change discarded - not in sync scope");
										log.vdebug("Remote change discarded: ", item);
									}
								}
							}
						} 
					}
				}
			}
			
			// the response may contain either @odata.deltaLink or @odata.nextLink
			if ("@odata.deltaLink" in changes) deltaLink = changes["@odata.deltaLink"].str;
			if (deltaLink) itemdb.setDeltaLink(driveId, id, deltaLink);
			if ("@odata.nextLink" in changes) deltaLink = changes["@odata.nextLink"].str;
			else break;
		}

		// delete items in idsToDelete
		if (idsToDelete.length > 0) deleteItems();
		// empty the skipped items
		skippedItems.length = 0;
		assumeSafeAppend(skippedItems);
	}

	// process the change of a single DriveItem
	private void applyDifference(JSONValue driveItem, string driveId, bool isRoot)
	{
		// Format the OneDrive change into a consumable object for the database
		Item item = makeItem(driveItem);
		
		// Reset the malwareDetected flag for this item
		malwareDetected = false;
		
		// Reset the downloadFailed flag for this item
		downloadFailed = false;
		
		if(isItemDeleted(driveItem)){
			// Change is to delete an item
			log.vdebug("Remote deleted item");
		} else {
			// Is the change from OneDrive a 'root' item
			// The change should be considered a 'root' item if:
			// 1. Contains a ["root"] element
			// 2. Has no ["parentReference"]["id"] ... #323 & #324 highlighted that this is false as some 'root' shared objects now can have an 'id' element .. OneDrive API change
			// 2. Has no ["parentReference"]["path"]
			// 3. Was detected by an input flag as to be handled as a root item regardless of actual status
			if (isItemRoot(driveItem) || !hasParentReferencePath(driveItem) || isRoot) {
				log.vdebug("Handing a OneDrive 'root' change");
				item.parentId = null; // ensures that it has no parent
				item.driveId = driveId; // HACK: makeItem() cannot set the driveId property of the root
				log.vdebug("Update/Insert local database with item details");
				itemdb.upsert(item);
				log.vdebug("item details: ", item);
				return;
			}
		}

		bool unwanted;
		unwanted |= skippedItems.find(item.parentId).length != 0;
		if (unwanted) log.vdebug("Flagging as unwanted: find(item.parentId).length != 0");
		// Check if this is a directory to skip
		if (!unwanted) {
			// Only check path if config is != ""
			if (cfg.getValueString("skip_dir") != "") {
				unwanted = selectiveSync.isDirNameExcluded(item.name);
				if (unwanted) log.vlog("Skipping item - excluded by skip_dir config: ", item.name);
			}
		}
		// Check if this is a file to skip
		if (!unwanted) {
			unwanted = selectiveSync.isFileNameExcluded(item.name);
			if (unwanted) log.vlog("Skipping item - excluded by skip_file config: ", item.name);
		}
		
		// check the item type
		if (!unwanted) {
			if (isItemFile(driveItem)) {
				log.vdebug("The item we are syncing is a file");
			} else if (isItemFolder(driveItem)) {
				log.vdebug("The item we are syncing is a folder");
			} else if (isItemRemote(driveItem)) {
				log.vdebug("The item we are syncing is a remote item");
				assert(isItemFolder(driveItem["remoteItem"]), "The remote item is not a folder");
			} else {
				log.vlog("This item type (", item.name, ") is not supported");
				unwanted = true;
				log.vdebug("Flagging as unwanted: item type is not supported");
			}
		}

		// check for selective sync
		string path;
		if (!unwanted) {
			// Is the item in the local database
			if (itemdb.idInLocalDatabase(item.driveId, item.parentId)){
				// compute the item path to see if the path is excluded
				path = itemdb.computePath(item.driveId, item.parentId) ~ "/" ~ item.name;
				path = buildNormalizedPath(path);
				unwanted = selectiveSync.isPathExcluded(path);
				if (unwanted) log.vdebug("OneDrive change path is to be excluded by user configuration: ", path);
			} else {
				log.vdebug("Flagging as unwanted: item.driveId (", item.driveId,"), item.parentId (", item.parentId,") not in local database");
				unwanted = true;
			}
		}
		
		// skip downloading dot files if configured
		if (cfg.getValueBool("skip_dotfiles")) {
			if (isDotFile(path)) {
				log.vlog("Skipping item - .file or .folder: ", path);
				unwanted = true;
			}
		}

		// skip unwanted items early
		if (unwanted) {
			log.vdebug("Skipping OneDrive change as this is determined to be unwanted");
			skippedItems ~= item.id;
			return;
		}

		// check if the item has been seen before
		Item oldItem;
		bool cached = itemdb.selectById(item.driveId, item.id, oldItem);

		// check if the item is going to be deleted
		if (isItemDeleted(driveItem)) {
			// item.name is not available, so we get a bunch of meaningless log output
			// Item name we will attempt to delete will be printed out later
			if (cached) {
				// flag to delete
				idsToDelete ~= [item.driveId, item.id];
			} else {
				// flag to ignore
				skippedItems ~= item.id;
			}
			return;
		}

		// rename the local item if it is unsynced and there is a new version of it on OneDrive
		string oldPath;
		if (cached && item.eTag != oldItem.eTag) {
			// Is the item in the local database
			if (itemdb.idInLocalDatabase(item.driveId, item.id)){
				oldPath = itemdb.computePath(item.driveId, item.id);
				if (!isItemSynced(oldItem, oldPath)) {
					if (exists(oldPath)) {
						auto ext = extension(oldPath);
						auto newPath = path.chomp(ext) ~ "-" ~ deviceName ~ ext;
						log.vlog("The local item is unsynced, renaming: ", oldPath, " -> ", newPath);
						if (!dryRun) {
							safeRename(oldPath);
						} else {
							log.vdebug("DRY-RUN: Skipping local file rename");
							// Expectation here is that there is a new file locally (newPath) however as we don't create this, the "new file" will not be uploaded as it does not exist
						}
					}
					cached = false;
				}
			}
		}

		// update the item
		if (cached) {
			log.vdebug("OneDrive change is an update to an existing local item");
			applyChangedItem(oldItem, oldPath, item, path);
		} else {
			log.vdebug("OneDrive change is a new local item");
			applyNewItem(item, path);
		}

		if ((malwareDetected == false) && (downloadFailed == false)){
			// save the item in the db
			// if the file was detected as malware and NOT downloaded, we dont want to falsify the DB as downloading it as otherwise the next pass will think it was deleted, thus delete the remote item
			// Likewise if the download failed, we dont want to falsify the DB as downloading it as otherwise the next pass will think it was deleted, thus delete the remote item 
			if (cached) {
				log.vdebug("Updating local database with item details");
				itemdb.update(item);
			} else {
				log.vdebug("Inserting item details to local database");
				itemdb.insert(item);
			}
			// What was the item that was saved
			log.vdebug("item details: ", item);
		}
	}

	// download an item that was not synced before
	private void applyNewItem(Item item, string path)
	{
		if (exists(path)) {
			if (isItemSynced(item, path)) {
				//log.vlog("The item is already present");
				return;
			} else {
				// TODO: force remote sync by deleting local item
				auto ext = extension(path);
				auto newPath = path.chomp(ext) ~ "-" ~ deviceName ~ ext;
				log.vlog("The local item is out of sync, renaming: ", path, " -> ", newPath);
				if (!dryRun) {
					safeRename(path);
				} else {
					log.vdebug("DRY-RUN: Skipping local file rename");
				}
			}
		}
		final switch (item.type) {
		case ItemType.file:
			downloadFileItem(item, path);
			break;
		case ItemType.dir:
		case ItemType.remote:
			log.log("Creating local directory: ", path);
			if (!dryRun) {
				mkdirRecurse(path);
			} else {
				// we dont create the directory, but we need to track that we 'faked it'
				idsFaked ~= [item.driveId, item.id];
			}
			break;
		}
	}

	// update a local item
	// the local item is assumed to be in sync with the local db
	private void applyChangedItem(Item oldItem, string oldPath, Item newItem, string newPath)
	{
		assert(oldItem.driveId == newItem.driveId);
		assert(oldItem.id == newItem.id);
		assert(oldItem.type == newItem.type);
		assert(oldItem.remoteDriveId == newItem.remoteDriveId);
		assert(oldItem.remoteId == newItem.remoteId);

		if (oldItem.eTag != newItem.eTag) {
			// handle changed name/path
			if (oldPath != newPath) {
				log.log("Moving ", oldPath, " to ", newPath);
				if (exists(newPath)) {
					Item localNewItem;
					if (itemdb.selectByPath(newPath, defaultDriveId, localNewItem)) {
						if (isItemSynced(localNewItem, newPath)) {
							log.vlog("Destination is in sync and will be overwritten");
						} else {
							// TODO: force remote sync by deleting local item
							log.vlog("The destination is occupied, renaming the conflicting file...");
							safeRename(newPath);
						}
					} else {
						// to be overwritten item is not already in the itemdb, so it should
						// be synced. Do a safe rename here, too.
						// TODO: force remote sync by deleting local item
						log.vlog("The destination is occupied by new file, renaming the conflicting file...");
						safeRename(newPath);
					}
				}
				rename(oldPath, newPath);
			}
			// handle changed content and mtime
			// HACK: use mtime+hash instead of cTag because of https://github.com/OneDrive/onedrive-api-docs/issues/765
			if (newItem.type == ItemType.file && oldItem.mtime != newItem.mtime && !testFileHash(newPath, newItem)) {
				downloadFileItem(newItem, newPath);
			} 
			
			// handle changed time
			if (newItem.type == ItemType.file && oldItem.mtime != newItem.mtime) {
				setTimes(newPath, newItem.mtime, newItem.mtime);
			}
		} 
	}

	// downloads a File resource
	private void downloadFileItem(Item item, string path)
	{
		assert(item.type == ItemType.file);
		write("Downloading file ", path, " ... ");
		JSONValue fileDetails = onedrive.getFileDetails(item.driveId, item.id);
		
		if (isMalware(fileDetails)){
			// OneDrive reports that this file is malware
			log.error("ERROR: MALWARE DETECTED IN FILE - DOWNLOAD SKIPPED");
			// set global flag
			malwareDetected = true;
			return;
		}
		
		auto fileSize = fileDetails["size"].integer;
		
		if (!dryRun) {
			try {
				onedrive.downloadById(item.driveId, item.id, path, fileSize);
			} catch (OneDriveException e) {
				if (e.httpStatusCode == 429) {
					// HTTP request returned status code 429 (Too Many Requests)
					// https://github.com/abraunegg/onedrive/issues/133
					// Back off & retry with incremental delay
					int retryCount = 10; 
					int retryAttempts = 1;
					int backoffInterval = 2;
					while (retryAttempts < retryCount){
						Thread.sleep(dur!"seconds"(retryAttempts*backoffInterval));
						try {
							onedrive.downloadById(item.driveId, item.id, path, fileSize);
							// successful download
							retryAttempts = retryCount;
						} catch (OneDriveException e) {
							if (e.httpStatusCode == 429) {
								// Increment & loop around
								retryAttempts++;
							}
						}
					}
				}
			} catch (std.exception.ErrnoException e) {
				// There was a file system error
				log.error("ERROR: ", e.msg);
				downloadFailed = true;
				return;
			}
			setTimes(path, item.mtime, item.mtime);
		}
		
		writeln("done.");
		log.fileOnly("Downloading file ", path, " ... done.");
	}

	// returns true if the given item corresponds to the local one
	private bool isItemSynced(Item item, string path)
	{
		if (!exists(path)) return false;
		final switch (item.type) {
		case ItemType.file:
			if (isFile(path)) {
				SysTime localModifiedTime = timeLastModified(path).toUTC();
				// HACK: reduce time resolution to seconds before comparing
				item.mtime.fracSecs = Duration.zero;
				localModifiedTime.fracSecs = Duration.zero;
				if (localModifiedTime == item.mtime) {
					return true;
				} else {
					log.vlog("The local item has a different modified time ", localModifiedTime, " remote is ", item.mtime);
				}
				if (testFileHash(path, item)) {
					return true;
				} else {
					log.vlog("The local item has a different hash");
				}
			} else {
				log.vlog("The local item is a directory but should be a file");
			}
			break;
		case ItemType.dir:
		case ItemType.remote:
			if (isDir(path)) {
				return true;
			} else {
				log.vlog("The local item is a file but should be a directory");
			}
			break;
		}
		return false;
	}

	private void deleteItems()
	{
		foreach_reverse (i; idsToDelete) {
			Item item;
			if (!itemdb.selectById(i[0], i[1], item)) continue; // check if the item is in the db
			string path = itemdb.computePath(i[0], i[1]);
			log.log("Trying to delete item ", path);
			if (!dryRun) {
				// Actually process the database entry removal
				itemdb.deleteById(item.driveId, item.id);
				if (item.remoteDriveId != null) {
					// delete the linked remote folder
					itemdb.deleteById(item.remoteDriveId, item.remoteId);
				}
			}
			bool needsRemoval = false;
			if (exists(path)) {
				// path exists on the local system	
				// make sure that the path refers to the correct item
				Item pathItem;
				if (itemdb.selectByPath(path, item.driveId, pathItem)) {
					if (pathItem.id == item.id) {
						needsRemoval = true;
					} else {
						log.log("Skipped due to id difference!");
					}
				} else {
					// item has disappeared completely
					needsRemoval = true;
				}
			}
			if (needsRemoval) {
				log.log("Deleting item ", path);
				if (!dryRun) {
					if (isFile(path)) {
						remove(path);
					} else {
						try {
							// Remove any children of this path if they still exist
							// Resolve 'Directory not empty' error when deleting local files
							foreach (DirEntry child; dirEntries(path, SpanMode.depth, false)) {
								attrIsDir(child.linkAttributes) ? rmdir(child.name) : remove(child.name);
							}
							// Remove the path now that it is empty of children
							rmdirRecurse(path);
						} catch (FileException e) {
							log.log(e.msg);
						}
					}
				}
			}
		}
		
		if (!dryRun) {
			// clean up idsToDelete
			idsToDelete.length = 0;
			assumeSafeAppend(idsToDelete);
		}
	}
	
	// scan the given directory for differences and new items
	void scanForDifferences(string path)
	{
		// To improve logging output, what is the 'logical path' we are scanning for file & folder differences?
		string logPath;
		if (path == ".") {
			// get the configured sync_dir
			logPath = expandTilde(cfg.getValueString("sync_dir"));
		} else {
			// use what was passed in
			logPath = path;
		}
	
		// scan for any changes made locally
		log.vlog("Uploading differences of ", logPath);
		Item item;
		
		foreach (driveId; driveIDsArray) {
			if (itemdb.selectByPath(path, driveId, item)) {
				uploadDifferences(item);
			}
		}	
			
		log.vlog("Uploading new items of ", logPath);
		uploadNewItems(path);
		
		// clean up idsToDelete only if --dry-run is set
		if (dryRun) {
			idsToDelete.length = 0;
			assumeSafeAppend(idsToDelete);
		}
	}

	private void uploadDifferences(Item item)
	{
		// see if this item.id we were supposed to have deleted
		// match early and return
		if (dryRun) {
			foreach (i; idsToDelete) {
				if (i[1] == item.id) {
					return;
				}	
			}
		}
		
		log.vlog("Processing ", item.name);
		bool unwanted = false;
		string path;
		
		// Is the path excluded?
		unwanted = selectiveSync.isDirNameExcluded(item.name);
		
		// If the path is not excluded, is the filename excluded?
		if (!unwanted) {
			unwanted = selectiveSync.isFileNameExcluded(item.name);
		}

		// If path or filename does not exclude, is this excluded due to use of selective sync?
		if (!unwanted) {
			path = itemdb.computePath(item.driveId, item.id);
			unwanted = selectiveSync.isPathExcluded(path);
		}

		// skip unwanted items
		if (unwanted) {
			//log.vlog("Filtered out");
			return;
		}
		
		// Restriction and limitations about windows naming files
		if (!isValidName(path)) {
			log.vlog("Skipping item - invalid name (Microsoft Naming Convention): ", path);
			return;
		}
		
		// Check for bad whitespace items
		if (!containsBadWhiteSpace(path)) {
			log.vlog("Skipping item - invalid name (Contains an invalid whitespace item): ", path);
			return;
		}
		
		// Check for HTML ASCII Codes as part of file name
		if (!containsASCIIHTMLCodes(path)) {
			log.vlog("Skipping item - invalid name (Contains HTML ASCII Code): ", path);
			return;
		}
		
		final switch (item.type) {
		case ItemType.dir:
			uploadDirDifferences(item, path);
			break;
		case ItemType.file:
			uploadFileDifferences(item, path);
			break;
		case ItemType.remote:
			uploadRemoteDirDifferences(item, path);
			break;
		}
	}

	private void uploadDirDifferences(Item item, string path)
	{
		assert(item.type == ItemType.dir);
		if (exists(path)) {
			if (!isDir(path)) {
				log.vlog("The item was a directory but now it is a file");
				uploadDeleteItem(item, path);
				uploadNewFile(path);
			} else {
				log.vlog("The directory has not changed");
				// loop through the children
				foreach (Item child; itemdb.selectChildren(item.driveId, item.id)) {
					uploadDifferences(child);
				}
			}
		} else {
			// Directory does not exist locally
			// If we are in a --dry-run situation - this directory may never have existed as we never downloaded it
			if (!dryRun) {
				log.vlog("The directory has been deleted locally");
				if (noRemoteDelete) {
					// do not process remote directory delete
					log.vlog("Skipping remote directory delete as --upload-only & --no-remote-delete configured");
				} else {
					uploadDeleteItem(item, path);
				}
			} else {
				// we are in a --dry-run situation, directory appears to have deleted locally - this directory may never have existed as we never downloaded it ..
				// Check if path does not exist in database
				if (!itemdb.selectByPath(path, defaultDriveId, item)) {
					// Path not found in database
					log.vlog("The directory has been deleted locally");
					if (noRemoteDelete) {
						// do not process remote directory delete
						log.vlog("Skipping remote directory delete as --upload-only & --no-remote-delete configured");
					} else {
						uploadDeleteItem(item, path);
					}
				} else {
					// Path was found in the database
					// Did we 'fake create it' as part of --dry-run ?
					foreach (i; idsFaked) {
						if (i[1] == item.id) {
							log.vdebug("Matched faked dir which is 'supposed' to exist but not created due to --dry-run use");
							return;
						}
					}
					// item.id did not match a 'faked' download new directory creation
					log.vlog("The directory has been deleted locally");
					uploadDeleteItem(item, path);
				}
			}
		}
	}

	private void uploadRemoteDirDifferences(Item item, string path)
	{
		assert(item.type == ItemType.remote);
		if (exists(path)) {
			if (!isDir(path)) {
				log.vlog("The item was a directory but now it is a file");
				uploadDeleteItem(item, path);
				uploadNewFile(path);
			} else {
				log.vlog("The directory has not changed");
				// continue through the linked folder
				assert(item.remoteDriveId && item.remoteId);
				Item remoteItem;
				bool found = itemdb.selectById(item.remoteDriveId, item.remoteId, remoteItem);
				if(found){
					// item was found in the database
					uploadDifferences(remoteItem);
				}
			}
		} else {
			log.vlog("The directory has been deleted");
			uploadDeleteItem(item, path);
		}
	}

	private void uploadFileDifferences(Item item, string path)
	{
		assert(item.type == ItemType.file);
		if (exists(path)) {
			if (isFile(path)) {
				SysTime localModifiedTime = timeLastModified(path).toUTC();
				// HACK: reduce time resolution to seconds before comparing
				item.mtime.fracSecs = Duration.zero;
				localModifiedTime.fracSecs = Duration.zero;
				
				if (localModifiedTime != item.mtime) {
					log.vlog("The file last modified time has changed");					
					string eTag = item.eTag;
					if (!testFileHash(path, item)) {
						log.vlog("The file content has changed");
						write("Uploading modified file ", path, " ... ");
						JSONValue response;
						
						if (!dryRun) {
							// Are we using OneDrive Personal or OneDrive Business?
							// To solve 'Multiple versions of file shown on website after single upload' (https://github.com/abraunegg/onedrive/issues/2)
							// check what 'account type' this is as this issue only affects OneDrive Business so we need some extra logic here
							if (accountType == "personal"){
								// Original file upload logic
								if (getSize(path) <= thresholdFileSize) {
									try {
										response = onedrive.simpleUploadReplace(path, item.driveId, item.id, item.eTag);
									} catch (OneDriveException e) {
										if (e.httpStatusCode == 404) {
											// HTTP request returned status code 404 - the eTag provided does not exist
											// Delete record from the local database - file will be uploaded as a new file
											log.vlog("OneDrive returned a 'HTTP 404 - eTag Issue' - gracefully handling error");
											itemdb.deleteById(item.driveId, item.id);
											return;
										}
									
										// Resolve https://github.com/abraunegg/onedrive/issues/36
										if ((e.httpStatusCode == 409) || (e.httpStatusCode == 423)) {
											// The file is currently checked out or locked for editing by another user
											// We cant upload this file at this time
											writeln(" skipped.");
											log.fileOnly("Uploading modified file ", path, " ... skipped.");
											write("", path, " is currently checked out or locked for editing by another user.");
											log.fileOnly(path, " is currently checked out or locked for editing by another user.");
											return;
										}
										
										if (e.httpStatusCode == 412) {
											// HTTP request returned status code 412 - ETag does not match current item's value
											// Delete record from the local database - file will be uploaded as a new file
											log.vdebug("Simple Upload Replace Failed - OneDrive eTag / cTag match issue");
											log.vlog("OneDrive returned a 'HTTP 412 - Precondition Failed' - gracefully handling error. Will upload as new file.");
											itemdb.deleteById(item.driveId, item.id);
											return;
										}
										
										if (e.httpStatusCode == 504) {
											// HTTP request returned status code 504 (Gateway Timeout)
											// Try upload as a session
											response = session.upload(path, item.driveId, item.parentId, baseName(path), item.eTag);
										}
										else throw e;
									}
									writeln("done.");
								} else {
									writeln("");
									try {
										response = session.upload(path, item.driveId, item.parentId, baseName(path), item.eTag);
									} catch (OneDriveException e) {	
										if (e.httpStatusCode == 412) {
											// HTTP request returned status code 412 - ETag does not match current item's value
											// Delete record from the local database - file will be uploaded as a new file
											log.vdebug("Simple Upload Replace Failed - OneDrive eTag / cTag match issue");
											log.vlog("OneDrive returned a 'HTTP 412 - Precondition Failed' - gracefully handling error. Will upload as new file.");
											itemdb.deleteById(item.driveId, item.id);
											return;
										}
									}
									writeln("done.");
								}		
							} else {
								// OneDrive Business Account
								// We need to always use a session to upload, but handle the changed file correctly
								if (accountType == "business"){
									// For logging consistency
									writeln("");
									try {
										response = session.upload(path, item.driveId, item.parentId, baseName(path), item.eTag);
									} catch (OneDriveException e) {
										// Resolve https://github.com/abraunegg/onedrive/issues/36
										if ((e.httpStatusCode == 409) || (e.httpStatusCode == 423)) {
											// The file is currently checked out or locked for editing by another user
											// We cant upload this file at this time
											writeln(" skipped.");
											log.fileOnly("Uploading modified file ", path, " ... skipped.");
											writeln("", path, " is currently checked out or locked for editing by another user.");
											log.fileOnly(path, " is currently checked out or locked for editing by another user.");
											return;
										}
										// what is this error?????
										else throw e;
									}
									// As the session.upload includes the last modified time, save the response
									saveItem(response);
								}
								// OneDrive documentLibrary
								if (accountType == "documentLibrary"){
									// Due to https://github.com/OneDrive/onedrive-api-docs/issues/935 Microsoft modifies all PDF, MS Office & HTML files with added XML content. It is a 'feature' of SharePoint.
									// This means, as a session upload, on 'completion' the file is 'moved' and generates a 404 ......
									// Delete record from the local database - file will be uploaded as a new file
									writeln(" skipped.");
									log.fileOnly("Uploading modified file ", path, " ... skipped.");
									log.vlog("Skip Reason: Microsoft Sharepoint 'enrichment' after upload issue");
									log.vlog("See: https://github.com/OneDrive/onedrive-api-docs/issues/935 for further details");
									itemdb.deleteById(item.driveId, item.id);
									return;
								}
					
								// log line completion							
								writeln("done.");
							}
							log.fileOnly("Uploading modified file ", path, " ... done.");
							// use the cTag instead of the eTag because OneDrive may update the metadata of files AFTER they have been uploaded via simple upload
							eTag = response["cTag"].str;
						} else {
							// we are --dry-run - simulate the file upload
							writeln("done.");
							response = createFakeResponse(path);
							// Log action to log file
							log.fileOnly("Uploading modified file ", path, " ... done.");
							saveItem(response);
							return;
						}
					}
					if (accountType == "personal"){
						// If Personal, call to update the modified time as stored on OneDrive
						if (!dryRun) {
							uploadLastModifiedTime(item.driveId, item.id, eTag, localModifiedTime.toUTC());
						}
					}
				} else {
					log.vlog("The file has not changed");
				}
			} else {
				log.vlog("The item was a file but now is a directory");
				uploadDeleteItem(item, path);
				uploadCreateDir(path);
			}
		} else {
			log.vlog("The file has been deleted locally");
			if (noRemoteDelete) {
				// do not process remote file delete
				log.vlog("Skipping remote file delete as --upload-only & --no-remote-delete configured");
			} else {
				uploadDeleteItem(item, path);
			}
		}
	}

	private void uploadNewItems(string path)
	{
		//	https://support.microsoft.com/en-us/help/3125202/restrictions-and-limitations-when-you-sync-files-and-folders
		//  If the path is greater than allowed characters, then one drive will return a '400 - Bad Request' 
		//  Need to ensure that the URI is encoded before the check is made
		//  400 Character Limit for OneDrive Business / Office 365
		//  430 Character Limit for OneDrive Personal
		auto maxPathLength = 0;
		import std.range : walkLength;
		import std.uni : byGrapheme;
		if (accountType == "business"){
			// Business Account
			maxPathLength = 400;
		} else {
			// Personal Account
			maxPathLength = 430;
		}
		
		// A short lived file that has disappeared will cause an error - is the path valid?
		if (!exists(path)) {
			log.log("Skipping item - has disappeared: ", path);
			return;
		}
		
		if(path.byGrapheme.walkLength < maxPathLength){
			// path is less than maxPathLength
			
			// skip dot files if configured
			if (cfg.getValueBool("skip_dotfiles")) {
				if (isDotFile(path)) {
					log.vlog("Skipping item - .file or .folder: ", path);
					return;
				}
			}
			
			// Do we need to check for .nosync? Only if --check-for-nosync was passed in
			if (cfg.getValueBool("check_nosync")) {
				if (exists(path ~ "/.nosync")) {
					log.vlog("Skipping item - .nosync found & --check-for-nosync enabled: ", path);
					return;
				}
			}
			
			if (isSymlink(path)) {
				// if config says so we skip all symlinked items
				if (cfg.getValueBool("skip_symlinks")) {
					log.vlog("Skipping item - skip symbolic links configured: ", path);
					return;

				}
				// skip unexisting symbolic links
				else if (!exists(readLink(path))) {
					log.vlog("Skipping item - invalid symbolic link: ", path);
					return;
				}
			}
			
			// Restriction and limitations about windows naming files
			if (!isValidName(path)) {
				log.vlog("Skipping item - invalid name (Microsoft Naming Convention): ", path);
				return;
			}
			
			// Check for bad whitespace items
			if (!containsBadWhiteSpace(path)) {
				log.vlog("Skipping item - invalid name (Contains an invalid whitespace item): ", path);
				return;
			}
			
			// Check for HTML ASCII Codes as part of file name
			if (!containsASCIIHTMLCodes(path)) {
				log.vlog("Skipping item - invalid name (Contains HTML ASCII Code): ", path);
				return;
			}

			// filter out user configured items to skip
			if (path != ".") {
				if (isDir(path)) {
					log.vdebug("Checking path: ", path);
					// Only check path if config is != ""
					if (cfg.getValueString("skip_dir") != "") {
						if (selectiveSync.isDirNameExcluded(strip(path,"./"))) {
							log.vlog("Skipping item - excluded by skip_dir config: ", path);
							return;
						}
					}
				
					// In the event that this 'new item' is actually a OneDrive Business Shared Folder
					// however the user may have omitted --sync-shared-folders, thus 'technically' this is a new item
					// for this account OneDrive root, however this then would cause issues if --sync-shared-folders 
					// is added again after this sync
					if ((exists(cfg.businessSharedFolderFilePath)) && (!syncBusinessFolders)){
						// business_shared_folders file exists, but we are not using / syncing them
						if(selectiveSync.isSharedFolderMatched(strip(path,"./"))){
							// path detected as a 'new item' is matched as a path in business_shared_folders
							log.vlog("Skipping item - excluded as included in business_shared_folders config: ", path);
							log.vlog("To sync this directory to your OneDrive Account update your business_shared_folders config");
							return;
						}
					}
				}
				if (isFile(path)) {
					log.vdebug("Checking file: ", path);
					if (selectiveSync.isFileNameExcluded(strip(path,"./"))) {
						log.vlog("Skipping item - excluded by skip_file config: ", path);
						return;
					}
				}
				if (selectiveSync.isPathExcluded(path)) {
					log.vlog("Skipping item - path excluded by sync_list: ", path);
					return;
				}
			}

			// This item passed all the unwanted checks
			// We want to upload this new item
			if (isDir(path)) {
				Item item;
				bool pathFoundInDB = false;
				foreach (driveId; driveIDsArray) {
					if (itemdb.selectByPath(path, driveId, item)) {
						pathFoundInDB = true; 
					}
				}
				
				// Was the path found in the database?
				if (!pathFoundInDB) {
					// Path not found in database when searching all drive id's
					uploadCreateDir(path);
				}
				
				// recursively traverse children
				// the above operation takes time and the directory might have
				// disappeared in the meantime
				if (!exists(path)) {
					log.vlog("Directory disappeared during upload: ", path);
					return;
				}
				auto entries = dirEntries(path, SpanMode.shallow, false);
				foreach (DirEntry entry; entries) {
					uploadNewItems(entry.name);
				}
			} else {
				bool fileFoundInDB = false;
				// This item is a file
				auto fileSize = getSize(path);
				// Can we upload this file - is there enough free space? - https://github.com/skilion/onedrive/issues/73
				// However if the OneDrive account does not provide the quota details, we have no idea how much free space is available
				if ((!quotaAvailable) || ((remainingFreeSpace - fileSize) > 0)){
					if (!quotaAvailable) {
						log.vlog("Ignoring OneDrive account quota details to upload file - this may fail if not enough space on OneDrive ..");
					}
					Item item;
					foreach (driveId; driveIDsArray) {
						if (itemdb.selectByPath(path, driveId, item)) {
							fileFoundInDB = true; 
						}
					}
					
					// Was the file found in the database?
					if (!fileFoundInDB) {
						// File not found in database when searching all drive id's
						uploadNewFile(path);
						remainingFreeSpace = (remainingFreeSpace - fileSize);
						log.vlog("Remaining free space: ", remainingFreeSpace);
					}
				} else {
					// Not enough free space
					log.log("Skipping item '", path, "' due to insufficient free space available on OneDrive");
 				}
			}
		} else {
			// This path was skipped - why?
			log.log("Skipping item '", path, "' due to the full path exceeding ", maxPathLength, " characters (Microsoft OneDrive limitation)");
		}
	}

	private void uploadCreateDir(const(string) path)
	{
		log.vlog("OneDrive Client requested to create remote path: ", path);
		JSONValue onedrivePathDetails;
		Item parent;
		// Was the path entered the root path?
		if (path != "."){
			// What parent path to use?
			string parentPath = dirName(path);		// will be either . or something else
			if (parentPath == "."){
				// Assume this is a new 'local' folder in the users configured sync_dir
				// Use client defaults
				parent.id = defaultRootId;  // Should give something like 12345ABCDE1234A1!101
				parent.driveId = defaultDriveId;  // Should give something like 12345abcde1234a1
			} else {
				// Query the database using each of the driveId's we are using
				foreach (driveId; driveIDsArray) {
					// Query the database for this parent path using each driveId
					Item dbResponse;
					if(itemdb.selectByPathNoRemote(parentPath, driveId, dbResponse)){
						// parent path was found in the database
						parent = dbResponse;
					}
				}
			}
			
			// If this is still null or empty - we cant query the database properly later on
			// Query OneDrive API for parent details
			if ((parent.driveId == "") && (parent.id == "")){
				try {
					log.vdebug("Attempting to query OneDrive for this parent path: ", parentPath);
					onedrivePathDetails = onedrive.getPathDetails(parentPath);
				} catch (OneDriveException e) {
					// exception - set onedriveParentRootDetails to a blank valid JSON
					onedrivePathDetails = parseJSON("{}");
					if (e.httpStatusCode == 404) {
						// Parent does not exist ... need to create parent
						log.vdebug("Parent path does not exist: ", parentPath);
						uploadCreateDir(parentPath);
					}
					
					if (e.httpStatusCode >= 500) {
						// OneDrive returned a 'HTTP 5xx Server Side Error' - gracefully handling error - error message already logged
						return;
					}
				}
				
				// configure the parent item data
				if (hasId(onedrivePathDetails) && hasParentReference(onedrivePathDetails)){
					log.vdebug("Parent path found, configuring parent item");
					parent.id = onedrivePathDetails["id"].str; // This item's ID. Should give something like 12345ABCDE1234A1!101
					parent.driveId = onedrivePathDetails["parentReference"]["driveId"].str; // Should give something like 12345abcde1234a1
				} else {
					// OneDrive API query failed
					// Assume client defaults
					log.vdebug("Parent path could not be queried, using OneDrive account defaults");
					parent.id = defaultRootId;  // Should give something like 12345ABCDE1234A1!101
					parent.driveId = defaultDriveId;  // Should give something like 12345abcde1234a1
				}
			}
		
			JSONValue response;
			// test if the path we are going to create already exists on OneDrive
			try {
				log.vdebug("Attempting to query OneDrive for this path: ", path);
				response = onedrive.getPathDetailsByDriveId(parent.driveId, path);
			} catch (OneDriveException e) {
				if (e.httpStatusCode == 404) {
					// The directory was not found on the drive id we queried
					log.vlog("The requested directory to create was not found on OneDrive - creating remote directory: ", path);

					if (!dryRun) {
						// Perform the database lookup
						enforce(itemdb.selectByPath(dirName(path), parent.driveId, parent), "The parent item id is not in the database");
						JSONValue driveItem = [
								"name": JSONValue(baseName(path)),
								"folder": parseJSON("{}")
						];
						
						// Submit the creation request
						// Fix for https://github.com/skilion/onedrive/issues/356
						try {
							// Attempt to create a new folder on the configured parent driveId & parent id
							response = onedrive.createById(parent.driveId, parent.id, driveItem);
						} catch (OneDriveException e) {
							if (e.httpStatusCode == 409) {
								// OneDrive API returned a 404 (above) to say the directory did not exist
								// but when we attempted to create it, OneDrive responded that it now already exists
								log.vlog("OneDrive reported that ", path, " already exists .. OneDrive API race condition");
								return;
							}
						}
						// save the created directory
						saveItem(response);
					} else {
						// Simulate a successful 'directory create' & save it to the dryRun database copy
						// The simulated response has to pass 'makeItem' as part of saveItem
						auto fakeResponse = createFakeResponse(path);
						saveItem(fakeResponse);
					}
						
					log.vlog("Successfully created the remote directory ", path, " on OneDrive");
					return;
				}
				
				if (e.httpStatusCode >= 500) {
					// OneDrive returned a 'HTTP 5xx Server Side Error' - gracefully handling error - error message already logged
					return;
				}
			} 
			
			// https://docs.microsoft.com/en-us/windows/desktop/FileIO/naming-a-file
			// Do not assume case sensitivity. For example, consider the names OSCAR, Oscar, and oscar to be the same, 
			// even though some file systems (such as a POSIX-compliant file system) may consider them as different. 
			// Note that NTFS supports POSIX semantics for case sensitivity but this is not the default behavior.
			
			if (response["name"].str == baseName(path)){
				// OneDrive 'name' matches local path name
				log.vlog("The requested directory to create was found on OneDrive - skipping creating the directory: ", path );
				// Check that this path is in the database
				if (!itemdb.selectById(parent.driveId, parent.id, parent)){
					// parent for 'path' is NOT in the database
					log.vlog("The parent for this path is not in the local database - need to add parent to local database");
					parentPath = dirName(path);
					uploadCreateDir(parentPath);
				} else {
					// parent is in database
					log.vlog("The parent for this path is in the local database - adding requested path (", path ,") to database");
					auto res = onedrive.getPathDetails(path);
					saveItem(res);
				}
			} else {
				// They are the "same" name wise but different in case sensitivity
				log.error("ERROR: Current directory has a 'case-insensitive match' to an existing directory on OneDrive");
				log.error("ERROR: To resolve, rename this local directory: ", absolutePath(path));
				log.log("Skipping: ", absolutePath(path));
				return;
			}
		}
	}
	
	private void uploadNewFile(string path)
	{
		Item parent;
		bool parentPathFoundInDB = false;
		// Check the database for the parent path
		// What parent path to use?
		string parentPath = dirName(path);		// will be either . or something else
		if (parentPath == "."){
			// Assume this is a new file in the users configured sync_dir root
			// Use client defaults
			parent.id = defaultRootId;  // Should give something like 12345ABCDE1234A1!101
			parent.driveId = defaultDriveId;  // Should give something like 12345abcde1234a1
			parentPathFoundInDB = true;
		} else {
			// Query the database using each of the driveId's we are using
			foreach (driveId; driveIDsArray) {
				// Query the database for this parent path using each driveId
				Item dbResponse;
				if(itemdb.selectByPathNoRemote(parentPath, driveId, dbResponse)){
					// parent path was found in the database
					parent = dbResponse;
					parentPathFoundInDB = true;
				}
			}
		}
				
		// If performing a dry-run or parent path is found in the database
		if ((dryRun) || (parentPathFoundInDB)) {
			// Maximum file size upload
			//	https://support.microsoft.com/en-au/help/3125202/restrictions-and-limitations-when-you-sync-files-and-folders
			//	1. OneDrive Business say's 15GB
			//	2. Another article updated April 2018 says 20GB:
			//		https://answers.microsoft.com/en-us/onedrive/forum/odoptions-oddesktop-sdwin10/personal-onedrive-file-upload-size-max/a3621fc9-b766-4a99-99f8-bcc01ccb025f
			
			// Use smaller size for now
			auto maxUploadFileSize = 16106127360; // 15GB
			//auto maxUploadFileSize = 21474836480; // 20GB
			auto thisFileSize = getSize(path);
			// To avoid a 409 Conflict error - does the file actually exist on OneDrive already?
			JSONValue fileDetailsFromOneDrive;
			
			// Can we read the file - as a permissions issue or file corruption will cause a failure
			// https://github.com/abraunegg/onedrive/issues/113
			if (readLocalFile(path)){
				// able to read the file
				if (thisFileSize <= maxUploadFileSize){
					// Resolves: https://github.com/skilion/onedrive/issues/121, https://github.com/skilion/onedrive/issues/294, https://github.com/skilion/onedrive/issues/329
					// Does this 'file' already exist on OneDrive?
					try {
						// test if the local path exists on OneDrive
						fileDetailsFromOneDrive = onedrive.getPathDetails(path);
					} catch (OneDriveException e) {
						if (e.httpStatusCode == 401) {
							// OneDrive returned a 'HTTP/1.1 401 Unauthorized Error' - no error message logged
							log.error("ERROR: OneDrive returned a 'HTTP 401 - Unauthorized' - gracefully handling error");
							return;
						}
					
						if (e.httpStatusCode == 404) {
							// The file was not found on OneDrive, need to upload it		
							write("Uploading new file ", path, " ...");
							JSONValue response;
							
							if (!dryRun) {
								// Resolve https://github.com/abraunegg/onedrive/issues/37
								if (thisFileSize == 0){
									// We can only upload zero size files via simpleFileUpload regardless of account type
									// https://github.com/OneDrive/onedrive-api-docs/issues/53
									try {
										response = onedrive.simpleUpload(path, parent.driveId, parent.id, baseName(path));
										writeln(" done.");
									} catch (OneDriveException e) {
										// error uploading file
										return;
									}
									
								} else {
									// File is not a zero byte file
									// Are we using OneDrive Personal or OneDrive Business?
									// To solve 'Multiple versions of file shown on website after single upload' (https://github.com/abraunegg/onedrive/issues/2)
									// check what 'account type' this is as this issue only affects OneDrive Business so we need some extra logic here
									if (accountType == "personal"){
										// Original file upload logic
										if (thisFileSize <= thresholdFileSize) {
											try {
												response = onedrive.simpleUpload(path, parent.driveId, parent.id, baseName(path));
											} catch (OneDriveException e) {
												if (e.httpStatusCode == 504) {
													// HTTP request returned status code 504 (Gateway Timeout)
													// Try upload as a session
													try {
														response = session.upload(path, parent.driveId, parent.id, baseName(path));
													} catch (OneDriveException e) {
														// error uploading file
														return;
													}
												}
												else throw e;
											}
											writeln(" done.");
										} else {
											// File larger than threshold - use a session to upload
											writeln("");
											try {
												response = session.upload(path, parent.driveId, parent.id, baseName(path));
												writeln(" done.");
											} catch (OneDriveException e) {
												// error uploading file
												log.vlog("Upload failed with OneDriveException: ", e.msg);
												return;
											} catch (FileException e) {
												log.vlog("Upload failed with File Exception: ", e.msg);
												return;
											}
										}
									} else {
										// OneDrive Business Account - always use a session to upload
										writeln("");
										try {
											response = session.upload(path, parent.driveId, parent.id, baseName(path));
											writeln(" done.");
										} catch (OneDriveException e) {
											// error uploading file
											return;
										}
									}
								}
								
								// Log action to log file
								log.fileOnly("Uploading new file ", path, " ... done.");
								
								// The file was uploaded, or a 4xx / 5xx error was generated
								if ("size" in response){
									// The response JSON contains size, high likelihood valid response returned 
									ulong uploadFileSize = response["size"].integer;
									
									// In some cases the file that was uploaded was not complete, but 'completed' without errors on OneDrive
									// This has been seen with PNG / JPG files mainly, which then contributes to generating a 412 error when we attempt to update the metadata
									// Validate here that the file uploaded, at least in size, matches in the response to what the size is on disk
									if (thisFileSize != uploadFileSize){
										if(disableUploadValidation){
											// Print a warning message
											log.log("WARNING: Uploaded file size does not match local file - skipping upload validation");
										} else {
											// OK .. the uploaded file does not match and we did not disable this validation
											log.log("Uploaded file size does not match local file - upload failure - retrying");
											// Delete uploaded bad file
											onedrive.deleteById(response["parentReference"]["driveId"].str, response["id"].str, response["eTag"].str);
											// Re-upload
											uploadNewFile(path);
											return;
										}
									} 
									
									// File validation is OK
									if ((accountType == "personal") || (thisFileSize == 0)){
										// Update the item's metadata on OneDrive
										string id = response["id"].str;
										string cTag = response["cTag"].str;
										if (exists(path)) {
											SysTime mtime = timeLastModified(path).toUTC();
											// use the cTag instead of the eTag because OneDrive may update the metadata of files AFTER they have been uploaded
											uploadLastModifiedTime(parent.driveId, id, cTag, mtime);
										} else {
											// will be removed in different event!
											log.log("File disappeared after upload: ", path);
										}
										return;
									} else {
										// OneDrive Business Account - always use a session to upload
										// The session includes a Request Body element containing lastModifiedDateTime
										// which negates the need for a modify event against OneDrive
										saveItem(response);
										return;
									}
								}
							} else {
								// we are --dry-run - simulate the file upload
								writeln(" done.");
								response = createFakeResponse(path);
								// Log action to log file
								log.fileOnly("Uploading new file ", path, " ... done.");
								saveItem(response);
								return;
							}
						}
					
						if (e.httpStatusCode >= 500) {
							// OneDrive returned a 'HTTP 5xx Server Side Error' - gracefully handling error - error message already logged
							return;
						}
					}
					
					// Check that the filename that is returned is actually the file we wish to upload
					// https://docs.microsoft.com/en-us/windows/desktop/FileIO/naming-a-file
					// Do not assume case sensitivity. For example, consider the names OSCAR, Oscar, and oscar to be the same, 
					// even though some file systems (such as a POSIX-compliant file system) may consider them as different. 
					// Note that NTFS supports POSIX semantics for case sensitivity but this is not the default behavior.
					
					// fileDetailsFromOneDrive has to be a valid object
					if (fileDetailsFromOneDrive.object()){
						// Check that 'name' is in the JSON response (validates data) and that 'name' == the path we are looking for
						if (("name" in fileDetailsFromOneDrive) && (fileDetailsFromOneDrive["name"].str == baseName(path))) {
							// OneDrive 'name' matches local path name
							log.vlog("Requested file to upload exists on OneDrive - local database is out of sync for this file: ", path);
							
							// Is the local file newer than the uploaded file?
							SysTime localFileModifiedTime = timeLastModified(path).toUTC();
							SysTime remoteFileModifiedTime = SysTime.fromISOExtString(fileDetailsFromOneDrive["fileSystemInfo"]["lastModifiedDateTime"].str);
							localFileModifiedTime.fracSecs = Duration.zero;
							
							if (localFileModifiedTime > remoteFileModifiedTime){
								// local file is newer
								log.vlog("Requested file to upload is newer than existing file on OneDrive");
								write("Uploading modified file ", path, " ...");
								JSONValue response;
								
								if (!dryRun) {
									if (accountType == "personal"){
										// OneDrive Personal account upload handling
										if (getSize(path) <= thresholdFileSize) {
											response = onedrive.simpleUpload(path, parent.driveId, parent.id, baseName(path));
											writeln(" done.");
										} else {
											writeln("");
											response = session.upload(path, parent.driveId, parent.id, baseName(path));
											writeln(" done.");
										}
										string id = response["id"].str;
										string cTag = response["cTag"].str;
										SysTime mtime = timeLastModified(path).toUTC();
										// use the cTag instead of the eTag because Onedrive may update the metadata of files AFTER they have been uploaded
										uploadLastModifiedTime(parent.driveId, id, cTag, mtime);
									} else {
										// OneDrive Business account modified file upload handling
										if (accountType == "business"){
											writeln("");
											// session upload
											response = session.upload(path, parent.driveId, parent.id, baseName(path), fileDetailsFromOneDrive["eTag"].str);
											writeln(" done.");
											saveItem(response);
										}
										
										// OneDrive SharePoint account modified file upload handling
										if (accountType == "documentLibrary"){
											// If this is a Microsoft SharePoint site, we need to remove the existing file before upload
											onedrive.deleteById(fileDetailsFromOneDrive["parentReference"]["driveId"].str, fileDetailsFromOneDrive["id"].str, fileDetailsFromOneDrive["eTag"].str);	
											// simple upload
											response = onedrive.simpleUpload(path, parent.driveId, parent.id, baseName(path));
											writeln(" done.");
											saveItem(response);
											// Due to https://github.com/OneDrive/onedrive-api-docs/issues/935 Microsoft modifies all PDF, MS Office & HTML files with added XML content. It is a 'feature' of SharePoint.
											// So - now the 'local' and 'remote' file is technically DIFFERENT ... thanks Microsoft .. NO way to disable this stupidity
											if(!uploadOnly){
												// Download the Microsoft 'modified' file so 'local' is now in sync
												log.vlog("Due to Microsoft Sharepoint 'enrichment' of files, downloading 'enriched' file to ensure local file is in-sync");
												log.vlog("See: https://github.com/OneDrive/onedrive-api-docs/issues/935 for further details");
												auto fileSize = response["size"].integer;
												onedrive.downloadById(response["parentReference"]["driveId"].str, response["id"].str, path, fileSize);
											} else {
												// we are not downloading a file, warn that file differences will exist
												log.vlog("WARNING: Due to Microsoft Sharepoint 'enrichment' of files, this file is now technically different to your local copy");
												log.vlog("See: https://github.com/OneDrive/onedrive-api-docs/issues/935 for further details");
											}
										}
									}
								} else {
									// we are --dry-run - simulate the file upload
									writeln(" done.");
									response = createFakeResponse(path);
									// Log action to log file
									log.fileOnly("Uploading modified file ", path, " ... done.");
									saveItem(response);
									return;
								}
								
								// Log action to log file
								log.fileOnly("Uploading modified file ", path, " ... done.");
								
							} else {
								// Save the details of the file that we got from OneDrive
								// --dry-run safe
								log.vlog("Updating the local database with details for this file: ", path);
								saveItem(fileDetailsFromOneDrive);
							}
						} else {
							// The files are the "same" name wise but different in case sensitivity
							log.error("ERROR: A local file has the same name as another local file.");
							log.error("ERROR: To resolve, rename this local file: ", absolutePath(path));
							log.log("Skipping uploading this new file: ", absolutePath(path));
						}
					} else {
						// fileDetailsFromOneDrive is not valid JSON, an error was returned from OneDrive
						log.error("ERROR: An error was returned from OneDrive and the resulting response is not a valid JSON object");
						log.error("ERROR: Increase logging verbosity to assist determining why.");
					}
				} else {
					// Skip file - too large
					log.log("Skipping uploading this new file as it exceeds the maximum size allowed by OneDrive: ", path);
				}
			}
		} else {
			log.log("Skipping uploading this new file as parent path is not in the database: ", path);
			return;
		}
	}

	private void uploadDeleteItem(Item item, string path)
	{
		log.log("Deleting item from OneDrive: ", path);
		if (!dryRun) {
			// we are not in a --dry-run situation, process deletion to OneDrive
			if ((item.driveId == "") && (item.id == "") && (item.eTag == "")){
				// These are empty ... we cannot delete if this is empty ....
				log.vdebug("item.driveId, item.id & item.eTag are empty ... need to query OneDrive for values");
				log.vdebug("Checking OneDrive for path: ", path);
				JSONValue onedrivePathDetails = onedrive.getPathDetails(path); // Returns a JSON String for the OneDrive Path
				log.vdebug("OneDrive path details: ", onedrivePathDetails);
				item.driveId = onedrivePathDetails["parentReference"]["driveId"].str; // Should give something like 12345abcde1234a1
				item.id = onedrivePathDetails["id"].str; // This item's ID. Should give something like 12345ABCDE1234A1!101
				item.eTag = onedrivePathDetails["eTag"].str; // Should be something like aNjM2NjJFRUVGQjY2NjJFMSE5MzUuMA
			}
				
			try {
				onedrive.deleteById(item.driveId, item.id, item.eTag);
			} catch (OneDriveException e) {
				if (e.httpStatusCode == 404) {
					// item.id, item.eTag could not be found on driveId
					log.vlog("OneDrive reported: The resource could not be found.");
				}
				
				else {
					// Not a 404 response .. is this a 403 response due to OneDrive Business Retention Policy being enabled?
					if ((e.httpStatusCode == 403) && (accountType != "personal")) {
						auto errorArray = splitLines(e.msg);
						JSONValue errorMessage = parseJSON(replace(e.msg, errorArray[0], ""));
						if (errorMessage["error"]["message"].str == "Request was cancelled by event received. If attempting to delete a non-empty folder, it's possible that it's on hold") {
							// Issue #338 - Unable to delete OneDrive content when OneDrive Business Retention Policy is enabled
							// TODO: We have to recursively delete all files & folders from this path to delete
							// WARN: 
							log.error("\nERROR: Unable to delete the requested remote path from OneDrive: ", path);
							log.error("ERROR: This error is due to OneDrive Business Retention Policy being applied");
							log.error("WORKAROUND: Manually delete all files and folders from the above path as per Business Retention Policy\n");
						}
					} else {
						// Not a 403 response & OneDrive Business Account / O365 Shared Folder / Library
						log.log("\n\nOneDrive returned an error with the following message:\n");
						auto errorArray = splitLines(e.msg);
						log.log("Error Message: ", errorArray[0]);
						// extract 'message' as the reason
						JSONValue errorMessage = parseJSON(replace(e.msg, errorArray[0], ""));
						log.log("Error Reason:  ", errorMessage["error"]["message"].str);
						return;
					}
				}
			}
			
			// delete the reference in the local database
			itemdb.deleteById(item.driveId, item.id);
			if (item.remoteId != null) {
				// If the item is a remote item, delete the reference in the local database
				itemdb.deleteById(item.remoteDriveId, item.remoteId);
			}
		}
	}

	private void uploadLastModifiedTime(const(char)[] driveId, const(char)[] id, const(char)[] eTag, SysTime mtime)
	{
		JSONValue data = [
			"fileSystemInfo": JSONValue([
				"lastModifiedDateTime": mtime.toISOExtString()
			])
		];
		
		JSONValue response;
		try {
			response = onedrive.updateById(driveId, id, data, eTag);
		} catch (OneDriveException e) {
			if (e.httpStatusCode == 412) {
				// OneDrive threw a 412 error, most likely: ETag does not match current item's value
				// Retry without eTag
				log.vdebug("File Metadata Update Failed - OneDrive eTag / cTag match issue");
				log.vlog("OneDrive returned a 'HTTP 412 - Precondition Failed' when attempting file time stamp update - gracefully handling error");
				string nullTag = null;
				response = onedrive.updateById(driveId, id, data, nullTag);
			}
		} 
		// save the updated response from OneDrive in the database
		saveItem(response);
	}

	private void saveItem(JSONValue jsonItem)
	{
		// jsonItem has to be a valid object
		if (jsonItem.object()){
			// Check if the response JSON has an 'id', otherwise makeItem() fails with 'Key not found: id'
			if (hasId(jsonItem)) {
				// Takes a JSON input and formats to an item which can be used by the database
				Item item = makeItem(jsonItem);
				// Add to the local database
				log.vdebug("Adding to database: ", item);
				itemdb.upsert(item);
			} else {
				// log error
				log.error("ERROR: OneDrive response missing required 'id' element");
				log.error("ERROR: ", jsonItem);
			}
		} else {
			// log error
			log.error("ERROR: An error was returned from OneDrive and the resulting response is not a valid JSON object");
			log.error("ERROR: Increase logging verbosity to assist determining why.");
		}
	}

	// https://docs.microsoft.com/en-us/onedrive/developer/rest-api/api/driveitem_move
	// This function is only called in monitor mode when an move event is coming from
	// inotify and we try to move the item.
	void uploadMoveItem(string from, string to)
	{
		log.log("Moving ", from, " to ", to);
		Item fromItem, toItem, parentItem;
		if (!itemdb.selectByPath(from, defaultDriveId, fromItem)) {
			uploadNewFile(to);
			return;
		}
		if (fromItem.parentId == null) {
			// the item is a remote folder, need to do the operation on the parent
			enforce(itemdb.selectByPathNoRemote(from, defaultDriveId, fromItem));
		}
		if (itemdb.selectByPath(to, defaultDriveId, toItem)) {
			// the destination has been overwritten
			uploadDeleteItem(toItem, to);
		}
		if (!itemdb.selectByPath(dirName(to), defaultDriveId, parentItem)) {
			throw new SyncException("Can't move an item to an unsynced directory");
		}
		if (fromItem.driveId != parentItem.driveId) {
			// items cannot be moved between drives
			uploadDeleteItem(fromItem, from);
			uploadNewFile(to);
		} else {
			if (!exists(to)) {
				log.vlog("uploadMoveItem target has disappeared: ", to);
				return;
			}
			SysTime mtime = timeLastModified(to).toUTC();
			JSONValue diff = [
				"name": JSONValue(baseName(to)),
				"parentReference": JSONValue([
					"id": parentItem.id
				]),
				"fileSystemInfo": JSONValue([
					"lastModifiedDateTime": mtime.toISOExtString()
				])
			];
			auto res = onedrive.updateById(fromItem.driveId, fromItem.id, diff, fromItem.eTag);
			// update itemdb
			saveItem(res);
		}
	}

	void deleteByPath(string path)
	{
		Item item;
		if (!itemdb.selectByPath(path, defaultDriveId, item)) {
			throw new SyncException("The item to delete is not in the local database");
		}
		if (item.parentId == null) {
			// the item is a remote folder, need to do the operation on the parent
			enforce(itemdb.selectByPathNoRemote(path, defaultDriveId, item));
		}
		try {
			uploadDeleteItem(item, path);
		} catch (OneDriveException e) {
			if (e.httpStatusCode == 404) log.log(e.msg);
			else throw e;
		}
	}
	
	// move a OneDrive folder from one name to another
	void moveByPath(const(string) source, const(string) destination)
	{
		log.vlog("Moving remote folder: ", source, " -> ", destination);
		
		// Source and Destination are relative to ~/OneDrive
		string sourcePath = source;
		string destinationBasePath = dirName(destination).idup;
		
		// if destinationBasePath == '.' then destinationBasePath needs to be ""
		if (destinationBasePath == ".") {
			destinationBasePath = "";
		}
		
		string newFolderName = baseName(destination).idup;
		string destinationPathString = "/drive/root:/" ~ destinationBasePath;
		
		// Build up the JSON changes
		JSONValue moveData = ["name": newFolderName];
		JSONValue destinationPath = ["path": destinationPathString];
		moveData["parentReference"] = destinationPath;
				
		// Make the change on OneDrive
		auto res = onedrive.moveByPath(sourcePath, moveData);	
	}
	
	// Query Office 365 SharePoint Shared Library site to obtain it's Drive ID
	void querySiteCollectionForDriveID(string o365SharedLibraryName){
		// Steps to get the ID:
		// 1. Query https://graph.microsoft.com/v1.0/sites?search= with the name entered
		// 2. Evaluate the response. A valid response will contain the description and the id. If the response comes back with nothing, the site name cannot be found or no access
		// 3. If valid, use the returned ID and query the site drives
		//		https://graph.microsoft.com/v1.0/sites/<site_id>/drives
		// 4. Display Shared Library Name & Drive ID
		
		string site_id;
		string drive_id;
		string webUrl;
		bool found = false;
		JSONValue siteQuery = onedrive.o365SiteSearch(encodeComponent(o365SharedLibraryName));
		
		log.log("Office 365 Library Name Query: ", o365SharedLibraryName);
		
		foreach (searchResult; siteQuery["value"].array) {
			// Need an 'exclusive' match here with o365SharedLibraryName as entered
			log.vdebug("Found O365 Site: ", searchResult);
			if (o365SharedLibraryName == searchResult["displayName"].str){
				// 'displayName' matches search request
				site_id = searchResult["id"].str;
				webUrl = searchResult["webUrl"].str;
				JSONValue siteDriveQuery = onedrive.o365SiteDrives(site_id);
				foreach (driveResult; siteDriveQuery["value"].array) {
					// Display results
					found = true;
					writeln("SiteName: ", searchResult["displayName"].str);
					writeln("drive_id: ", driveResult["id"].str);
					writeln("URL:      ", webUrl);
				}
			}
		}
		
		if(!found) {
			writeln("ERROR: This site could not be found. Please check it's name and your permissions to access the site.");
		}
	}
	
	// Query the OneDrive 'drive' to determine if we are 'in sync' or if there are pending changes
	void queryDriveForChanges(string path) {
		
		// Function variables
		int validChanges = 0;
		long downloadSize = 0;
		string driveId;
		string folderId;
		string deltaLink;
		string thisItemId;
		string thisItemPath;
		string syncFolderName;
		string syncFolderPath;
		string syncFolderChildPath;
		JSONValue changes;
		JSONValue onedrivePathDetails;
		
		// Get the path details from OneDrive
		try {
			onedrivePathDetails = onedrive.getPathDetails(path); // Returns a JSON String for the OneDrive Path
		} catch (OneDriveException e) {
			if (e.httpStatusCode == 404) {
				// Requested path could not be found
				log.error("ERROR: The requested path to query was not found on OneDrive");
				return;
			}
		} 
		
		if(isItemRemote(onedrivePathDetails)){
			// remote changes
			driveId = onedrivePathDetails["remoteItem"]["parentReference"]["driveId"].str; // Should give something like 66d53be8a5056eca
			folderId = onedrivePathDetails["remoteItem"]["id"].str; // Should give something like BC7D88EC1F539DCF!107
			syncFolderName = onedrivePathDetails["name"].str;
			// A remote drive item will not have ["parentReference"]["path"]
			syncFolderPath = "";
			syncFolderChildPath = "";
		} else {
			driveId = defaultDriveId;
			folderId = onedrivePathDetails["id"].str; // Should give something like 12345ABCDE1234A1!101
			syncFolderName = onedrivePathDetails["name"].str;
			if (hasParentReferencePath(onedrivePathDetails)) {
				syncFolderPath = onedrivePathDetails["parentReference"]["path"].str;
				syncFolderChildPath = syncFolderPath ~ "/" ~ syncFolderName ~ "/";
			} else {
				// root drive item will not have ["parentReference"]["path"] 
				syncFolderPath = "";
				syncFolderChildPath = "";
			}
		}
		
		// Query Database for the deltaLink
		deltaLink = itemdb.getDeltaLink(driveId, folderId);
		
		const(char)[] idToQuery;
		if (driveId == defaultDriveId) {
			// The drive id matches our users default drive id
			idToQuery = defaultRootId.dup;
		} else {
			// The drive id does not match our users default drive id
			// Potentially the 'path id' we are requesting the details of is a Shared Folder (remote item)
			// Use folderId
			idToQuery = folderId;
		}
		
		// Query OneDrive changes
		changes = onedrive.viewChangesByItemId(driveId, idToQuery, deltaLink);
		
		// Are there any changes on OneDrive?
		if (count(changes["value"].array) != 0) {
			// Were we given a remote path to check if we are in sync for, or the root?
			if (path != "/") {
				// we were given a directory to check, we need to validate the list of changes against this path only
				foreach (item; changes["value"].array) {
					// Is this change valid for the 'path' we are checking?
					if (hasParentReferencePath(item)) {
						thisItemId = item["parentReference"]["id"].str;
						thisItemPath = item["parentReference"]["path"].str;
					} else {
						thisItemId = item["id"].str;
						// Is the defaultDriveId == driveId
						if (driveId == defaultDriveId){
							// 'root' items will not have ["parentReference"]["path"]
							if (isItemRoot(item)){
								thisItemPath = "";
							} else {
								thisItemPath = item["parentReference"]["path"].str;
							}
						} else {
							// A remote drive item will not have ["parentReference"]["path"]
							thisItemPath = "";
						}
					}
					
					if ( (thisItemId == folderId) || (canFind(thisItemPath, syncFolderChildPath)) || (canFind(thisItemPath, folderId)) ){
						// This is a change we want count
						validChanges++;
						if ((isItemFile(item)) && (hasFileSize(item))) {
							downloadSize = downloadSize + item["size"].integer;
						}
					}
				}
				// Are there any valid changes?
				if (validChanges != 0){
					writeln("Selected directory is out of sync with OneDrive");
					if (downloadSize > 0){
						downloadSize = downloadSize / 1000;
						writeln("Approximate data to transfer: ", downloadSize, " KB");
					}
				} else {
					writeln("No pending remote changes - selected directory is in sync");
				}
			} else {
				writeln("Local directory is out of sync with OneDrive");
				foreach (item; changes["value"].array) {
					if ((isItemFile(item)) && (hasFileSize(item))) {
						downloadSize = downloadSize + item["size"].integer;
					}
				}
				if (downloadSize > 0){
					downloadSize = downloadSize / 1000;
					writeln("Approximate data to transfer: ", downloadSize, " KB");
				}
			}
		} else {
			writeln("No pending remote changes - in sync");
		}
	}
	
	// Create a fake OneDrive response suitable for use with saveItem
	JSONValue createFakeResponse(string path) {
		import std.digest.sha;
		// Generate a simulated JSON response which can be used
		// At a minimum we need:
		// 1. eTag
		// 2. cTag
		// 3. fileSystemInfo
		// 4. file or folder. if file, hash of file
		// 5. id
		// 6. name
		// 7. parent reference
		
		SysTime mtime = timeLastModified(path).toUTC();
		
		// real id / eTag / cTag are different format for personal / business account
		auto sha1 = new SHA1Digest();
		ubyte[] hash1 = sha1.digest(path);
		
		JSONValue fakeResponse;
		
		if (isDir(path)) {
			// path is a directory
			fakeResponse = [
							"id": JSONValue(toHexString(hash1)),
							"cTag": JSONValue(toHexString(hash1)),
							"eTag": JSONValue(toHexString(hash1)),
							"fileSystemInfo": JSONValue([
														"createdDateTime": mtime.toISOExtString(),
														"lastModifiedDateTime": mtime.toISOExtString()
														]),
							"name": JSONValue(baseName(path)),
							"parentReference": JSONValue([
														"driveId": JSONValue(defaultDriveId),
														"driveType": JSONValue(accountType),
														"id": JSONValue(defaultRootId)
														]),
							"folder": JSONValue("")
							];
		} else {
			// path is a file
			// compute file hash - both business and personal responses use quickXorHash
			string quickXorHash = computeQuickXorHash(path);
	
			fakeResponse = [
							"id": JSONValue(toHexString(hash1)),
							"cTag": JSONValue(toHexString(hash1)),
							"eTag": JSONValue(toHexString(hash1)),
							"fileSystemInfo": JSONValue([
														"createdDateTime": mtime.toISOExtString(),
														"lastModifiedDateTime": mtime.toISOExtString()
														]),
							"name": JSONValue(baseName(path)),
							"parentReference": JSONValue([
														"driveId": JSONValue(defaultDriveId),
														"driveType": JSONValue(accountType),
														"id": JSONValue(defaultRootId)
														]),
							"file": JSONValue([
												"hashes":JSONValue([
																	"quickXorHash": JSONValue(quickXorHash)
																	])
												
												])
							];
		}
						
		log.vdebug("Generated Fake OneDrive Response: ", fakeResponse);
		return fakeResponse;
	}
	
	auto getAccountType(){
		// return account type in use
		return accountType;
	}
	
	void listOneDriveBusinessSharedFolders(){
		// List OneDrive Business Shared Folders
		log.log("\nListing available OneDrive Business Shared Folders:");
		// Query the GET /me/drive/sharedWithMe API
		JSONValue graphQuery = onedrive.getSharedWithMe();
		string sharedFolderName;
		string sharedByName;
		string sharedByEmail;
		
		foreach (searchResult; graphQuery["value"].array) {
			// Debug response output
			log.vdebug("shared folder entry: ", searchResult);
			sharedFolderName = searchResult["name"].str;
			
			if ("sharedBy" in searchResult["remoteItem"]["shared"]) {
				// we have shared by details we can use
				if ("displayName" in searchResult["remoteItem"]["shared"]["sharedBy"]["user"]) {
					sharedByName = searchResult["remoteItem"]["shared"]["sharedBy"]["user"]["displayName"].str;
				}
				if ("email" in searchResult["remoteItem"]["shared"]["sharedBy"]["user"]) {
					sharedByEmail = searchResult["remoteItem"]["shared"]["sharedBy"]["user"]["email"].str;
				}
			}
			// Output query result
			log.log("---------------------------------------");
			log.log("Shared Folder:   ", sharedFolderName);
			if ((sharedByName != "") && (sharedByEmail != "")) {
				log.log("Shared By:       ", sharedByName, " (", sharedByEmail, ")");
			} else {
				if (sharedByName != "") {
					log.log("Shared By:       ", sharedByName);
				}
			}
			log.vlog("Item Id:         ", searchResult["remoteItem"]["id"].str);
			log.vlog("Parent Drive Id: ", searchResult["remoteItem"]["parentReference"]["driveId"].str);
			if ("id" in searchResult["remoteItem"]["parentReference"]) {
				log.vlog("Parent Item Id:  ", searchResult["remoteItem"]["parentReference"]["id"].str);
			}
		}
		write("\n");
	}
}<|MERGE_RESOLUTION|>--- conflicted
+++ resolved
@@ -302,7 +302,6 @@
 				exit(-1);
 			}
 		}
-<<<<<<< HEAD
 		
 		if ((hasId(oneDriveDetails)) && (hasId(oneDriveRootDetails))) {
 			// JSON elements are valid
@@ -339,8 +338,6 @@
 				setDisableUploadValidation();
 			}
 		
-=======
-		
 		if ((hasId(oneDriveDetails)) && (hasId(oneDriveRootDetails))) {
 			// JSON elements are valid
 			// Debug OneDrive Account details response
@@ -372,8 +369,7 @@
 			if(accountType == "documentLibrary") {
 				setDisableUploadValidation();
 			}
-		
->>>>>>> af43b771
+      
 			// Check the local database to ensure the OneDrive Root details are in the database
 			checkDatabaseForOneDriveRoot();
 		
