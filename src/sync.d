import std.algorithm;
import std.array: array;
import std.datetime;
import std.exception: enforce;
import std.file, std.json, std.path;
import std.regex;
import std.stdio, std.string, std.uni, std.uri;
import core.time, core.thread;
import core.stdc.stdlib;
import config, itemdb, onedrive, selective, upload, util;
static import log;

// threshold after which files will be uploaded using an upload session
private long thresholdFileSize = 4 * 2^^20; // 4 MiB

// flag to set whether local files should be deleted
private bool noRemoteDelete = false;

// Do we configure to disable the upload validation routine
private bool disableUploadValidation = false;

private bool isItemFolder(const ref JSONValue item)
{
	return ("folder" in item) != null;
}

private bool isItemFile(const ref JSONValue item)
{
	return ("file" in item) != null;
}

private bool isItemDeleted(const ref JSONValue item)
{
	return ("deleted" in item) != null;
}

private bool isItemRoot(const ref JSONValue item)
{
	return ("root" in item) != null;
}

private bool isItemRemote(const ref JSONValue item)
{
	return ("remoteItem" in item) != null;
}

private bool hasParentReferenceId(const ref JSONValue item)
{
	return ("id" in item["parentReference"]) != null;
}

private bool hasParentReferencePath(const ref JSONValue item)
{
	return ("path" in item["parentReference"]) != null;
}

private bool isMalware(const ref JSONValue item)
{
	return ("malware" in item) != null;
}

private bool hasFileSize(const ref JSONValue item)
{
	return ("size" in item) != null;
}

// construct an Item struct from a JSON driveItem
private Item makeItem(const ref JSONValue driveItem)
{
	Item item = {
		id: driveItem["id"].str,
		name: "name" in driveItem ? driveItem["name"].str : null, // name may be missing for deleted files in OneDrive Biz
		eTag: "eTag" in driveItem ? driveItem["eTag"].str : null, // eTag is not returned for the root in OneDrive Biz
		cTag: "cTag" in driveItem ? driveItem["cTag"].str : null, // cTag is missing in old files (and all folders in OneDrive Biz)
	};

	// OneDrive API Change: https://github.com/OneDrive/onedrive-api-docs/issues/834
	// OneDrive no longer returns lastModifiedDateTime if the item is deleted by OneDrive
	if(isItemDeleted(driveItem)){
		// Set mtime to SysTime(0)
		item.mtime = SysTime(0);
	} else {
		// Item is not in a deleted state
		// Resolve 'Key not found: fileSystemInfo' when then item is a remote item
		// https://github.com/abraunegg/onedrive/issues/11
		if (isItemRemote(driveItem)) {
			item.mtime = SysTime.fromISOExtString(driveItem["remoteItem"]["fileSystemInfo"]["lastModifiedDateTime"].str);
		} else {
			item.mtime = SysTime.fromISOExtString(driveItem["fileSystemInfo"]["lastModifiedDateTime"].str);
		}
	}
		
	if (isItemFile(driveItem)) {
		item.type = ItemType.file;
	} else if (isItemFolder(driveItem)) {
		item.type = ItemType.dir;
	} else if (isItemRemote(driveItem)) {
		item.type = ItemType.remote;
	} else {
		// do not throw exception, item will be removed in applyDifferences()
	}

	// root and remote items do not have parentReference
	if (!isItemRoot(driveItem) && ("parentReference" in driveItem) != null) {
		item.driveId = driveItem["parentReference"]["driveId"].str;
		if (hasParentReferenceId(driveItem)) {
			item.parentId = driveItem["parentReference"]["id"].str;
		}
	}

	// extract the file hash
	if (isItemFile(driveItem) && ("hashes" in driveItem["file"])) {
		if ("crc32Hash" in driveItem["file"]["hashes"]) {
			item.crc32Hash = driveItem["file"]["hashes"]["crc32Hash"].str;
		} else if ("sha1Hash" in driveItem["file"]["hashes"]) {
			item.sha1Hash = driveItem["file"]["hashes"]["sha1Hash"].str;
		} else if ("quickXorHash" in driveItem["file"]["hashes"]) {
			item.quickXorHash = driveItem["file"]["hashes"]["quickXorHash"].str;
		} else {
			log.vlog("The file does not have any hash");
		}
	}

	if (isItemRemote(driveItem)) {
		item.remoteDriveId = driveItem["remoteItem"]["parentReference"]["driveId"].str;
		item.remoteId = driveItem["remoteItem"]["id"].str;
	}

	return item;
}

private bool testFileHash(string path, const ref Item item)
{
	if (item.crc32Hash) {
		if (item.crc32Hash == computeCrc32(path)) return true;
	} else if (item.sha1Hash) {
		if (item.sha1Hash == computeSha1Hash(path)) return true;
	} else if (item.quickXorHash) {
		if (item.quickXorHash == computeQuickXorHash(path)) return true;
	}
	return false;
}

class SyncException: Exception
{
    @nogc @safe pure nothrow this(string msg, string file = __FILE__, size_t line = __LINE__)
    {
        super(msg, file, line);
    }
}

final class SyncEngine
{
	private Config cfg;
	private OneDriveApi onedrive;
	private ItemDatabase itemdb;
	private UploadSession session;
	private SelectiveSync selectiveSync;
	// list of items to skip while applying the changes
	private string[] skippedItems;
	// list of items to delete after the changes has been downloaded
	private string[2][] idsToDelete;
	// default drive id
	private string defaultDriveId;
	// default root id
	private string defaultRootId;
	// type of OneDrive account
	private string accountType;
	// free space remaining at init()
	private long remainingFreeSpace;
	// is file malware flag
	private bool malwareDetected = false;
	// download filesystem issue flag
	private bool downloadFailed = false;
	// initialization has been done
	private bool initDone = false;

	this(Config cfg, OneDriveApi onedrive, ItemDatabase itemdb, SelectiveSync selectiveSync)
	{
		assert(onedrive && itemdb && selectiveSync);
		this.cfg = cfg;
		this.onedrive = onedrive;
		this.itemdb = itemdb;
		this.selectiveSync = selectiveSync;
		session = UploadSession(onedrive, cfg.uploadStateFilePath);
	}

	void reset()
	{
		initDone=false;
	}

	void init()
	{
		// Set accountType, defaultDriveId, defaultRootId & remainingFreeSpace once and reuse where possible
		JSONValue oneDriveDetails;


		if (initDone) {
			return;
		}

		// Need to catch 400 or 5xx server side errors at initialization
		try {
			oneDriveDetails	= onedrive.getDefaultDrive();
		} catch (OneDriveException e) {
			if (e.httpStatusCode == 400) {
				// OneDrive responded with 400 error: Bad Request
				log.error("\nERROR: OneDrive returned a 'HTTP 400 Bad Request' - Cannot Initialize Sync Engine");
				// Check this
				if (cfg.getValue("drive_id").length) {
					log.error("ERROR: Check your 'drive_id' entry in your configuration file as it may be incorrect\n");
				}
				// Must exit here
				exit(-1);
			}
			if (e.httpStatusCode == 401) {
				// HTTP request returned status code 401 (Unauthorized)
				log.error("\nERROR: OneDrive returned a 'HTTP 401 Unauthorized' - Cannot Initialize Sync Engine");
				log.error("ERROR: Check your configuration as your access token may be empty or invalid\n");
				// Must exit here
				exit(-1);
			}
			if (e.httpStatusCode >= 500) {
				// There was a HTTP 5xx Server Side Error
				log.error("ERROR: OneDrive returned a 'HTTP 5xx Server Side Error' - Cannot Initialize Sync Engine");
				// Must exit here
				exit(-1);
			}
		}
		
		// Successfully got details from OneDrive without a server side error such as HTTP/1.1 504 Gateway Timeout
		accountType = oneDriveDetails["driveType"].str;
		defaultDriveId = oneDriveDetails["id"].str;
		defaultRootId = onedrive.getDefaultRoot["id"].str;
		remainingFreeSpace = oneDriveDetails["quota"]["remaining"].integer;
		
		// Display accountType, defaultDriveId, defaultRootId & remainingFreeSpace for verbose logging purposes
		log.vlog("Account Type: ", accountType);
		log.vlog("Default Drive ID: ", defaultDriveId);
		log.vlog("Default Root ID: ", defaultRootId);
		log.vlog("Remaining Free Space: ", remainingFreeSpace);
    
		// If account type is documentLibrary - then most likely this is a SharePoint repository
		// and files 'may' be modified after upload. See: https://github.com/abraunegg/onedrive/issues/205
		if(accountType == "documentLibrary") {
			setDisableUploadValidation();
		}
    
		// Check the local database to ensure the OneDrive Root details are in the database
		checkDatabaseForOneDriveRoot();
	
		// Check if there is an interrupted upload session
		if (session.restore()) {
			log.log("Continuing the upload session ...");
			auto item = session.upload();
			saveItem(item);
		}		
		initDone = true;
	}

	// Configure noRemoteDelete if function is called
	// By default, noRemoteDelete = false;
	// Meaning we will process local deletes to delete item on OneDrive
	void setNoRemoteDelete()
	{
		noRemoteDelete = true;
	}
	
	// Configure disableUploadValidation if function is called
	// By default, disableUploadValidation = false;
	// Meaning we will always validate our uploads
	// However, when uploading a file that can contain metadata SharePoint will associate some 
	// metadata from the library the file is uploaded to directly in the file
	// which breaks this validation. See https://github.com/abraunegg/onedrive/issues/205
	void setDisableUploadValidation()
	{
		disableUploadValidation = true;
	}
	
	
	// download all new changes from OneDrive
	void applyDifferences()
	{
		// Set defaults for the root folder
		// Use the global's as initialised via init() rather than performing unnecessary additional HTTPS calls
		string driveId = defaultDriveId;
		string rootId = defaultRootId;
		applyDifferences(driveId, rootId);

		// check all remote folders
		// https://github.com/OneDrive/onedrive-api-docs/issues/764
		Item[] items = itemdb.selectRemoteItems();
		foreach (item; items) applyDifferences(item.remoteDriveId, item.remoteId);
	}

	// download all new changes from a specified folder on OneDrive
	void applyDifferencesSingleDirectory(string path)
	{
		// test if the path we are going to sync from actually exists on OneDrive
		try {
			onedrive.getPathDetails(path);
		} catch (OneDriveException e) {
			if (e.httpStatusCode == 404) {
				// The directory was not found 
				log.error("ERROR: The requested single directory to sync was not found on OneDrive");
				return;
			}
			
			if (e.httpStatusCode >= 500) {
				// OneDrive returned a 'HTTP 5xx Server Side Error' - gracefully handling error - error message already logged
				return;
			}
		} 
		// OK - the path on OneDrive should exist, get the driveId and rootId for this folder
		log.vlog("Getting path details from OneDrive ...");
		JSONValue onedrivePathDetails = onedrive.getPathDetails(path); // Returns a JSON String for the OneDrive Path
		
		string driveId;
		string folderId;
		
		if(isItemRemote(onedrivePathDetails)){
			// 2 step approach:
			//		1. Ensure changes for the root remote path are captured
			//		2. Download changes specific to the remote path
			
			// root remote
			applyDifferences(defaultDriveId, onedrivePathDetails["id"].str);
		
			// remote changes
			driveId = onedrivePathDetails["remoteItem"]["parentReference"]["driveId"].str; // Should give something like 66d53be8a5056eca
			folderId = onedrivePathDetails["remoteItem"]["id"].str; // Should give something like BC7D88EC1F539DCF!107
			
			// Apply any differences found on OneDrive for this path (download data)
			applyDifferences(driveId, folderId);
			
		} else {
			// use the item id as folderId
			folderId = onedrivePathDetails["id"].str; // Should give something like 12345ABCDE1234A1!101
			// Apply any differences found on OneDrive for this path (download data)
			applyDifferences(defaultDriveId, folderId);
		}
	}
	
	// make sure the OneDrive root is in our database
	auto checkDatabaseForOneDriveRoot()
	{
		log.vlog("Fetching details for OneDrive Root");
		JSONValue rootPathDetails = onedrive.getDefaultRoot(); // Returns a JSON Value
		Item rootPathItem = makeItem(rootPathDetails);
		
		// configure driveId and rootId for the OneDrive Root
		
		// Set defaults for the root folder
		string driveId = rootPathDetails["parentReference"]["driveId"].str; // Should give something like 12345abcde1234a1
		string rootId = rootPathDetails["id"].str; // Should give something like 12345ABCDE1234A1!101
		
		// Query the database
		if (!itemdb.selectById(driveId, rootId, rootPathItem)) {
			log.vlog("OneDrive Root does not exist in the database. We need to add it.");	
			applyDifference(rootPathDetails, driveId, true);
			log.vlog("Added OneDrive Root to the local database");
		} else {
			log.vlog("OneDrive Root exists in the database");
		}
	}
	
	// create a directory on OneDrive without syncing
	auto createDirectoryNoSync(string path)
	{
		// Attempt to create the requested path within OneDrive without performing a sync
		log.vlog("Attempting to create the requested path within OneDrive");
		
		// Handle the remote folder creation and updating of the local database without performing a sync
		uploadCreateDir(path);
	}
	
	// delete a directory on OneDrive without syncing
	auto deleteDirectoryNoSync(string path)
	{
		// Use the global's as initialised via init() rather than performing unnecessary additional HTTPS calls
		const(char)[] rootId = defaultRootId;
		
		// Attempt to delete the requested path within OneDrive without performing a sync
		log.vlog("Attempting to delete the requested path within OneDrive");
		
		// test if the path we are going to exists on OneDrive
		try {
			onedrive.getPathDetails(path);
		} catch (OneDriveException e) {
			if (e.httpStatusCode == 404) {
				// The directory was not found on OneDrive - no need to delete it
				log.vlog("The requested directory to delete was not found on OneDrive - skipping removing the remote directory as it doesn't exist");
				return;
			}
			
			if (e.httpStatusCode >= 500) {
				// OneDrive returned a 'HTTP 5xx Server Side Error' - gracefully handling error - error message already logged
				return;
			}
		}
		
		Item item;
		if (!itemdb.selectByPath(path, defaultDriveId, item)) {
			// this is odd .. this directory is not in the local database - just go delete it
			log.vlog("The requested directory to delete was not found in the local database - pushing delete request direct to OneDrive");
			uploadDeleteItem(item, path);
		} else {
			// the folder was in the local database
			// Handle the deletion and saving any update to the local database
			log.vlog("The requested directory to delete was found in the local database. Processing the deletion normally");
			deleteByPath(path);
		}
	}
	
	// rename a directory on OneDrive without syncing
	auto renameDirectoryNoSync(string source, string destination)
	{
		try {
			// test if the local path exists on OneDrive
			onedrive.getPathDetails(source);
		} catch (OneDriveException e) {
			if (e.httpStatusCode == 404) {
				// The directory was not found 
				log.vlog("The requested directory to rename was not found on OneDrive");
				return;
			}
			
			if (e.httpStatusCode >= 500) {
				// OneDrive returned a 'HTTP 5xx Server Side Error' - gracefully handling error - error message already logged
				return;
			}
		}
		// The OneDrive API returned a 200 OK status, so the folder exists
		// Rename the requested directory on OneDrive without performing a sync
		moveByPath(source, destination);
	}
	
	// download the new changes of a specific item
	// id is the root of the drive or a shared folder
	private void applyDifferences(string driveId, const(char)[] id)
	{
		log.vlog("Applying changes of Path ID: " ~ id);
		JSONValue changes;
		string deltaLink = itemdb.getDeltaLink(driveId, id);
		
		// Query the name of this folder id
		string syncFolderName;
		string syncFolderPath;
		string syncFolderChildPath;
		JSONValue idDetails = parseJSON("{}");
		try {
			idDetails = onedrive.getPathDetailsById(driveId, id);
		} catch (OneDriveException e) {
			if (e.httpStatusCode == 404) {
				// id was not found - possibly a remote (shared) folder
				log.vlog("No details returned for given Path ID");
				return;
			}
			
			if (e.httpStatusCode >= 500) {
				// OneDrive returned a 'HTTP 5xx Server Side Error' - gracefully handling error - error message already logged
				return;
			}
		} 
		
		// Get the name of this 'Path ID'
		if (("id" in idDetails) != null) {
			// valid response from onedrive.getPathDetailsById(driveId, id) - a JSON item object present
			if ((idDetails["id"].str == id) && (!isItemFile(idDetails))){
				// Is a Folder or Remote Folder
				syncFolderName = idDetails["name"].str;
			}
			// Is this a 'local' or 'remote' item?
			if(isItemRemote(idDetails)){
				// A remote drive item will not have ["parentReference"]["path"]
				syncFolderPath = "";
				syncFolderChildPath = "";
			} else {
				if (hasParentReferencePath(idDetails)) {
					syncFolderPath = idDetails["parentReference"]["path"].str;
					syncFolderChildPath = syncFolderPath ~ "/" ~ idDetails["name"].str ~ "/";
				} else {
					// root drive item will not have ["parentReference"]["path"] 
					syncFolderPath = "";
					syncFolderChildPath = "";
				}
			}
			
			// Debug Output
			log.vdebug("Sync Folder Name: ", syncFolderName);
			// Debug Output of path if only set, generally only set if using --single-directory
			if (hasParentReferencePath(idDetails)) {
				log.vdebug("Sync Folder Path: ", syncFolderPath);
				log.vdebug("Sync Folder Child Path: ", syncFolderChildPath);
			}
		}
		
		for (;;) {
			// Due to differences in OneDrive API's between personal and business we need to get changes only from defaultRootId
			// If we used the 'id' passed in & when using --single-directory with a business account we get:
			//	'HTTP request returned status code 501 (Not Implemented): view.delta can only be called on the root.'
			// To view changes correctly, we need to use the correct path id for the request
			const(char)[] idToQuery;
			if (driveId == defaultDriveId) {
				// The drive id matches our users default drive id
				idToQuery = defaultRootId.dup;
			} else {
				// The drive id does not match our users default drive id
				// Potentially the 'path id' we are requesting the details of is a Shared Folder (remote item)
				// Use the 'id' that was passed in (folderId)
				idToQuery = id;
			}
		
			try {
				// Fetch the changes relative to the path id we want to query
				changes = onedrive.viewChangesById(driveId, idToQuery, deltaLink);
			} catch (OneDriveException e) {
				// HTTP request returned status code 410 (The requested resource is no longer available at the server)
				if (e.httpStatusCode == 410) {
					log.vlog("Delta link expired, re-syncing...");
					deltaLink = null;
					continue;
				}
				
				if (e.httpStatusCode == 500) {
					// HTTP request returned status code 500 (Internal Server Error)
					// Exit Application
					log.log("\n\nOneDrive returned a 'HTTP 500 - Internal Server Error'");
					log.log("This is a OneDrive API Bug - https://github.com/OneDrive/onedrive-api-docs/issues/844\n\n");
					log.log("Remove your 'items.sqlite3' file and try to sync again\n\n");
					return;
				}
				
				if (e.httpStatusCode == 504) {
					// HTTP request returned status code 504 (Gateway Timeout)
					// Retry by calling applyDifferences() again
					log.vlog("OneDrive returned a 'HTTP 504 - Gateway Timeout' - gracefully handling error");
					applyDifferences(driveId, idToQuery);
				}
				
				else throw e;
			}
			
			// Are there any changes to process?
			if (("value" in changes) != null) {
				// There are valid changes
				log.vdebug("Number of changes from OneDrive to process: ", count(changes["value"].array));
				
				foreach (item; changes["value"].array) {
					bool isRoot = false;
					string thisItemPath;
					
					// Change as reported by OneDrive
					log.vdebug("------------------------------------------------------------------");
					log.vdebug("OneDrive Change: ", item);
					
					// Deleted items returned from onedrive.viewChangesById (/delta) do not have a 'name' attribute
					// Thus we cannot name check for 'root' below on deleted items
					if(!isItemDeleted(item)){
						// This is not a deleted item
						// Test is this is the OneDrive Users Root?
						// Use the global's as initialised via init() rather than performing unnecessary additional HTTPS calls
						if ((id == defaultRootId) && (item["name"].str == "root")) { 
							// This IS the OneDrive Root
							isRoot = true;
						}
					}

					// How do we handle this change?
					if (isRoot || !hasParentReferenceId(item) || isItemDeleted(item)){
						// Is a root item, has no id in parentReference or is a OneDrive deleted item
						log.vdebug("Handling change as 'root item', has no parent reference or is a deleted item");
						applyDifference(item, driveId, isRoot);
					} else {
						// What is this item's path?
						if (hasParentReferencePath(item)) {
							thisItemPath = item["parentReference"]["path"].str;
						} else {
							thisItemPath = "";
						}
						
						// Debug output of change evaluation items
						log.vdebug("'search id'                                       = ", id);
						log.vdebug("'parentReference id'                              = ", item["parentReference"]["id"].str);
						log.vdebug("syncFolderPath                                    = ", syncFolderPath);
						log.vdebug("syncFolderChildPath                               = ", syncFolderChildPath);
						log.vdebug("thisItemPath                                      = ", thisItemPath);
						log.vdebug("'item id' matches search 'id'                     = ", (item["id"].str == id));
						log.vdebug("'parentReference id' matches search 'id'          = ", (item["parentReference"]["id"].str == id));
						log.vdebug("'item path' contains 'syncFolderChildPath'        = ", (canFind(thisItemPath, syncFolderChildPath)));
						log.vdebug("'item path' contains search 'id'                  = ", (canFind(thisItemPath, id)));
						
						// Check this item's path to see if this is a change on the path we want:
						// 1. 'item id' matches 'id'
						// 2. 'parentReference id' matches 'id'
						// 3. 'item path' contains 'syncFolderChildPath'
						// 4. 'item path' contains 'id'
						
						if ( (item["id"].str == id) || (item["parentReference"]["id"].str == id) || (canFind(thisItemPath, syncFolderChildPath)) || (canFind(thisItemPath, id)) ){
							// This is a change we want to apply
							log.vdebug("Change matches search criteria to apply");
							applyDifference(item, driveId, isRoot);
						} else {
							// No item ID match or folder sync match
							// Before discarding change - does this ID still exist on OneDrive - as in IS this 
							// potentially a --single-directory sync and the user 'moved' the file out of the 'sync-dir' to another OneDrive folder
							// This is a corner edge case - https://github.com/skilion/onedrive/issues/341
							JSONValue oneDriveMovedNotDeleted;
							try {
								oneDriveMovedNotDeleted = onedrive.getPathDetailsById(driveId, item["id"].str);
							} catch (OneDriveException e) {
								if (e.httpStatusCode == 404) {
									// No .. that ID is GONE
									log.vlog("Remote change discarded - item cannot be found");
									return;
								}
								
								if (e.httpStatusCode >= 500) {
									// OneDrive returned a 'HTTP 5xx Server Side Error' - gracefully handling error - error message already logged
									return;
								}
							}
							// Yes .. ID is still on OneDrive but elsewhere .... #341 edge case handling
							// What is the original local path for this ID in the database? Does it match 'syncFolderChildPath'
							if (itemdb.idInLocalDatabase(driveId, item["id"].str)){
								// item is in the database
								string originalLocalPath = itemdb.computePath(driveId, item["id"].str);
								if (canFind(originalLocalPath, syncFolderChildPath)){
									// This 'change' relates to an item that WAS in 'syncFolderChildPath' but is now 
									// stored elsewhere on OneDrive - outside the path we are syncing from
									// Remove this item locally as it's local path is now obsolete
									idsToDelete ~= [driveId, item["id"].str];
								}
							} else {
								log.vlog("Remote change discarded - not in --single-directory scope");
							}
						} 
					}
				}
			}
			
			// the response may contain either @odata.deltaLink or @odata.nextLink
			if ("@odata.deltaLink" in changes) deltaLink = changes["@odata.deltaLink"].str;
			if (deltaLink) itemdb.setDeltaLink(driveId, id, deltaLink);
			if ("@odata.nextLink" in changes) deltaLink = changes["@odata.nextLink"].str;
			else break;
		}

		// delete items in idsToDelete
		if (idsToDelete.length > 0) deleteItems();
		// empty the skipped items
		skippedItems.length = 0;
		assumeSafeAppend(skippedItems);
	}

	// process the change of a single DriveItem
	private void applyDifference(JSONValue driveItem, string driveId, bool isRoot)
	{
		// Format the OneDrive change into a consumable object for the database
		Item item = makeItem(driveItem);
		
		// Reset the malwareDetected flag for this item
		malwareDetected = false;
		
		// Reset the downloadFailed flag for this item
		downloadFailed = false;
		
		// Is the change from OneDrive a 'root' item
		// The change should be considered a 'root' item if:
		// 1. Contains a ["root"] element
		// 2. Has no ["parentReference"]["id"] ... #323 & #324 highlighted that this is false as some 'root' shared objects now can have an 'id' element .. OneDrive API change
		// 2. Has no ["parentReference"]["path"]
		// 3. Was detected by an input flag as to be handled as a root item regardless of actual status
		
		if (isItemRoot(driveItem) || !hasParentReferencePath(driveItem) || isRoot) {
			log.vdebug("Handing a OneDrive 'root' change");
			item.parentId = null; // ensures that it has no parent
			item.driveId = driveId; // HACK: makeItem() cannot set the driveId property of the root
			log.vdebug("Update/Insert local database with item details");
			itemdb.upsert(item);
			log.vdebug("item details: ", item);
			return;
		}

		bool unwanted;
		unwanted |= skippedItems.find(item.parentId).length != 0;
		if (unwanted) log.vdebug("Flagging as unwanted: find(item.parentId).length != 0");
		unwanted |= selectiveSync.isNameExcluded(item.name);
		if (unwanted) log.vdebug("Flagging as unwanted: item name is excluded: ", item.name);

		// check the item type
		if (!unwanted) {
			if (isItemFile(driveItem)) {
				log.vdebug("The item we are syncing is a file");
			} else if (isItemFolder(driveItem)) {
				log.vdebug("The item we are syncing is a folder");
			} else if (isItemRemote(driveItem)) {
				log.vdebug("The item we are syncing is a remote item");
				assert(isItemFolder(driveItem["remoteItem"]), "The remote item is not a folder");
			} else {
				log.vlog("This item type (", item.name, ") is not supported");
				unwanted = true;
				log.vdebug("Flagging as unwanted: item type is not supported");
			}
		}

		// check for selective sync
		string path;
		if (!unwanted) {
			// Is the item in the local database
			if (itemdb.idInLocalDatabase(item.driveId, item.parentId)){
				// compute the item path to see if the path is excluded
				path = itemdb.computePath(item.driveId, item.parentId) ~ "/" ~ item.name;
				path = buildNormalizedPath(path);
				unwanted = selectiveSync.isPathExcluded(path);
				if (unwanted) log.vdebug("OneDrive change path is to be excluded by user configuration: ", path);
			} else {
				// Before flagging as unwanted, is the item.driveId, item.parentId a remoteDriveId, remoteId?
				if (itemdb.remoteIdInLocalDatabase(item.driveId, item.parentId)){
					// compute the item path to see if the path is excluded
					// computePath handles checking of remoteDriveId, remoteId database fields
					path = itemdb.computePath(item.driveId, item.parentId) ~ "/" ~ item.name;
					path = buildNormalizedPath(path);
					unwanted = selectiveSync.isPathExcluded(path);
					if (unwanted) log.vdebug("OneDrive remote change path is to be excluded by user configuration: ", path);
				} else {
					// Not a local or remote item in the database
					unwanted = true;
					log.vdebug("Flagging as unwanted: item.driveId (", item.driveId,"), item.parentId (", item.parentId,") not in local database");
				}
			}
		}

		// skip unwanted items early
		if (unwanted) {
			log.vdebug("Skipping OneDrive change as this is determined to be unwanted");
			skippedItems ~= item.id;
			return;
		}

		// check if the item has been seen before
		Item oldItem;
		bool cached = itemdb.selectById(item.driveId, item.id, oldItem);

		// check if the item is going to be deleted
		if (isItemDeleted(driveItem)) {
			// item.name is not available, so we get a bunch of meaningless log output
			// Item name we will attempt to delete will be printed out later
			if (cached) {
				// flag to delete
				idsToDelete ~= [item.driveId, item.id];
			} else {
				// flag to ignore
				skippedItems ~= item.id;
			}
			return;
		}

		// rename the local item if it is unsynced and there is a new version of it on OneDrive
		string oldPath;
		if (cached && item.eTag != oldItem.eTag) {
			// Is the item in the local database
			if (itemdb.idInLocalDatabase(item.driveId, item.id)){
				oldPath = itemdb.computePath(item.driveId, item.id);
				if (!isItemSynced(oldItem, oldPath)) {
					log.vlog("The local item is unsynced, renaming");
					if (exists(oldPath)) safeRename(oldPath);
					cached = false;
				}
			}
		}

		// update the item
		if (cached) {
			log.vdebug("OneDrive change is an update to an existing local item");
			applyChangedItem(oldItem, oldPath, item, path);
		} else {
			log.vdebug("OneDrive change is a new local item");
			applyNewItem(item, path);
		}

		if ((malwareDetected == false) && (downloadFailed == false)){
			// save the item in the db
			// if the file was detected as malware and NOT downloaded, we dont want to falsify the DB as downloading it as otherwise the next pass will think it was deleted, thus delete the remote item
			// Likewise if the download failed, we dont want to falsify the DB as downloading it as otherwise the next pass will think it was deleted, thus delete the remote item 
			if (cached) {
				log.vdebug("Updating local database with item details");
				itemdb.update(item);
			} else {
				log.vdebug("Inserting item details to local database");
				itemdb.insert(item);
			}
			// What was the item that was saved
			log.vdebug("item details: ", item);
		}
	}

	// download an item that was not synced before
	private void applyNewItem(Item item, string path)
	{
		if (exists(path)) {
			if (isItemSynced(item, path)) {
				//log.vlog("The item is already present");
				return;
			} else {
				// TODO: force remote sync by deleting local item
				log.vlog("The local item is out of sync, renaming...");
				safeRename(path);
			}
		}
		final switch (item.type) {
		case ItemType.file:
			downloadFileItem(item, path);
			break;
		case ItemType.dir:
		case ItemType.remote:
			log.log("Creating directory: ", path);
			mkdirRecurse(path);
			break;
		}
	}

	// update a local item
	// the local item is assumed to be in sync with the local db
	private void applyChangedItem(Item oldItem, string oldPath, Item newItem, string newPath)
	{
		assert(oldItem.driveId == newItem.driveId);
		assert(oldItem.id == newItem.id);
		assert(oldItem.type == newItem.type);
		assert(oldItem.remoteDriveId == newItem.remoteDriveId);
		assert(oldItem.remoteId == newItem.remoteId);

		if (oldItem.eTag != newItem.eTag) {
			// handle changed name/path
			if (oldPath != newPath) {
				log.log("Moving ", oldPath, " to ", newPath);
				if (exists(newPath)) {
					Item localNewItem;
					if (itemdb.selectByPath(newPath, defaultDriveId, localNewItem)) {
						if (isItemSynced(localNewItem, newPath)) {
							log.vlog("Destination is in sync and will be overwritten");
						} else {
							// TODO: force remote sync by deleting local item
							log.vlog("The destination is occupied, renaming the conflicting file...");
							safeRename(newPath);
						}
					} else {
						// to be overwritten item is not already in the itemdb, so it should
						// be synced. Do a safe rename here, too.
						// TODO: force remote sync by deleting local item
						log.vlog("The destination is occupied by new file, renaming the conflicting file...");
						safeRename(newPath);
					}
				}
				rename(oldPath, newPath);
			}
			// handle changed content and mtime
			// HACK: use mtime+hash instead of cTag because of https://github.com/OneDrive/onedrive-api-docs/issues/765
			if (newItem.type == ItemType.file && oldItem.mtime != newItem.mtime && !testFileHash(newPath, newItem)) {
				downloadFileItem(newItem, newPath);
			} 
			
			// handle changed time
			if (newItem.type == ItemType.file && oldItem.mtime != newItem.mtime) {
				setTimes(newPath, newItem.mtime, newItem.mtime);
			}
		} 
	}

	// downloads a File resource
	private void downloadFileItem(Item item, string path)
	{
		assert(item.type == ItemType.file);
		write("Downloading file ", path, " ... ");
		JSONValue fileDetails = onedrive.getFileDetails(item.driveId, item.id);
		
		if (isMalware(fileDetails)){
			// OneDrive reports that this file is malware
			log.error("ERROR: MALWARE DETECTED IN FILE - DOWNLOAD SKIPPED");
			// set global flag
			malwareDetected = true;
			return;
		}
		
		auto fileSize = fileDetails["size"].integer;
		try {
			onedrive.downloadById(item.driveId, item.id, path, fileSize);
		} catch (OneDriveException e) {
			if (e.httpStatusCode == 429) {
				// HTTP request returned status code 429 (Too Many Requests)
				// https://github.com/abraunegg/onedrive/issues/133
				// Back off & retry with incremental delay
				int retryCount = 10; 
				int retryAttempts = 1;
				int backoffInterval = 2;
				while (retryAttempts < retryCount){
					Thread.sleep(dur!"seconds"(retryAttempts*backoffInterval));
					try {
						onedrive.downloadById(item.driveId, item.id, path, fileSize);
						// successful download
						retryAttempts = retryCount;
					} catch (OneDriveException e) {
						if (e.httpStatusCode == 429) {
							// Increment & loop around
							retryAttempts++;
						}
					}
				}
			}
		} catch (std.exception.ErrnoException e) {
			// There was a file system error
			log.error("ERROR: ", e.msg);
			downloadFailed = true;
			return;
		}
		writeln("done.");
		log.fileOnly("Downloading file ", path, " ... done.");
		setTimes(path, item.mtime, item.mtime);
	}

	// returns true if the given item corresponds to the local one
	private bool isItemSynced(Item item, string path)
	{
		if (!exists(path)) return false;
		final switch (item.type) {
		case ItemType.file:
			if (isFile(path)) {
				SysTime localModifiedTime = timeLastModified(path).toUTC();
				// HACK: reduce time resolution to seconds before comparing
				item.mtime.fracSecs = Duration.zero;
				localModifiedTime.fracSecs = Duration.zero;
				if (localModifiedTime == item.mtime) {
					return true;
				} else {
					log.vlog("The local item has a different modified time ", localModifiedTime, " remote is ", item.mtime);
				}
				if (testFileHash(path, item)) {
					return true;
				} else {
					log.vlog("The local item has a different hash");
				}
			} else {
				log.vlog("The local item is a directory but should be a file");
			}
			break;
		case ItemType.dir:
		case ItemType.remote:
			if (isDir(path)) {
				return true;
			} else {
				log.vlog("The local item is a file but should be a directory");
			}
			break;
		}
		return false;
	}

	private void deleteItems()
	{
		foreach_reverse (i; idsToDelete) {
			Item item;
			if (!itemdb.selectById(i[0], i[1], item)) continue; // check if the item is in the db
			string path = itemdb.computePath(i[0], i[1]);
			log.log("Trying to delete item ", path);
			itemdb.deleteById(item.driveId, item.id);
			if (item.remoteDriveId != null) {
				// delete the linked remote folder
				itemdb.deleteById(item.remoteDriveId, item.remoteId);
			}
			bool needsRemoval = false;
			if (exists(path)) {
				// path exists on the local system	
				// make sure that the path refers to the correct item
				Item pathItem;
				if (itemdb.selectByPath(path, item.driveId, pathItem)) {
					if (pathItem.id == item.id) {
						needsRemoval = true;
					} else {
						log.log("Skipped due to id difference!");
					}
				} else {
					// item has disappeared completely
					needsRemoval = true;
				}
			}
			if (needsRemoval) {
				log.log("Deleting item ", path);
				if (isFile(path)) {
					remove(path);
				} else {
					try {
						// Remove any children of this path if they still exist
						// Resolve 'Directory not empty' error when deleting local files
						foreach (DirEntry child; dirEntries(path, SpanMode.depth, false)) {
							attrIsDir(child.linkAttributes) ? rmdir(child.name) : remove(child.name);
						}
						// Remove the path now that it is empty of children
						rmdirRecurse(path);
					} catch (FileException e) {
						log.log(e.msg);
					}
				}
			}
		}
		idsToDelete.length = 0;
		assumeSafeAppend(idsToDelete);
	}
	
	// scan the given directory for differences and new items
	void scanForDifferences(string path)
	{
		// scan for changes
		log.vlog("Uploading differences of ", path);
		Item item;
		if (itemdb.selectByPath(path, defaultDriveId, item)) {
			uploadDifferences(item);
		}
		log.vlog("Uploading new items of ", path);
		uploadNewItems(path);
	}

	private void uploadDifferences(Item item)
	{
		log.vlog("Processing ", item.name);

		string path;
		bool unwanted = selectiveSync.isNameExcluded(item.name);
		if (!unwanted) {
			path = itemdb.computePath(item.driveId, item.id);
			unwanted = selectiveSync.isPathExcluded(path);
		}

		// skip unwanted items
		if (unwanted) {
			//log.vlog("Filtered out");
			return;
		}
		
		// Restriction and limitations about windows naming files
		if (!isValidName(path)) {
			log.vlog("Skipping item - invalid name (Microsoft Naming Convention): ", path);
			return;
		}
		
		// Check for bad whitespace items
		if (!containsBadWhiteSpace(path)) {
			log.vlog("Skipping item - invalid name (Contains an invalid whitespace item): ", path);
			return;
		}
		
		// Check for HTML ASCII Codes as part of file name
		if (!containsASCIIHTMLCodes(path)) {
			log.vlog("Skipping item - invalid name (Contains HTML ASCII Code): ", path);
			return;
		}
		
		final switch (item.type) {
		case ItemType.dir:
			uploadDirDifferences(item, path);
			break;
		case ItemType.file:
			uploadFileDifferences(item, path);
			break;
		case ItemType.remote:
			uploadRemoteDirDifferences(item, path);
			break;
		}
	}

	private void uploadDirDifferences(Item item, string path)
	{
		assert(item.type == ItemType.dir);
		if (exists(path)) {
			if (!isDir(path)) {
				log.vlog("The item was a directory but now it is a file");
				uploadDeleteItem(item, path);
				uploadNewFile(path);
			} else {
				log.vlog("The directory has not changed");
				// loop through the children
				foreach (Item child; itemdb.selectChildren(item.driveId, item.id)) {
					uploadDifferences(child);
				}
			}
		} else {
			log.vlog("The directory has been deleted locally");
			if (noRemoteDelete) {
				// do not process remote directory delete
				log.vlog("Skipping remote directory delete as --upload-only & --no-remote-delete configured");
			} else {
				uploadDeleteItem(item, path);
			}
		}
	}

	private void uploadRemoteDirDifferences(Item item, string path)
	{
		assert(item.type == ItemType.remote);
		if (exists(path)) {
			if (!isDir(path)) {
				log.vlog("The item was a directory but now it is a file");
				uploadDeleteItem(item, path);
				uploadNewFile(path);
			} else {
				log.vlog("The directory has not changed");
				// continue through the linked folder
				assert(item.remoteDriveId && item.remoteId);
				Item remoteItem;
				bool found = itemdb.selectById(item.remoteDriveId, item.remoteId, remoteItem);
				if(found){
					// item was found in the database
					uploadDifferences(remoteItem);
				}
			}
		} else {
			log.vlog("The directory has been deleted");
			uploadDeleteItem(item, path);
		}
	}

	private void uploadFileDifferences(Item item, string path)
	{
		assert(item.type == ItemType.file);
		if (exists(path)) {
			if (isFile(path)) {
				SysTime localModifiedTime = timeLastModified(path).toUTC();
				// HACK: reduce time resolution to seconds before comparing
				item.mtime.fracSecs = Duration.zero;
				localModifiedTime.fracSecs = Duration.zero;
				
				if (localModifiedTime != item.mtime) {
					log.vlog("The file last modified time has changed");					
					string eTag = item.eTag;
					if (!testFileHash(path, item)) {
						log.vlog("The file content has changed");
						write("Uploading file ", path, " ... ");
						JSONValue response;
						
						// Are we using OneDrive Personal or OneDrive Business?
						// To solve 'Multiple versions of file shown on website after single upload' (https://github.com/abraunegg/onedrive/issues/2)
						// check what 'account type' this is as this issue only affects OneDrive Business so we need some extra logic here
						if (accountType == "personal"){
							// Original file upload logic
							if (getSize(path) <= thresholdFileSize) {
								try {
									response = onedrive.simpleUploadReplace(path, item.driveId, item.id, item.eTag);
								} catch (OneDriveException e) {
									if (e.httpStatusCode == 404) {
										// HTTP request returned status code 404 - the eTag provided does not exist
										// Delete record from the local database - file will be uploaded as a new file
										log.vlog("OneDrive returned a 'HTTP 404 - eTag Issue' - gracefully handling error");
										itemdb.deleteById(item.driveId, item.id);
										return;
									}
								
									// Resolve https://github.com/abraunegg/onedrive/issues/36
									if ((e.httpStatusCode == 409) || (e.httpStatusCode == 423)) {
										// The file is currently checked out or locked for editing by another user
										// We cant upload this file at this time
										writeln(" skipped.");
										log.fileOnly("Uploading file ", path, " ... skipped.");
										write("", path, " is currently checked out or locked for editing by another user.");
										log.fileOnly(path, " is currently checked out or locked for editing by another user.");
										return;
									}
									
									if (e.httpStatusCode == 412) {
										// HTTP request returned status code 412 - ETag does not match current item's value
										// Delete record from the local database - file will be uploaded as a new file
<<<<<<< HEAD
										log.vdebug("Simple Upload Replace Failed - OneDrive eTag / cTag match issue");
										log.vlog("OneDrive returned a 'HTTP 412 - Precondition Failed' - gracefully handling error. Will upload as new file.");
=======
										log.vlog("OneDrive returned a 'HTTP 412 - Precondition Failed' - gracefully handling error");
>>>>>>> 46ef8ed3
										itemdb.deleteById(item.driveId, item.id);
										return;
									}
									
									if (e.httpStatusCode == 504) {
										// HTTP request returned status code 504 (Gateway Timeout)
										// Try upload as a session
										response = session.upload(path, item.driveId, item.parentId, baseName(path), item.eTag);
									}
									else throw e;
								}
								writeln("done.");
							} else {
								writeln("");
								try {
									response = session.upload(path, item.driveId, item.parentId, baseName(path), item.eTag);
								} catch (OneDriveException e) {	
									if (e.httpStatusCode == 412) {
										// HTTP request returned status code 412 - ETag does not match current item's value
										// Delete record from the local database - file will be uploaded as a new file
<<<<<<< HEAD
										log.vdebug("Session Upload Replace Failed - OneDrive eTag / cTag match issue");
										log.vlog("OneDrive returned a 'HTTP 412 - Precondition Failed' - gracefully handling error. Will upload as new file.");
=======
										log.vlog("OneDrive returned a 'HTTP 412 - Precondition Failed' - gracefully handling error");
>>>>>>> 46ef8ed3
										itemdb.deleteById(item.driveId, item.id);
										return;
									}
								}
								writeln("done.");
							}		
						} else {
							// OneDrive Business Account - always use a session to upload
							writeln("");
							
							try {
								response = session.upload(path, item.driveId, item.parentId, baseName(path));
							} catch (OneDriveException e) {
							
								// Resolve https://github.com/abraunegg/onedrive/issues/36
								if ((e.httpStatusCode == 409) || (e.httpStatusCode == 423)) {
									// The file is currently checked out or locked for editing by another user
									// We cant upload this file at this time
									writeln(" skipped.");
									log.fileOnly("Uploading file ", path, " ... skipped.");
									writeln("", path, " is currently checked out or locked for editing by another user.");
									log.fileOnly(path, " is currently checked out or locked for editing by another user.");
									return;
								}
							}
														
							writeln("done.");
							// As the session.upload includes the last modified time, save the response
							saveItem(response);
						}
						log.fileOnly("Uploading file ", path, " ... done.");
						// use the cTag instead of the eTag because OneDrive may update the metadata of files AFTER they have been uploaded via simple upload
						eTag = response["cTag"].str;
					}
					if (accountType == "personal"){
						// If Personal, call to update the modified time as stored on OneDrive
						uploadLastModifiedTime(item.driveId, item.id, eTag, localModifiedTime.toUTC());
					}
				} else {
					log.vlog("The file has not changed");
				}
			} else {
				log.vlog("The item was a file but now is a directory");
				uploadDeleteItem(item, path);
				uploadCreateDir(path);
			}
		} else {
			log.vlog("The file has been deleted locally");
			if (noRemoteDelete) {
				// do not process remote file delete
				log.vlog("Skipping remote file delete as --upload-only & --no-remote-delete configured");
			} else {
				uploadDeleteItem(item, path);
			}
		}
	}

	private void uploadNewItems(string path)
	{
		//	https://support.microsoft.com/en-us/help/3125202/restrictions-and-limitations-when-you-sync-files-and-folders
		//  If the path is greater than allowed characters, then one drive will return a '400 - Bad Request' 
		//  Need to ensure that the URI is encoded before the check is made
		//  400 Character Limit for OneDrive Business / Office 365
		//  430 Character Limit for OneDrive Personal
		auto maxPathLength = 0;
		import std.range : walkLength;
		import std.uni : byGrapheme;
		if (accountType == "business"){
			// Business Account
			maxPathLength = 400;
		} else {
			// Personal Account
			maxPathLength = 430;
		}
		
		// A short lived file that has disappeared will cause an error - is the path valid?
		if (!exists(path)) {
			log.log("Skipping item - has disappeared: ", path);
			return;
		}
		
		if(path.byGrapheme.walkLength < maxPathLength){
			// path is less than maxPathLength

			if (isSymlink(path)) {
				// if config says so we skip all symlinked items
				if (cfg.getValue("skip_symlinks") == "true") {
					log.vlog("Skipping item - skip symbolic links configured: ", path);
					return;

				}
				// skip unexisting symbolic links
				else if (!exists(readLink(path))) {
					log.vlog("Skipping item - invalid symbolic link: ", path);
					return;
				}
			}
			
			// Restriction and limitations about windows naming files
			if (!isValidName(path)) {
				log.vlog("Skipping item - invalid name (Microsoft Naming Convention): ", path);
				return;
			}
			
			// Check for bad whitespace items
			if (!containsBadWhiteSpace(path)) {
				log.vlog("Skipping item - invalid name (Contains an invalid whitespace item): ", path);
				return;
			}
			
			// Check for HTML ASCII Codes as part of file name
			if (!containsASCIIHTMLCodes(path)) {
				log.vlog("Skipping item - invalid name (Contains HTML ASCII Code): ", path);
				return;
			}

			// filter out user configured items to skip
			if (path != ".") {
				if (selectiveSync.isNameExcluded(baseName(path))) {
					log.vlog("Skipping item - excluded by skip_file config: ", path);
					return;
				}
				if (selectiveSync.isPathExcluded(path)) {
					log.vlog("Skipping item - path excluded: ", path);
					return;
				}
			}

			// This item passed all the unwanted checks
			// We want to upload this new item
			if (isDir(path)) {
				Item item;
				if (!itemdb.selectByPath(path, defaultDriveId, item)) {
					uploadCreateDir(path);
				}
				// recursively traverse children
				// the above operation takes time and the directory might have
				// disappeared in the meantime
				if (!exists(path)) {
					log.vlog("Directory disappeared during upload: ", path);
					return;
				}
				auto entries = dirEntries(path, SpanMode.shallow, false);
				foreach (DirEntry entry; entries) {
					uploadNewItems(entry.name);
				}
			} else {
				// This item is a file
				// Can we upload this file - is there enough free space? - https://github.com/skilion/onedrive/issues/73
				auto fileSize = getSize(path);
				if ((remainingFreeSpace - fileSize) > 0){
					Item item;
					if (!itemdb.selectByPath(path, defaultDriveId, item)) {
						uploadNewFile(path);
						remainingFreeSpace = (remainingFreeSpace - fileSize);
						log.vlog("Remaining free space: ", remainingFreeSpace);
					}
				} else {
					// Not enough free space
					log.log("Skipping item '", path, "' due to insufficient free space available on OneDrive");
 				}
			}
		} else {
			// This path was skipped - why?
			log.log("Skipping item '", path, "' due to the full path exceeding ", maxPathLength, " characters (Microsoft OneDrive limitation)");
		}
	}

	private void uploadCreateDir(const(string) path)
	{
		log.vlog("OneDrive Client requested to create remote path: ", path);
		JSONValue onedrivePathDetails;
		Item parent;
		
		// Was the path entered the root path?
		if (path != "."){
			// If this is null or empty - we cant query the database properly
			if ((parent.driveId == "") && (parent.id == "")){
				// What path to use?
				string parentPath = dirName(path);		// will be either . or something else
								
				try {
					onedrivePathDetails = onedrive.getPathDetails(parentPath);
				} catch (OneDriveException e) {
					if (e.httpStatusCode == 404) {
						// Parent does not exist ... need to create parent
						uploadCreateDir(parentPath);
					}
					
					if (e.httpStatusCode >= 500) {
						// OneDrive returned a 'HTTP 5xx Server Side Error' - gracefully handling error - error message already logged
						return;
					}
				}
								
				// configure the data
				parent.driveId = onedrivePathDetails["parentReference"]["driveId"].str; // Should give something like 12345abcde1234a1
				parent.id = onedrivePathDetails["id"].str; // This item's ID. Should give something like 12345ABCDE1234A1!101
			}
		
			JSONValue response;
			// test if the path we are going to create already exists on OneDrive
			try {
				response = onedrive.getPathDetails(path);
			} catch (OneDriveException e) {
				if (e.httpStatusCode == 404) {
					// The directory was not found 
					log.vlog("The requested directory to create was not found on OneDrive - creating remote directory: ", path);

					// Perform the database lookup
					enforce(itemdb.selectByPath(dirName(path), parent.driveId, parent), "The parent item id is not in the database");
					JSONValue driveItem = [
							"name": JSONValue(baseName(path)),
							"folder": parseJSON("{}")
					];
					
					// Submit the creation request
					// Fix for https://github.com/skilion/onedrive/issues/356
					try {
						response = onedrive.createById(parent.driveId, parent.id, driveItem);
					} catch (OneDriveException e) {
						if (e.httpStatusCode == 409) {
							// OneDrive API returned a 404 (above) to say the directory did not exist
							// but when we attempted to create it, OneDrive responded that it now already exists
							log.vlog("OneDrive reported that ", path, " already exists .. OneDrive API race condition");
							return;
						}
					}
					
					saveItem(response);
					log.vlog("Successfully created the remote directory ", path, " on OneDrive");
					return;
				}
				
				if (e.httpStatusCode >= 500) {
					// OneDrive returned a 'HTTP 5xx Server Side Error' - gracefully handling error - error message already logged
					return;
				}
			} 
			
			// https://docs.microsoft.com/en-us/windows/desktop/FileIO/naming-a-file
			// Do not assume case sensitivity. For example, consider the names OSCAR, Oscar, and oscar to be the same, 
			// even though some file systems (such as a POSIX-compliant file system) may consider them as different. 
			// Note that NTFS supports POSIX semantics for case sensitivity but this is not the default behavior.
			
			if (response["name"].str == baseName(path)){
				// OneDrive 'name' matches local path name
				log.vlog("The requested directory to create was found on OneDrive - skipping creating the directory: ", path );
				// Check that this path is in the database
				if (!itemdb.selectById(parent.driveId, parent.id, parent)){
					// parent for 'path' is NOT in the database
					log.vlog("The parent for this path is not in the local database - need to add parent to local database");
					string parentPath = dirName(path);
					uploadCreateDir(parentPath);
				} else {
					// parent is in database
					log.vlog("The parent for this path is in the local database - adding requested path (", path ,") to database");
					auto res = onedrive.getPathDetails(path);
					saveItem(res);
				}
			} else {
				// They are the "same" name wise but different in case sensitivity
				log.error("ERROR: A local directory has the same name as another local directory.");
				log.error("ERROR: To resolve, rename this local directory: ", absolutePath(path));
				log.log("Skipping: ", absolutePath(path));
				return;
			}
		}
	}
	
	private void uploadNewFile(string path)
	{
		Item parent;
		// Check the database for the parent
		//enforce(itemdb.selectByPath(dirName(path), defaultDriveId, parent), "The parent item is not in the local database");
		if (itemdb.selectByPath(dirName(path), defaultDriveId, parent)) {
			// Maximum file size upload
			//	https://support.microsoft.com/en-au/help/3125202/restrictions-and-limitations-when-you-sync-files-and-folders
			//	1. OneDrive Business say's 15GB
			//	2. Another article updated April 2018 says 20GB:
			//		https://answers.microsoft.com/en-us/onedrive/forum/odoptions-oddesktop-sdwin10/personal-onedrive-file-upload-size-max/a3621fc9-b766-4a99-99f8-bcc01ccb025f
			
			// Use smaller size for now
			auto maxUploadFileSize = 16106127360; // 15GB
			//auto maxUploadFileSize = 21474836480; // 20GB
			auto thisFileSize = getSize(path);
			
			// Can we read the file - as a permissions issue or file corruption will cause a failure
			// https://github.com/abraunegg/onedrive/issues/113
			if (readLocalFile(path)){
				// able to read the file
				if (thisFileSize <= maxUploadFileSize){
					// Resolves: https://github.com/skilion/onedrive/issues/121, https://github.com/skilion/onedrive/issues/294, https://github.com/skilion/onedrive/issues/329
				
					// To avoid a 409 Conflict error - does the file actually exist on OneDrive already?
					JSONValue fileDetailsFromOneDrive;
					
					// Does this 'file' already exist on OneDrive?
					try {
						// test if the local path exists on OneDrive
						fileDetailsFromOneDrive = onedrive.getPathDetails(path);
					} catch (OneDriveException e) {
						if (e.httpStatusCode == 404) {
							// The file was not found on OneDrive, need to upload it		
							write("Uploading file ", path, " ...");
							JSONValue response;
							
							// Resolve https://github.com/abraunegg/onedrive/issues/37
							if (thisFileSize == 0){
								// We can only upload zero size files via simpleFileUpload regardless of account type
								// https://github.com/OneDrive/onedrive-api-docs/issues/53
								try {
									response = onedrive.simpleUpload(path, parent.driveId, parent.id, baseName(path));
									writeln(" done.");
								} catch (OneDriveException e) {
									// error uploading file
									return;
								}
								
							} else {
								// File is not a zero byte file
								// Are we using OneDrive Personal or OneDrive Business?
								// To solve 'Multiple versions of file shown on website after single upload' (https://github.com/abraunegg/onedrive/issues/2)
								// check what 'account type' this is as this issue only affects OneDrive Business so we need some extra logic here
								if (accountType == "personal"){
									// Original file upload logic
									if (thisFileSize <= thresholdFileSize) {
										try {
											response = onedrive.simpleUpload(path, parent.driveId, parent.id, baseName(path));
										} catch (OneDriveException e) {
											if (e.httpStatusCode == 504) {
												// HTTP request returned status code 504 (Gateway Timeout)
												// Try upload as a session
												try {
													response = session.upload(path, parent.driveId, parent.id, baseName(path));
												} catch (OneDriveException e) {
													// error uploading file
													return;
												}
											}
											else throw e;
										}
										writeln(" done.");
									} else {
										// File larger than threshold - use a session to upload
										writeln("");
										try {
											response = session.upload(path, parent.driveId, parent.id, baseName(path));
											writeln(" done.");
										} catch (OneDriveException e) {
											// error uploading file
											log.vlog("Upload failed with OneDriveException: ", e.msg);
											return;
										} catch (FileException e) {
											log.vlog("Upload failed with File Exception: ", e.msg);
											return;
										}
									}
								} else {
									// OneDrive Business Account - always use a session to upload
									writeln("");
									try {
										response = session.upload(path, parent.driveId, parent.id, baseName(path));
										writeln(" done.");
									} catch (OneDriveException e) {
										// error uploading file
										return;
									}
								}
							}
							
							// Log action to log file
							log.fileOnly("Uploading file ", path, " ... done.");
							
							// The file was uploaded
							ulong uploadFileSize = response["size"].integer;
							
							// In some cases the file that was uploaded was not complete, but 'completed' without errors on OneDrive
							// This has been seen with PNG / JPG files mainly, which then contributes to generating a 412 error when we attempt to update the metadata
							// Validate here that the file uploaded, at least in size, matches in the response to what the size is on disk
							if (thisFileSize != uploadFileSize){
								if(disableUploadValidation){
									// Print a warning message
									log.log("WARNING: Uploaded file size does not match local file - skipping upload validation");
								} else {
									// OK .. the uploaded file does not match and we did not disable this validation
									log.log("Uploaded file size does not match local file - upload failure - retrying");
									// Delete uploaded bad file
									onedrive.deleteById(response["parentReference"]["driveId"].str, response["id"].str, response["eTag"].str);
									// Re-upload
									uploadNewFile(path);
									return;
								}
							} 
							
							// File validation is OK
							if ((accountType == "personal") || (thisFileSize == 0)){
								// Update the item's metadata on OneDrive
								string id = response["id"].str;
								string cTag = response["cTag"].str;
								if (exists(path)) {
									SysTime mtime = timeLastModified(path).toUTC();
									// use the cTag instead of the eTag because OneDrive may update the metadata of files AFTER they have been uploaded
									uploadLastModifiedTime(parent.driveId, id, cTag, mtime);
								} else {
									// will be removed in different event!
									log.log("File disappeared after upload: ", path);
								}
								return;
							} else {
								// OneDrive Business Account - always use a session to upload
								// The session includes a Request Body element containing lastModifiedDateTime
								// which negates the need for a modify event against OneDrive
								saveItem(response);
								return;
							}
						}
					
						if (e.httpStatusCode >= 500) {
							// OneDrive returned a 'HTTP 5xx Server Side Error' - gracefully handling error - error message already logged
							return;
						}
					}
					
					// Check that the filename that is returned is actually the file we wish to upload
					// https://docs.microsoft.com/en-us/windows/desktop/FileIO/naming-a-file
					// Do not assume case sensitivity. For example, consider the names OSCAR, Oscar, and oscar to be the same, 
					// even though some file systems (such as a POSIX-compliant file system) may consider them as different. 
					// Note that NTFS supports POSIX semantics for case sensitivity but this is not the default behavior.
					
					if (fileDetailsFromOneDrive["name"].str == baseName(path)){
						// OneDrive 'name' matches local path name
						log.vlog("Requested file to upload exists on OneDrive - local database is out of sync for this file: ", path);
						
						// Is the local file newer than the uploaded file?
						SysTime localFileModifiedTime = timeLastModified(path).toUTC();
						SysTime remoteFileModifiedTime = SysTime.fromISOExtString(fileDetailsFromOneDrive["fileSystemInfo"]["lastModifiedDateTime"].str);
						localFileModifiedTime.fracSecs = Duration.zero;
						
						if (localFileModifiedTime > remoteFileModifiedTime){
							// local file is newer
							log.vlog("Requested file to upload is newer than existing file on OneDrive");
							write("Uploading file ", path, " ...");
							JSONValue response;
							
							if (accountType == "personal"){
								// OneDrive Personal account upload handling
								if (getSize(path) <= thresholdFileSize) {
									response = onedrive.simpleUpload(path, parent.driveId, parent.id, baseName(path));
									writeln(" done.");
								} else {
									writeln("");
									response = session.upload(path, parent.driveId, parent.id, baseName(path));
									writeln(" done.");
								}
								string id = response["id"].str;
								string cTag = response["cTag"].str;
								SysTime mtime = timeLastModified(path).toUTC();
								// use the cTag instead of the eTag because Onedrive may update the metadata of files AFTER they have been uploaded
								uploadLastModifiedTime(parent.driveId, id, cTag, mtime);
							} else {
								// OneDrive Business account upload handling
								writeln("");
								response = session.upload(path, parent.driveId, parent.id, baseName(path));
								writeln(" done.");
								saveItem(response);
							}
							
							// Log action to log file
							log.fileOnly("Uploading file ", path, " ... done.");
							
						} else {
							// Save the details of the file that we got from OneDrive
							log.vlog("Updating the local database with details for this file: ", path);
							saveItem(fileDetailsFromOneDrive);
						}
					} else {
						// The files are the "same" name wise but different in case sensitivity
						log.error("ERROR: A local file has the same name as another local file.");
						log.error("ERROR: To resolve, rename this local file: ", absolutePath(path));
						log.log("Skipping uploading this new file: ", absolutePath(path));
					}
				} else {
					// Skip file - too large
					log.log("Skipping uploading this new file as it exceeds the maximum size allowed by OneDrive: ", path);
				}
			}
		} else {
			log.log("Skipping uploading this new file as parent path is not in the database: ", path);
			return;
		}
	}

	private void uploadDeleteItem(Item item, string path)
	{
		log.log("Deleting item from OneDrive: ", path);
		
		if ((item.driveId == "") && (item.id == "") && (item.eTag == "")){
			// These are empty ... we cannot delete if this is empty ....
			JSONValue onedrivePathDetails = onedrive.getPathDetails(path); // Returns a JSON String for the OneDrive Path
			item.driveId = onedrivePathDetails["parentReference"]["driveId"].str; // Should give something like 12345abcde1234a1
			item.id = onedrivePathDetails["id"].str; // This item's ID. Should give something like 12345ABCDE1234A1!101
			item.eTag = onedrivePathDetails["eTag"].str; // Should be something like aNjM2NjJFRUVGQjY2NjJFMSE5MzUuMA
		}
			
		try {
			onedrive.deleteById(item.driveId, item.id, item.eTag);
		} catch (OneDriveException e) {
			if (e.httpStatusCode == 404) log.vlog("OneDrive reported: The resource could not be found.");
			else throw e;
		}
		itemdb.deleteById(item.driveId, item.id);
		if (item.remoteId != null) {
			itemdb.deleteById(item.remoteDriveId, item.remoteId);
		}
	}

	private void uploadLastModifiedTime(const(char)[] driveId, const(char)[] id, const(char)[] eTag, SysTime mtime)
	{
		JSONValue data = [
			"fileSystemInfo": JSONValue([
				"lastModifiedDateTime": mtime.toISOExtString()
			])
		];
		
		JSONValue response;
		try {
			response = onedrive.updateById(driveId, id, data, eTag);
		} catch (OneDriveException e) {
			if (e.httpStatusCode == 412) {
				// OneDrive threw a 412 error, most likely: ETag does not match current item's value
				// Retry without eTag
				log.vlog("OneDrive returned a 'HTTP 412 - Precondition Failed' - gracefully handling error");
				string nullTag = null;
				response = onedrive.updateById(driveId, id, data, nullTag);
			}
		} 
		saveItem(response);
	}

	private void saveItem(JSONValue jsonItem)
	{
		// jsonItem has to be a valid object
		if (jsonItem.object()){
			// Takes a JSON input and formats to an item which can be used by the database
			Item item = makeItem(jsonItem);
			// Add to the local database
			itemdb.upsert(item);
		}
	}

	// https://docs.microsoft.com/en-us/onedrive/developer/rest-api/api/driveitem_move
	void uploadMoveItem(string from, string to)
	{
		log.log("Moving ", from, " to ", to);
		Item fromItem, toItem, parentItem;
		if (!itemdb.selectByPath(from, defaultDriveId, fromItem)) {
			throw new SyncException("Can't move an unsynced item");
		}
		if (fromItem.parentId == null) {
			// the item is a remote folder, need to do the operation on the parent
			enforce(itemdb.selectByPathNoRemote(from, defaultDriveId, fromItem));
		}
		if (itemdb.selectByPath(to, defaultDriveId, toItem)) {
			// the destination has been overwritten
			uploadDeleteItem(toItem, to);
		}
		if (!itemdb.selectByPath(dirName(to), defaultDriveId, parentItem)) {
			throw new SyncException("Can't move an item to an unsynced directory");
		}
		if (fromItem.driveId != parentItem.driveId) {
			// items cannot be moved between drives
			uploadDeleteItem(fromItem, from);
			uploadNewFile(to);
		} else {
			if (!exists(to)) {
				log.vlog("uploadMoveItem target has disappeared: ", to);
				return;
			}
			SysTime mtime = timeLastModified(to).toUTC();
			JSONValue diff = [
				"name": JSONValue(baseName(to)),
				"parentReference": JSONValue([
					"id": parentItem.id
				]),
				"fileSystemInfo": JSONValue([
					"lastModifiedDateTime": mtime.toISOExtString()
				])
			];
			auto res = onedrive.updateById(fromItem.driveId, fromItem.id, diff, fromItem.eTag);
			// update itemdb
			saveItem(res);
		}
	}

	void deleteByPath(string path)
	{
		Item item;
		if (!itemdb.selectByPath(path, defaultDriveId, item)) {
			throw new SyncException("The item to delete is not in the local database");
		}
		if (item.parentId == null) {
			// the item is a remote folder, need to do the operation on the parent
			enforce(itemdb.selectByPathNoRemote(path, defaultDriveId, item));
		}
		try {
			uploadDeleteItem(item, path);
		} catch (OneDriveException e) {
			if (e.httpStatusCode == 404) log.log(e.msg);
			else throw e;
		}
	}
	
	// move a OneDrive folder from one name to another
	void moveByPath(const(string) source, const(string) destination)
	{
		log.vlog("Moving remote folder: ", source, " -> ", destination);
		
		// Source and Destination are relative to ~/OneDrive
		string sourcePath = source;
		string destinationBasePath = dirName(destination).idup;
		
		// if destinationBasePath == '.' then destinationBasePath needs to be ""
		if (destinationBasePath == ".") {
			destinationBasePath = "";
		}
		
		string newFolderName = baseName(destination).idup;
		string destinationPathString = "/drive/root:/" ~ destinationBasePath;
		
		// Build up the JSON changes
		JSONValue moveData = ["name": newFolderName];
		JSONValue destinationPath = ["path": destinationPathString];
		moveData["parentReference"] = destinationPath;
				
		// Make the change on OneDrive
		auto res = onedrive.moveByPath(sourcePath, moveData);	
	}
	
	// Query Office 365 SharePoint Shared Library site to obtain it's Drive ID
	void querySiteCollectionForDriveID(string o365SharedLibraryName){
		// Steps to get the ID:
		// 1. Query https://graph.microsoft.com/v1.0/sites?search= with the name entered
		// 2. Evaluate the response. A valid response will contain the description and the id. If the response comes back with nothing, the site name cannot be found or no access
		// 3. If valid, use the returned ID and query the site drives
		//		https://graph.microsoft.com/v1.0/sites/<site_id>/drives
		// 4. Display Shared Library Name & Drive ID
		
		string site_id;
		string drive_id;
		JSONValue siteQuery = onedrive.o365SiteSearch(encodeComponent(o365SharedLibraryName));
		
		foreach (searchResult; siteQuery["value"].array) {
			// Need an 'exclusive' match here with o365SharedLibraryName as entered
			if (o365SharedLibraryName == searchResult["displayName"].str){
				// 'displayName' matches search request
				site_id = searchResult["id"].str;
				JSONValue siteDriveQuery = onedrive.o365SiteDrives(site_id);
				foreach (driveResult; siteDriveQuery["value"].array) {
					drive_id = driveResult["id"].str;
				}
			}
		}
		
		log.log("Office 365 Library Name: ", o365SharedLibraryName);
		if(drive_id != null) {
			log.log("drive_id: ", drive_id);
		} else {
			writeln("ERROR: This site could not be found. Please check it's name and your permissions to access the site.");
		}
	}
	
	// Query the OneDrive 'drive' to determine if we are 'in sync' or if there are pending changes
	void queryDriveForChanges(string path) {
		
		// Function variables
		int validChanges = 0;
		long downloadSize = 0;
		string driveId;
		string folderId;
		string deltaLink;
		string thisItemId;
		string thisItemPath;
		string syncFolderName;
		string syncFolderPath;
		string syncFolderChildPath;
		JSONValue changes;
		JSONValue onedrivePathDetails;
		
		// Get the path details from OneDrive
		try {
			onedrivePathDetails = onedrive.getPathDetails(path); // Returns a JSON String for the OneDrive Path
		} catch (OneDriveException e) {
			if (e.httpStatusCode == 404) {
				// Requested path could not be found
				log.error("ERROR: The requested path to query was not found on OneDrive");
				return;
			}
		} 
		
		if(isItemRemote(onedrivePathDetails)){
			// remote changes
			driveId = onedrivePathDetails["remoteItem"]["parentReference"]["driveId"].str; // Should give something like 66d53be8a5056eca
			folderId = onedrivePathDetails["remoteItem"]["id"].str; // Should give something like BC7D88EC1F539DCF!107
			syncFolderName = onedrivePathDetails["name"].str;
			// A remote drive item will not have ["parentReference"]["path"]
			syncFolderPath = "";
			syncFolderChildPath = "";
		} else {
			driveId = defaultDriveId;
			folderId = onedrivePathDetails["id"].str; // Should give something like 12345ABCDE1234A1!101
			syncFolderName = onedrivePathDetails["name"].str;
			if (hasParentReferencePath(onedrivePathDetails)) {
				syncFolderPath = onedrivePathDetails["parentReference"]["path"].str;
				syncFolderChildPath = syncFolderPath ~ "/" ~ syncFolderName ~ "/";
			} else {
				// root drive item will not have ["parentReference"]["path"] 
				syncFolderPath = "";
				syncFolderChildPath = "";
			}
		}
		
		// Query Database for the deltaLink
		deltaLink = itemdb.getDeltaLink(driveId, folderId);
		
		const(char)[] idToQuery;
		if (driveId == defaultDriveId) {
			// The drive id matches our users default drive id
			idToQuery = defaultRootId.dup;
		} else {
			// The drive id does not match our users default drive id
			// Potentially the 'path id' we are requesting the details of is a Shared Folder (remote item)
			// Use folderId
			idToQuery = folderId;
		}
		
		// Query OneDrive changes
		changes = onedrive.viewChangesById(driveId, idToQuery, deltaLink);
		
		// Are there any changes on OneDrive?
		if (count(changes["value"].array) != 0) {
			// Were we given a remote path to check if we are in sync for, or the root?
			if (path != "/") {
				// we were given a directory to check, we need to validate the list of changes against this path only
				foreach (item; changes["value"].array) {
					// Is this change valid for the 'path' we are checking?
					if (hasParentReferencePath(item)) {
						thisItemId = item["parentReference"]["id"].str;
						thisItemPath = item["parentReference"]["path"].str;
					} else {
						thisItemId = item["id"].str;
						// Is the defaultDriveId == driveId
						if (driveId == defaultDriveId){
							// 'root' items will not have ["parentReference"]["path"]
							if (isItemRoot(item)){
								thisItemPath = "";
							} else {
								thisItemPath = item["parentReference"]["path"].str;
							}
						} else {
							// A remote drive item will not have ["parentReference"]["path"]
							thisItemPath = "";
						}
					}
					
					if ( (thisItemId == folderId) || (canFind(thisItemPath, syncFolderChildPath)) || (canFind(thisItemPath, folderId)) ){
						// This is a change we want count
						validChanges++;
						if ((isItemFile(item)) && (hasFileSize(item))) {
							downloadSize = downloadSize + item["size"].integer;
						}
					}
				}
				// Are there any valid changes?
				if (validChanges != 0){
					writeln("Selected directory is out of sync with OneDrive");
					if (downloadSize > 0){
						downloadSize = downloadSize / 1000;
						writeln("Approximate data to transfer: ", downloadSize, " KB");
					}
				} else {
					writeln("No pending remote changes - selected directory is in sync");
				}
			} else {
				writeln("Local directory is out of sync with OneDrive");
				foreach (item; changes["value"].array) {
					if ((isItemFile(item)) && (hasFileSize(item))) {
						downloadSize = downloadSize + item["size"].integer;
					}
				}
				if (downloadSize > 0){
					downloadSize = downloadSize / 1000;
					writeln("Approximate data to transfer: ", downloadSize, " KB");
				}
			}
		} else {
			writeln("No pending remote changes - in sync");
		}
	}
}<|MERGE_RESOLUTION|>--- conflicted
+++ resolved
@@ -1168,12 +1168,7 @@
 									if (e.httpStatusCode == 412) {
 										// HTTP request returned status code 412 - ETag does not match current item's value
 										// Delete record from the local database - file will be uploaded as a new file
-<<<<<<< HEAD
-										log.vdebug("Simple Upload Replace Failed - OneDrive eTag / cTag match issue");
-										log.vlog("OneDrive returned a 'HTTP 412 - Precondition Failed' - gracefully handling error. Will upload as new file.");
-=======
 										log.vlog("OneDrive returned a 'HTTP 412 - Precondition Failed' - gracefully handling error");
->>>>>>> 46ef8ed3
 										itemdb.deleteById(item.driveId, item.id);
 										return;
 									}
@@ -1194,12 +1189,7 @@
 									if (e.httpStatusCode == 412) {
 										// HTTP request returned status code 412 - ETag does not match current item's value
 										// Delete record from the local database - file will be uploaded as a new file
-<<<<<<< HEAD
-										log.vdebug("Session Upload Replace Failed - OneDrive eTag / cTag match issue");
-										log.vlog("OneDrive returned a 'HTTP 412 - Precondition Failed' - gracefully handling error. Will upload as new file.");
-=======
 										log.vlog("OneDrive returned a 'HTTP 412 - Precondition Failed' - gracefully handling error");
->>>>>>> 46ef8ed3
 										itemdb.deleteById(item.driveId, item.id);
 										return;
 									}
