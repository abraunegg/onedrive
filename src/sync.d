import std.algorithm;
import std.array: array;
import std.datetime;
import std.exception: enforce;
import std.file, std.json, std.path;
import std.regex;
import std.stdio, std.string, std.uni, std.uri;
import std.conv;
import core.time, core.thread;
import core.stdc.stdlib;
import config, itemdb, onedrive, selective, upload, util;
static import log;

// threshold after which files will be uploaded using an upload session
private long thresholdFileSize = 4 * 2^^20; // 4 MiB

// flag to set whether local files should be deleted
private bool noRemoteDelete = false;

// Do we configure to disable the upload validation routine
private bool disableUploadValidation = false;

private bool isItemFolder(const ref JSONValue item)
{
	return ("folder" in item) != null;
}

private bool isItemFile(const ref JSONValue item)
{
	return ("file" in item) != null;
}

private bool isItemDeleted(const ref JSONValue item)
{
	return ("deleted" in item) != null;
}

private bool isItemRoot(const ref JSONValue item)
{
	return ("root" in item) != null;
}

private bool isItemRemote(const ref JSONValue item)
{
	return ("remoteItem" in item) != null;
}

private bool hasParentReference(const ref JSONValue item)
{
	return ("parentReference" in item) != null;
}

private bool hasParentReferenceId(const ref JSONValue item)
{
	return ("id" in item["parentReference"]) != null;
}

private bool hasParentReferencePath(const ref JSONValue item)
{
	return ("path" in item["parentReference"]) != null;
}

private bool isMalware(const ref JSONValue item)
{
	return ("malware" in item) != null;
}

private bool hasFileSize(const ref JSONValue item)
{
	return ("size" in item) != null;
}

private bool hasId(const ref JSONValue item)
{
	return ("id" in item) != null;
}

private bool isDotFile(string path)
{
	// always allow the root
	if (path == ".") return false;
	
	path = buildNormalizedPath(path);
	auto paths = pathSplitter(path);
	foreach(base; paths) {
		if (startsWith(base, ".")){
			return true;
		}
	}
	return false;
}

// construct an Item struct from a JSON driveItem
private Item makeItem(const ref JSONValue driveItem)
{
	Item item = {
		id: driveItem["id"].str,
		name: "name" in driveItem ? driveItem["name"].str : null, // name may be missing for deleted files in OneDrive Biz
		eTag: "eTag" in driveItem ? driveItem["eTag"].str : null, // eTag is not returned for the root in OneDrive Biz
		cTag: "cTag" in driveItem ? driveItem["cTag"].str : null, // cTag is missing in old files (and all folders in OneDrive Biz)
	};

	// OneDrive API Change: https://github.com/OneDrive/onedrive-api-docs/issues/834
	// OneDrive no longer returns lastModifiedDateTime if the item is deleted by OneDrive
	if(isItemDeleted(driveItem)){
		// Set mtime to SysTime(0)
		item.mtime = SysTime(0);
	} else {
		// Item is not in a deleted state
		// Resolve 'Key not found: fileSystemInfo' when then item is a remote item
		// https://github.com/abraunegg/onedrive/issues/11
		if (isItemRemote(driveItem)) {
			item.mtime = SysTime.fromISOExtString(driveItem["remoteItem"]["fileSystemInfo"]["lastModifiedDateTime"].str);
		} else {
			item.mtime = SysTime.fromISOExtString(driveItem["fileSystemInfo"]["lastModifiedDateTime"].str);
		}
	}
		
	if (isItemFile(driveItem)) {
		item.type = ItemType.file;
	} else if (isItemFolder(driveItem)) {
		item.type = ItemType.dir;
	} else if (isItemRemote(driveItem)) {
		item.type = ItemType.remote;
	} else {
		// do not throw exception, item will be removed in applyDifferences()
	}

	// root and remote items do not have parentReference
	if (!isItemRoot(driveItem) && ("parentReference" in driveItem) != null) {
		item.driveId = driveItem["parentReference"]["driveId"].str;
		if (hasParentReferenceId(driveItem)) {
			item.parentId = driveItem["parentReference"]["id"].str;
		}
	}

	// extract the file hash
	if (isItemFile(driveItem) && ("hashes" in driveItem["file"])) {
		if ("crc32Hash" in driveItem["file"]["hashes"]) {
			item.crc32Hash = driveItem["file"]["hashes"]["crc32Hash"].str;
		} else if ("sha1Hash" in driveItem["file"]["hashes"]) {
			item.sha1Hash = driveItem["file"]["hashes"]["sha1Hash"].str;
		} else if ("quickXorHash" in driveItem["file"]["hashes"]) {
			item.quickXorHash = driveItem["file"]["hashes"]["quickXorHash"].str;
		} else {
			log.vlog("The file does not have any hash");
		}
	}

	if (isItemRemote(driveItem)) {
		item.remoteDriveId = driveItem["remoteItem"]["parentReference"]["driveId"].str;
		item.remoteId = driveItem["remoteItem"]["id"].str;
	}

	return item;
}

private bool testFileHash(string path, const ref Item item)
{
	if (item.crc32Hash) {
		if (item.crc32Hash == computeCrc32(path)) return true;
	} else if (item.sha1Hash) {
		if (item.sha1Hash == computeSha1Hash(path)) return true;
	} else if (item.quickXorHash) {
		if (item.quickXorHash == computeQuickXorHash(path)) return true;
	}
	return false;
}

class SyncException: Exception
{
    @nogc @safe pure nothrow this(string msg, string file = __FILE__, size_t line = __LINE__)
    {
        super(msg, file, line);
    }
}

final class SyncEngine
{
	private Config cfg;
	private OneDriveApi onedrive;
	private ItemDatabase itemdb;
	private UploadSession session;
	private SelectiveSync selectiveSync;
	// list of items to skip while applying the changes
	private string[] skippedItems;
	// list of items to delete after the changes has been downloaded
	private string[2][] idsToDelete;
	// default drive id
	private string defaultDriveId;
	// default root id
	private string defaultRootId;
	// type of OneDrive account
	private string accountType;
	// free space remaining at init()
	private long remainingFreeSpace;
	// is file malware flag
	private bool malwareDetected = false;
	// download filesystem issue flag
	private bool downloadFailed = false;
	// initialization has been done
	private bool initDone = false;
	// sync engine dryRun flag
	private bool dryRun = false;

	this(Config cfg, OneDriveApi onedrive, ItemDatabase itemdb, SelectiveSync selectiveSync, bool dryRun)
	{
		assert(onedrive && itemdb && selectiveSync);
		this.cfg = cfg;
		this.onedrive = onedrive;
		this.itemdb = itemdb;
		this.selectiveSync = selectiveSync;
<<<<<<< HEAD
		session = UploadSession(onedrive, cfg.uploadStateFilePath);
		this.dryRun = dryRun;
=======
		// session = UploadSession(onedrive, cfg.uploadStateFilePath);
>>>>>>> 09f328e6
	}

	void reset()
	{
		initDone=false;
	}

	void init()
	{
		// Set accountType, defaultDriveId, defaultRootId & remainingFreeSpace once and reuse where possible
		JSONValue oneDriveDetails;

		if (initDone) {
			return;
		}

		session = UploadSession(onedrive, cfg.uploadStateFilePath);

		// Need to catch 400 or 5xx server side errors at initialization
		try {
			oneDriveDetails	= onedrive.getDefaultDrive();
		} catch (OneDriveException e) {
			if (e.httpStatusCode == 400) {
				// OneDrive responded with 400 error: Bad Request
				log.error("\nERROR: OneDrive returned a 'HTTP 400 Bad Request' - Cannot Initialize Sync Engine");
				// Check this
				if (cfg.getValue("drive_id").length) {
					log.error("ERROR: Check your 'drive_id' entry in your configuration file as it may be incorrect\n");
				}
				// Must exit here
				exit(-1);
			}
			if (e.httpStatusCode == 401) {
				// HTTP request returned status code 401 (Unauthorized)
				log.error("\nERROR: OneDrive returned a 'HTTP 401 Unauthorized' - Cannot Initialize Sync Engine");
				log.error("ERROR: Check your configuration as your access token may be empty or invalid\n");
				// Must exit here
				exit(-1);
			}
			if (e.httpStatusCode >= 500) {
				// There was a HTTP 5xx Server Side Error
				log.error("ERROR: OneDrive returned a 'HTTP 5xx Server Side Error' - Cannot Initialize Sync Engine");
				// Must exit here
				exit(-1);
			}
		}
		
		// Successfully got details from OneDrive without a server side error such as HTTP/1.1 504 Gateway Timeout
		accountType = oneDriveDetails["driveType"].str;
		defaultDriveId = oneDriveDetails["id"].str;
		defaultRootId = onedrive.getDefaultRoot["id"].str;
		remainingFreeSpace = oneDriveDetails["quota"]["remaining"].integer;
		
		// Display accountType, defaultDriveId, defaultRootId & remainingFreeSpace for verbose logging purposes
		log.vlog("Account Type: ", accountType);
		log.vlog("Default Drive ID: ", defaultDriveId);
		log.vlog("Default Root ID: ", defaultRootId);
		log.vlog("Remaining Free Space: ", remainingFreeSpace);
    
		// If account type is documentLibrary - then most likely this is a SharePoint repository
		// and files 'may' be modified after upload. See: https://github.com/abraunegg/onedrive/issues/205
		if(accountType == "documentLibrary") {
			setDisableUploadValidation();
		}
    
		// Check the local database to ensure the OneDrive Root details are in the database
		checkDatabaseForOneDriveRoot();
	
		// Check if there is an interrupted upload session
		if (session.restore()) {
			log.log("Continuing the upload session ...");
			auto item = session.upload();
			saveItem(item);
		}		
		initDone = true;
	}

	// Configure noRemoteDelete if function is called
	// By default, noRemoteDelete = false;
	// Meaning we will process local deletes to delete item on OneDrive
	void setNoRemoteDelete()
	{
		noRemoteDelete = true;
	}
	
	// Configure disableUploadValidation if function is called
	// By default, disableUploadValidation = false;
	// Meaning we will always validate our uploads
	// However, when uploading a file that can contain metadata SharePoint will associate some 
	// metadata from the library the file is uploaded to directly in the file
	// which breaks this validation. See https://github.com/abraunegg/onedrive/issues/205
	void setDisableUploadValidation()
	{
		disableUploadValidation = true;
	}
	
	
	// download all new changes from OneDrive
	void applyDifferences()
	{
		// Set defaults for the root folder
		// Use the global's as initialised via init() rather than performing unnecessary additional HTTPS calls
		string driveId = defaultDriveId;
		string rootId = defaultRootId;
		applyDifferences(driveId, rootId);

		// check all remote folders
		// https://github.com/OneDrive/onedrive-api-docs/issues/764
		Item[] items = itemdb.selectRemoteItems();
		foreach (item; items) applyDifferences(item.remoteDriveId, item.remoteId);
	}

	// download all new changes from a specified folder on OneDrive
	void applyDifferencesSingleDirectory(string path)
	{
		// test if the path we are going to sync from actually exists on OneDrive
		try {
			onedrive.getPathDetails(path);
		} catch (OneDriveException e) {
			if (e.httpStatusCode == 404) {
				// The directory was not found 
				log.error("ERROR: The requested single directory to sync was not found on OneDrive");
				return;
			}
			
			if (e.httpStatusCode >= 500) {
				// OneDrive returned a 'HTTP 5xx Server Side Error' - gracefully handling error - error message already logged
				return;
			}
		} 
		// OK - the path on OneDrive should exist, get the driveId and rootId for this folder
		log.vlog("Getting path details from OneDrive ...");
		JSONValue onedrivePathDetails = onedrive.getPathDetails(path); // Returns a JSON String for the OneDrive Path
		
		string driveId;
		string folderId;
		
		if(isItemRemote(onedrivePathDetails)){
			// 2 step approach:
			//		1. Ensure changes for the root remote path are captured
			//		2. Download changes specific to the remote path
			
			// root remote
			applyDifferences(defaultDriveId, onedrivePathDetails["id"].str);
		
			// remote changes
			driveId = onedrivePathDetails["remoteItem"]["parentReference"]["driveId"].str; // Should give something like 66d53be8a5056eca
			folderId = onedrivePathDetails["remoteItem"]["id"].str; // Should give something like BC7D88EC1F539DCF!107
			
			// Apply any differences found on OneDrive for this path (download data)
			applyDifferences(driveId, folderId);
			
		} else {
			// use the item id as folderId
			folderId = onedrivePathDetails["id"].str; // Should give something like 12345ABCDE1234A1!101
			// Apply any differences found on OneDrive for this path (download data)
			applyDifferences(defaultDriveId, folderId);
		}
	}
	
	// make sure the OneDrive root is in our database
	auto checkDatabaseForOneDriveRoot()
	{
		log.vlog("Fetching details for OneDrive Root");
		JSONValue rootPathDetails = onedrive.getDefaultRoot(); // Returns a JSON Value
		Item rootPathItem = makeItem(rootPathDetails);
		
		// configure driveId and rootId for the OneDrive Root
		
		// Set defaults for the root folder
		string driveId = rootPathDetails["parentReference"]["driveId"].str; // Should give something like 12345abcde1234a1
		string rootId = rootPathDetails["id"].str; // Should give something like 12345ABCDE1234A1!101
		
		// Query the database
		if (!itemdb.selectById(driveId, rootId, rootPathItem)) {
			log.vlog("OneDrive Root does not exist in the database. We need to add it.");	
			applyDifference(rootPathDetails, driveId, true);
			log.vlog("Added OneDrive Root to the local database");
		} else {
			log.vlog("OneDrive Root exists in the database");
		}
	}
	
	// create a directory on OneDrive without syncing
	auto createDirectoryNoSync(string path)
	{
		// Attempt to create the requested path within OneDrive without performing a sync
		log.vlog("Attempting to create the requested path within OneDrive");
		
		// Handle the remote folder creation and updating of the local database without performing a sync
		uploadCreateDir(path);
	}
	
	// delete a directory on OneDrive without syncing
	auto deleteDirectoryNoSync(string path)
	{
		// Use the global's as initialised via init() rather than performing unnecessary additional HTTPS calls
		const(char)[] rootId = defaultRootId;
		
		// Attempt to delete the requested path within OneDrive without performing a sync
		log.vlog("Attempting to delete the requested path within OneDrive");
		
		// test if the path we are going to exists on OneDrive
		try {
			onedrive.getPathDetails(path);
		} catch (OneDriveException e) {
			if (e.httpStatusCode == 404) {
				// The directory was not found on OneDrive - no need to delete it
				log.vlog("The requested directory to delete was not found on OneDrive - skipping removing the remote directory as it doesn't exist");
				return;
			}
			
			if (e.httpStatusCode >= 500) {
				// OneDrive returned a 'HTTP 5xx Server Side Error' - gracefully handling error - error message already logged
				return;
			}
		}
		
		Item item;
		if (!itemdb.selectByPath(path, defaultDriveId, item)) {
			// this is odd .. this directory is not in the local database - just go delete it
			log.vlog("The requested directory to delete was not found in the local database - pushing delete request direct to OneDrive");
			uploadDeleteItem(item, path);
		} else {
			// the folder was in the local database
			// Handle the deletion and saving any update to the local database
			log.vlog("The requested directory to delete was found in the local database. Processing the deletion normally");
			deleteByPath(path);
		}
	}
	
	// rename a directory on OneDrive without syncing
	auto renameDirectoryNoSync(string source, string destination)
	{
		try {
			// test if the local path exists on OneDrive
			onedrive.getPathDetails(source);
		} catch (OneDriveException e) {
			if (e.httpStatusCode == 404) {
				// The directory was not found 
				log.vlog("The requested directory to rename was not found on OneDrive");
				return;
			}
			
			if (e.httpStatusCode >= 500) {
				// OneDrive returned a 'HTTP 5xx Server Side Error' - gracefully handling error - error message already logged
				return;
			}
		}
		// The OneDrive API returned a 200 OK status, so the folder exists
		// Rename the requested directory on OneDrive without performing a sync
		moveByPath(source, destination);
	}
	
	// download the new changes of a specific item
	// id is the root of the drive or a shared folder
	private void applyDifferences(string driveId, const(char)[] id)
	{
		log.vlog("Applying changes of Path ID: " ~ id);
		JSONValue changes;
		string deltaLink = itemdb.getDeltaLink(driveId, id);
		
		// Query the name of this folder id
		string syncFolderName;
		string syncFolderPath;
		string syncFolderChildPath;
		JSONValue idDetails = parseJSON("{}");
		try {
			idDetails = onedrive.getPathDetailsById(driveId, id);
		} catch (OneDriveException e) {
			if (e.httpStatusCode == 404) {
				// id was not found - possibly a remote (shared) folder
				log.vlog("No details returned for given Path ID");
				return;
			}
			
			if (e.httpStatusCode >= 500) {
				// OneDrive returned a 'HTTP 5xx Server Side Error' - gracefully handling error - error message already logged
				return;
			}
		} 
		
		// Get the name of this 'Path ID'
		if (("id" in idDetails) != null) {
			// valid response from onedrive.getPathDetailsById(driveId, id) - a JSON item object present
			if ((idDetails["id"].str == id) && (!isItemFile(idDetails))){
				// Is a Folder or Remote Folder
				syncFolderName = idDetails["name"].str;
			}
			// Is this a 'local' or 'remote' item?
			if(isItemRemote(idDetails)){
				// A remote drive item will not have ["parentReference"]["path"]
				syncFolderPath = "";
				syncFolderChildPath = "";
			} else {
				if (hasParentReferencePath(idDetails)) {
					syncFolderPath = idDetails["parentReference"]["path"].str;
					syncFolderChildPath = syncFolderPath ~ "/" ~ idDetails["name"].str ~ "/";
				} else {
					// root drive item will not have ["parentReference"]["path"] 
					syncFolderPath = "";
					syncFolderChildPath = "";
				}
			}
			
			// Debug Output
			log.vdebug("Sync Folder Name: ", syncFolderName);
			// Debug Output of path if only set, generally only set if using --single-directory
			if (hasParentReferencePath(idDetails)) {
				log.vdebug("Sync Folder Path: ", syncFolderPath);
				log.vdebug("Sync Folder Child Path: ", syncFolderChildPath);
			}
		}
		
		for (;;) {
			// Due to differences in OneDrive API's between personal and business we need to get changes only from defaultRootId
			// If we used the 'id' passed in & when using --single-directory with a business account we get:
			//	'HTTP request returned status code 501 (Not Implemented): view.delta can only be called on the root.'
			// To view changes correctly, we need to use the correct path id for the request
			const(char)[] idToQuery;
			if (driveId == defaultDriveId) {
				// The drive id matches our users default drive id
				idToQuery = defaultRootId.dup;
			} else {
				// The drive id does not match our users default drive id
				// Potentially the 'path id' we are requesting the details of is a Shared Folder (remote item)
				// Use the 'id' that was passed in (folderId)
				idToQuery = id;
			}
			
			try {
				// Fetch the changes relative to the path id we want to query
				changes = onedrive.viewChangesById(driveId, idToQuery, deltaLink);
			} catch (OneDriveException e) {
				// OneDrive threw an error
				log.vdebug("OneDrive threw an error when querying for these changes:");
				log.vdebug("driveId: ", driveId);
				log.vdebug("idToQuery: ", idToQuery);
				log.vdebug("deltaLink: ", deltaLink);
				
				// HTTP request returned status code 404 (Not Found)
				if (e.httpStatusCode == 404) {
					// Stop application
					log.log("\n\nOneDrive returned a 'HTTP 404 - Item not found'");
					log.log("The item id to query was not found on OneDrive");
					log.log("\nRemove your '", cfg.databaseFilePath, "' file and try to sync again\n");
					return;
				}
				
				// HTTP request returned status code 410 (The requested resource is no longer available at the server)
				if (e.httpStatusCode == 410) {
					log.vlog("Delta link expired, re-syncing...");
					deltaLink = null;
					continue;
				}
				
				// HTTP request returned status code 500 (Internal Server Error)
				if (e.httpStatusCode == 500) {
					// Stop application
					log.log("\n\nOneDrive returned a 'HTTP 500 - Internal Server Error'");
					log.log("This is a OneDrive API Bug - https://github.com/OneDrive/onedrive-api-docs/issues/844\n\n");
					log.log("\nRemove your '", cfg.databaseFilePath, "' file and try to sync again\n");
					return;
				}
				
				if (e.httpStatusCode == 504) {
					// HTTP request returned status code 504 (Gateway Timeout)
					// Retry by calling applyDifferences() again
					log.vlog("OneDrive returned a 'HTTP 504 - Gateway Timeout' - gracefully handling error");
					applyDifferences(driveId, idToQuery);
				}
				
				else {
					// Default operation if not 404, 410, 500, 504 errors
					log.log("\n\nOneDrive returned an error with the following message:\n");
					auto errorArray = splitLines(e.msg);
					log.log("Error Message: ", errorArray[0]);
					// extract 'message' as the reason
					JSONValue errorMessage = parseJSON(replace(e.msg, errorArray[0], ""));
					log.log("Error Reason:  ", errorMessage["error"]["message"].str);
					log.log("\nRemove your '", cfg.databaseFilePath, "' file and try to sync again\n");
					return;
				}
			}
			
			// Are there any changes to process?
			if (("value" in changes) != null) {
				auto nrChanges = count(changes["value"].array);

				if (nrChanges >= to!long(cfg.getValue("min_notif_changes"))) {
					log.logAndNotify("Processing ", nrChanges, " changes");
				} else {
					// There are valid changes
					log.vdebug("Number of changes from OneDrive to process: ", nrChanges);
				}
				
				foreach (item; changes["value"].array) {
					bool isRoot = false;
					string thisItemPath;
					
					// Change as reported by OneDrive
					log.vdebug("------------------------------------------------------------------");
					log.vdebug("OneDrive Change: ", item);
					
					// Deleted items returned from onedrive.viewChangesById (/delta) do not have a 'name' attribute
					// Thus we cannot name check for 'root' below on deleted items
					if(!isItemDeleted(item)){
						// This is not a deleted item
						// Test is this is the OneDrive Users Root?
						// Use the global's as initialised via init() rather than performing unnecessary additional HTTPS calls
						if ((id == defaultRootId) && (item["name"].str == "root")) { 
							// This IS the OneDrive Root
							isRoot = true;
						}
					}

					// How do we handle this change?
					if (isRoot || !hasParentReferenceId(item) || isItemDeleted(item)){
						// Is a root item, has no id in parentReference or is a OneDrive deleted item
						log.vdebug("Handling change as 'root item', has no parent reference or is a deleted item");
						applyDifference(item, driveId, isRoot);
					} else {
						// What is this item's path?
						if (hasParentReferencePath(item)) {
							thisItemPath = item["parentReference"]["path"].str;
						} else {
							thisItemPath = "";
						}
						
						// Debug output of change evaluation items
						log.vdebug("'search id'                                       = ", id);
						log.vdebug("'parentReference id'                              = ", item["parentReference"]["id"].str);
						log.vdebug("syncFolderPath                                    = ", syncFolderPath);
						log.vdebug("syncFolderChildPath                               = ", syncFolderChildPath);
						log.vdebug("thisItemId                                        = ", item["id"].str);
						log.vdebug("thisItemPath                                      = ", thisItemPath);
						log.vdebug("'item id' matches search 'id'                     = ", (item["id"].str == id));
						log.vdebug("'parentReference id' matches search 'id'          = ", (item["parentReference"]["id"].str == id));
						log.vdebug("'item path' contains 'syncFolderChildPath'        = ", (canFind(thisItemPath, syncFolderChildPath)));
						log.vdebug("'item path' contains search 'id'                  = ", (canFind(thisItemPath, id)));
						
						// Check this item's path to see if this is a change on the path we want:
						// 1. 'item id' matches 'id'
						// 2. 'parentReference id' matches 'id'
						// 3. 'item path' contains 'syncFolderChildPath'
						// 4. 'item path' contains 'id'
						
						if ( (item["id"].str == id) || (item["parentReference"]["id"].str == id) || (canFind(thisItemPath, syncFolderChildPath)) || (canFind(thisItemPath, id)) ){
							// This is a change we want to apply
							log.vdebug("Change matches search criteria to apply");
							applyDifference(item, driveId, isRoot);
						} else {
							// No item ID match or folder sync match
							// Before discarding change - does this ID still exist on OneDrive - as in IS this 
							// potentially a --single-directory sync and the user 'moved' the file out of the 'sync-dir' to another OneDrive folder
							// This is a corner edge case - https://github.com/skilion/onedrive/issues/341
							JSONValue oneDriveMovedNotDeleted;
							try {
								oneDriveMovedNotDeleted = onedrive.getPathDetailsById(driveId, item["id"].str);
							} catch (OneDriveException e) {
								if (e.httpStatusCode == 404) {
									// No .. that ID is GONE
									log.vlog("Remote change discarded - item cannot be found");
									return;
								}
								
								if (e.httpStatusCode >= 500) {
									// OneDrive returned a 'HTTP 5xx Server Side Error' - gracefully handling error - error message already logged
									return;
								}
							}
							// Yes .. ID is still on OneDrive but elsewhere .... #341 edge case handling
							// What is the original local path for this ID in the database? Does it match 'syncFolderChildPath'
							if (itemdb.idInLocalDatabase(driveId, item["id"].str)){
								// item is in the database
								string originalLocalPath = itemdb.computePath(driveId, item["id"].str);
								if (canFind(originalLocalPath, syncFolderChildPath)){
									// This 'change' relates to an item that WAS in 'syncFolderChildPath' but is now 
									// stored elsewhere on OneDrive - outside the path we are syncing from
									// Remove this item locally as it's local path is now obsolete
									idsToDelete ~= [driveId, item["id"].str];
								}
							} else {
								log.vlog("Remote change discarded - not in --single-directory scope");
							}
						} 
					}
				}
			}
			
			// the response may contain either @odata.deltaLink or @odata.nextLink
			if ("@odata.deltaLink" in changes) deltaLink = changes["@odata.deltaLink"].str;
			if (deltaLink) itemdb.setDeltaLink(driveId, id, deltaLink);
			if ("@odata.nextLink" in changes) deltaLink = changes["@odata.nextLink"].str;
			else break;
		}

		// delete items in idsToDelete
		if (idsToDelete.length > 0) deleteItems();
		// empty the skipped items
		skippedItems.length = 0;
		assumeSafeAppend(skippedItems);
	}

	// process the change of a single DriveItem
	private void applyDifference(JSONValue driveItem, string driveId, bool isRoot)
	{
		// Format the OneDrive change into a consumable object for the database
		Item item = makeItem(driveItem);
		
		// Reset the malwareDetected flag for this item
		malwareDetected = false;
		
		// Reset the downloadFailed flag for this item
		downloadFailed = false;
		
		if(isItemDeleted(driveItem)){
			// Change is to delete an item
			log.vdebug("Remote deleted item");
		} else {
			// Is the change from OneDrive a 'root' item
			// The change should be considered a 'root' item if:
			// 1. Contains a ["root"] element
			// 2. Has no ["parentReference"]["id"] ... #323 & #324 highlighted that this is false as some 'root' shared objects now can have an 'id' element .. OneDrive API change
			// 2. Has no ["parentReference"]["path"]
			// 3. Was detected by an input flag as to be handled as a root item regardless of actual status
			if (isItemRoot(driveItem) || !hasParentReferencePath(driveItem) || isRoot) {
				log.vdebug("Handing a OneDrive 'root' change");
				item.parentId = null; // ensures that it has no parent
				item.driveId = driveId; // HACK: makeItem() cannot set the driveId property of the root
				log.vdebug("Update/Insert local database with item details");
				itemdb.upsert(item);
				log.vdebug("item details: ", item);
				return;
			}
		}

		bool unwanted;
		unwanted |= skippedItems.find(item.parentId).length != 0;
		if (unwanted) log.vdebug("Flagging as unwanted: find(item.parentId).length != 0");
		unwanted |= selectiveSync.isNameExcluded(item.name);
		if (unwanted) log.vdebug("Flagging as unwanted: item name is excluded: ", item.name);

		// check the item type
		if (!unwanted) {
			if (isItemFile(driveItem)) {
				log.vdebug("The item we are syncing is a file");
			} else if (isItemFolder(driveItem)) {
				log.vdebug("The item we are syncing is a folder");
			} else if (isItemRemote(driveItem)) {
				log.vdebug("The item we are syncing is a remote item");
				assert(isItemFolder(driveItem["remoteItem"]), "The remote item is not a folder");
			} else {
				log.vlog("This item type (", item.name, ") is not supported");
				unwanted = true;
				log.vdebug("Flagging as unwanted: item type is not supported");
			}
		}

		// check for selective sync
		string path;
		if (!unwanted) {
			// Is the item in the local database
			if (itemdb.idInLocalDatabase(item.driveId, item.parentId)){
				// compute the item path to see if the path is excluded
				path = itemdb.computePath(item.driveId, item.parentId) ~ "/" ~ item.name;
				path = buildNormalizedPath(path);
				unwanted = selectiveSync.isPathExcluded(path);
				if (unwanted) log.vdebug("OneDrive change path is to be excluded by user configuration: ", path);
			} else {
				log.vdebug("Flagging as unwanted: item.driveId (", item.driveId,"), item.parentId (", item.parentId,") not in local database");
				unwanted = true;
			}
		}
		
		// skip downloading dot files if configured
		if (cfg.getValue("skip_dotfiles") == "true") {
			if (isDotFile(path)) {
				log.vlog("Skipping item - .file or .folder: ", path);
				unwanted = true;
			}
		}

		// skip unwanted items early
		if (unwanted) {
			log.vdebug("Skipping OneDrive change as this is determined to be unwanted");
			skippedItems ~= item.id;
			return;
		}

		// check if the item has been seen before
		Item oldItem;
		bool cached = itemdb.selectById(item.driveId, item.id, oldItem);

		// check if the item is going to be deleted
		if (isItemDeleted(driveItem)) {
			// item.name is not available, so we get a bunch of meaningless log output
			// Item name we will attempt to delete will be printed out later
			if (cached) {
				// flag to delete
				idsToDelete ~= [item.driveId, item.id];
			} else {
				// flag to ignore
				skippedItems ~= item.id;
			}
			return;
		}

		// rename the local item if it is unsynced and there is a new version of it on OneDrive
		string oldPath;
		if (cached && item.eTag != oldItem.eTag) {
			// Is the item in the local database
			if (itemdb.idInLocalDatabase(item.driveId, item.id)){
				oldPath = itemdb.computePath(item.driveId, item.id);
				if (!isItemSynced(oldItem, oldPath)) {
					if (exists(oldPath)) {
						auto ext = extension(oldPath);
						auto newPath = path.chomp(ext) ~ "-" ~ deviceName ~ ext;
						log.vlog("The local item is unsynced, renaming: ", oldPath, " -> ", newPath);
						if (!dryRun) {
							safeRename(oldPath);
						} else {
							log.vdebug("DRY-RUN: Skipping local file rename");
							// Expectation here is that there is a new file locally (newPath) however as we don't create this, the "new file" will not be uploaded as it does not exist
						}
					}
					cached = false;
				}
			}
		}

		// update the item
		if (cached) {
			log.vdebug("OneDrive change is an update to an existing local item");
			applyChangedItem(oldItem, oldPath, item, path);
		} else {
			log.vdebug("OneDrive change is a new local item");
			applyNewItem(item, path);
		}

		if ((malwareDetected == false) && (downloadFailed == false)){
			// save the item in the db
			// if the file was detected as malware and NOT downloaded, we dont want to falsify the DB as downloading it as otherwise the next pass will think it was deleted, thus delete the remote item
			// Likewise if the download failed, we dont want to falsify the DB as downloading it as otherwise the next pass will think it was deleted, thus delete the remote item 
			if (cached) {
				log.vdebug("Updating local database with item details");
				itemdb.update(item);
			} else {
				log.vdebug("Inserting item details to local database");
				itemdb.insert(item);
			}
			// What was the item that was saved
			log.vdebug("item details: ", item);
		}
	}

	// download an item that was not synced before
	private void applyNewItem(Item item, string path)
	{
		if (exists(path)) {
			if (isItemSynced(item, path)) {
				//log.vlog("The item is already present");
				return;
			} else {
				// TODO: force remote sync by deleting local item
				auto ext = extension(path);
				auto newPath = path.chomp(ext) ~ "-" ~ deviceName ~ ext;
				log.vlog("The local item is out of sync, renaming: ", path, " -> ", newPath);
				if (!dryRun) {
					safeRename(path);
				} else {
					log.vdebug("DRY-RUN: Skipping local file rename");
				}
			}
		}
		final switch (item.type) {
		case ItemType.file:
			downloadFileItem(item, path);
			break;
		case ItemType.dir:
		case ItemType.remote:
			log.log("Creating directory: ", path);
			if (!dryRun) {
				mkdirRecurse(path);
			}
			break;
		}
	}

	// update a local item
	// the local item is assumed to be in sync with the local db
	private void applyChangedItem(Item oldItem, string oldPath, Item newItem, string newPath)
	{
		assert(oldItem.driveId == newItem.driveId);
		assert(oldItem.id == newItem.id);
		assert(oldItem.type == newItem.type);
		assert(oldItem.remoteDriveId == newItem.remoteDriveId);
		assert(oldItem.remoteId == newItem.remoteId);

		if (oldItem.eTag != newItem.eTag) {
			// handle changed name/path
			if (oldPath != newPath) {
				log.log("Moving ", oldPath, " to ", newPath);
				if (exists(newPath)) {
					Item localNewItem;
					if (itemdb.selectByPath(newPath, defaultDriveId, localNewItem)) {
						if (isItemSynced(localNewItem, newPath)) {
							log.vlog("Destination is in sync and will be overwritten");
						} else {
							// TODO: force remote sync by deleting local item
							log.vlog("The destination is occupied, renaming the conflicting file...");
							safeRename(newPath);
						}
					} else {
						// to be overwritten item is not already in the itemdb, so it should
						// be synced. Do a safe rename here, too.
						// TODO: force remote sync by deleting local item
						log.vlog("The destination is occupied by new file, renaming the conflicting file...");
						safeRename(newPath);
					}
				}
				rename(oldPath, newPath);
			}
			// handle changed content and mtime
			// HACK: use mtime+hash instead of cTag because of https://github.com/OneDrive/onedrive-api-docs/issues/765
			if (newItem.type == ItemType.file && oldItem.mtime != newItem.mtime && !testFileHash(newPath, newItem)) {
				downloadFileItem(newItem, newPath);
			} 
			
			// handle changed time
			if (newItem.type == ItemType.file && oldItem.mtime != newItem.mtime) {
				setTimes(newPath, newItem.mtime, newItem.mtime);
			}
		} 
	}

	// downloads a File resource
	private void downloadFileItem(Item item, string path)
	{
		assert(item.type == ItemType.file);
		write("Downloading file ", path, " ... ");
		JSONValue fileDetails = onedrive.getFileDetails(item.driveId, item.id);
		
		if (isMalware(fileDetails)){
			// OneDrive reports that this file is malware
			log.error("ERROR: MALWARE DETECTED IN FILE - DOWNLOAD SKIPPED");
			// set global flag
			malwareDetected = true;
			return;
		}
		
		auto fileSize = fileDetails["size"].integer;
		
		if (!dryRun) {
			try {
				onedrive.downloadById(item.driveId, item.id, path, fileSize);
			} catch (OneDriveException e) {
				if (e.httpStatusCode == 429) {
					// HTTP request returned status code 429 (Too Many Requests)
					// https://github.com/abraunegg/onedrive/issues/133
					// Back off & retry with incremental delay
					int retryCount = 10; 
					int retryAttempts = 1;
					int backoffInterval = 2;
					while (retryAttempts < retryCount){
						Thread.sleep(dur!"seconds"(retryAttempts*backoffInterval));
						try {
							onedrive.downloadById(item.driveId, item.id, path, fileSize);
							// successful download
							retryAttempts = retryCount;
						} catch (OneDriveException e) {
							if (e.httpStatusCode == 429) {
								// Increment & loop around
								retryAttempts++;
							}
						}
					}
				}
			} catch (std.exception.ErrnoException e) {
				// There was a file system error
				log.error("ERROR: ", e.msg);
				downloadFailed = true;
				return;
			}
			setTimes(path, item.mtime, item.mtime);
		}
		
		writeln("done.");
		log.fileOnly("Downloading file ", path, " ... done.");
	}

	// returns true if the given item corresponds to the local one
	private bool isItemSynced(Item item, string path)
	{
		if (!exists(path)) return false;
		final switch (item.type) {
		case ItemType.file:
			if (isFile(path)) {
				SysTime localModifiedTime = timeLastModified(path).toUTC();
				// HACK: reduce time resolution to seconds before comparing
				item.mtime.fracSecs = Duration.zero;
				localModifiedTime.fracSecs = Duration.zero;
				if (localModifiedTime == item.mtime) {
					return true;
				} else {
					log.vlog("The local item has a different modified time ", localModifiedTime, " remote is ", item.mtime);
				}
				if (testFileHash(path, item)) {
					return true;
				} else {
					log.vlog("The local item has a different hash");
				}
			} else {
				log.vlog("The local item is a directory but should be a file");
			}
			break;
		case ItemType.dir:
		case ItemType.remote:
			if (isDir(path)) {
				return true;
			} else {
				log.vlog("The local item is a file but should be a directory");
			}
			break;
		}
		return false;
	}

	private void deleteItems()
	{
		foreach_reverse (i; idsToDelete) {
			Item item;
			if (!itemdb.selectById(i[0], i[1], item)) continue; // check if the item is in the db
			string path = itemdb.computePath(i[0], i[1]);
			log.log("Trying to delete item ", path);
			itemdb.deleteById(item.driveId, item.id);
			if (item.remoteDriveId != null) {
				// delete the linked remote folder
				itemdb.deleteById(item.remoteDriveId, item.remoteId);
			}
			bool needsRemoval = false;
			if (exists(path)) {
				// path exists on the local system	
				// make sure that the path refers to the correct item
				Item pathItem;
				if (itemdb.selectByPath(path, item.driveId, pathItem)) {
					if (pathItem.id == item.id) {
						needsRemoval = true;
					} else {
						log.log("Skipped due to id difference!");
					}
				} else {
					// item has disappeared completely
					needsRemoval = true;
				}
			}
			if (needsRemoval) {
				log.log("Deleting item ", path);
				if (isFile(path)) {
					remove(path);
				} else {
					try {
						// Remove any children of this path if they still exist
						// Resolve 'Directory not empty' error when deleting local files
						foreach (DirEntry child; dirEntries(path, SpanMode.depth, false)) {
							attrIsDir(child.linkAttributes) ? rmdir(child.name) : remove(child.name);
						}
						// Remove the path now that it is empty of children
						rmdirRecurse(path);
					} catch (FileException e) {
						log.log(e.msg);
					}
				}
			}
		}
		idsToDelete.length = 0;
		assumeSafeAppend(idsToDelete);
	}
	
	// scan the given directory for differences and new items
	void scanForDifferences(string path)
	{
		// scan for changes
		log.vlog("Uploading differences of ", path);
		Item item;
		if (itemdb.selectByPath(path, defaultDriveId, item)) {
			uploadDifferences(item);
		}
		log.vlog("Uploading new items of ", path);
		uploadNewItems(path);
	}

	private void uploadDifferences(Item item)
	{
		log.vlog("Processing ", item.name);

		string path;
		bool unwanted = selectiveSync.isNameExcluded(item.name);
		if (!unwanted) {
			path = itemdb.computePath(item.driveId, item.id);
			unwanted = selectiveSync.isPathExcluded(path);
		}

		// skip unwanted items
		if (unwanted) {
			//log.vlog("Filtered out");
			return;
		}
		
		// Restriction and limitations about windows naming files
		if (!isValidName(path)) {
			log.vlog("Skipping item - invalid name (Microsoft Naming Convention): ", path);
			return;
		}
		
		// Check for bad whitespace items
		if (!containsBadWhiteSpace(path)) {
			log.vlog("Skipping item - invalid name (Contains an invalid whitespace item): ", path);
			return;
		}
		
		// Check for HTML ASCII Codes as part of file name
		if (!containsASCIIHTMLCodes(path)) {
			log.vlog("Skipping item - invalid name (Contains HTML ASCII Code): ", path);
			return;
		}
		
		final switch (item.type) {
		case ItemType.dir:
			uploadDirDifferences(item, path);
			break;
		case ItemType.file:
			uploadFileDifferences(item, path);
			break;
		case ItemType.remote:
			uploadRemoteDirDifferences(item, path);
			break;
		}
	}

	private void uploadDirDifferences(Item item, string path)
	{
		assert(item.type == ItemType.dir);
		if (exists(path)) {
			if (!isDir(path)) {
				log.vlog("The item was a directory but now it is a file");
				uploadDeleteItem(item, path);
				uploadNewFile(path);
			} else {
				log.vlog("The directory has not changed");
				// loop through the children
				foreach (Item child; itemdb.selectChildren(item.driveId, item.id)) {
					uploadDifferences(child);
				}
			}
		} else {
			// Directory does not exist locally
			// If we are in a --dry-run situation - this directory may never have existed as we never downloaded it
			if (!dryRun) {
				log.vlog("The directory has been deleted locally");
				if (noRemoteDelete) {
					// do not process remote directory delete
					log.vlog("Skipping remote directory delete as --upload-only & --no-remote-delete configured");
				} else {
					uploadDeleteItem(item, path);
				}
			}
		}
	}

	private void uploadRemoteDirDifferences(Item item, string path)
	{
		assert(item.type == ItemType.remote);
		if (exists(path)) {
			if (!isDir(path)) {
				log.vlog("The item was a directory but now it is a file");
				uploadDeleteItem(item, path);
				uploadNewFile(path);
			} else {
				log.vlog("The directory has not changed");
				// continue through the linked folder
				assert(item.remoteDriveId && item.remoteId);
				Item remoteItem;
				bool found = itemdb.selectById(item.remoteDriveId, item.remoteId, remoteItem);
				if(found){
					// item was found in the database
					uploadDifferences(remoteItem);
				}
			}
		} else {
			log.vlog("The directory has been deleted");
			uploadDeleteItem(item, path);
		}
	}

	private void uploadFileDifferences(Item item, string path)
	{
		assert(item.type == ItemType.file);
		if (exists(path)) {
			if (isFile(path)) {
				SysTime localModifiedTime = timeLastModified(path).toUTC();
				// HACK: reduce time resolution to seconds before comparing
				item.mtime.fracSecs = Duration.zero;
				localModifiedTime.fracSecs = Duration.zero;
				
				if (localModifiedTime != item.mtime) {
					log.vlog("The file last modified time has changed");					
					string eTag = item.eTag;
					if (!testFileHash(path, item)) {
						log.vlog("The file content has changed");
						write("Uploading modified file ", path, " ... ");
						JSONValue response;
						
						if (!dryRun) {
							// Are we using OneDrive Personal or OneDrive Business?
							// To solve 'Multiple versions of file shown on website after single upload' (https://github.com/abraunegg/onedrive/issues/2)
							// check what 'account type' this is as this issue only affects OneDrive Business so we need some extra logic here
							if (accountType == "personal"){
								// Original file upload logic
								if (getSize(path) <= thresholdFileSize) {
									try {
										response = onedrive.simpleUploadReplace(path, item.driveId, item.id, item.eTag);
									} catch (OneDriveException e) {
										if (e.httpStatusCode == 404) {
											// HTTP request returned status code 404 - the eTag provided does not exist
											// Delete record from the local database - file will be uploaded as a new file
											log.vlog("OneDrive returned a 'HTTP 404 - eTag Issue' - gracefully handling error");
											itemdb.deleteById(item.driveId, item.id);
											return;
										}
									
										// Resolve https://github.com/abraunegg/onedrive/issues/36
										if ((e.httpStatusCode == 409) || (e.httpStatusCode == 423)) {
											// The file is currently checked out or locked for editing by another user
											// We cant upload this file at this time
											writeln(" skipped.");
											log.fileOnly("Uploading modified file ", path, " ... skipped.");
											write("", path, " is currently checked out or locked for editing by another user.");
											log.fileOnly(path, " is currently checked out or locked for editing by another user.");
											return;
										}
										
										if (e.httpStatusCode == 412) {
											// HTTP request returned status code 412 - ETag does not match current item's value
											// Delete record from the local database - file will be uploaded as a new file
											log.vdebug("Simple Upload Replace Failed - OneDrive eTag / cTag match issue");
											log.vlog("OneDrive returned a 'HTTP 412 - Precondition Failed' - gracefully handling error. Will upload as new file.");
											itemdb.deleteById(item.driveId, item.id);
											return;
										}
										
										if (e.httpStatusCode == 504) {
											// HTTP request returned status code 504 (Gateway Timeout)
											// Try upload as a session
											response = session.upload(path, item.driveId, item.parentId, baseName(path), item.eTag);
										}
										else throw e;
									}
									writeln("done.");
								} else {
									writeln("");
									try {
										response = session.upload(path, item.driveId, item.parentId, baseName(path), item.eTag);
									} catch (OneDriveException e) {	
										if (e.httpStatusCode == 412) {
											// HTTP request returned status code 412 - ETag does not match current item's value
											// Delete record from the local database - file will be uploaded as a new file
											log.vdebug("Simple Upload Replace Failed - OneDrive eTag / cTag match issue");
											log.vlog("OneDrive returned a 'HTTP 412 - Precondition Failed' - gracefully handling error. Will upload as new file.");
											itemdb.deleteById(item.driveId, item.id);
											return;
										}
									}
									writeln("done.");
								}		
							} else {
								// OneDrive Business Account - always use a session to upload
								writeln("");
								
								try {
									response = session.upload(path, item.driveId, item.parentId, baseName(path));
								} catch (OneDriveException e) {
								
									// Resolve https://github.com/abraunegg/onedrive/issues/36
									if ((e.httpStatusCode == 409) || (e.httpStatusCode == 423)) {
										// The file is currently checked out or locked for editing by another user
										// We cant upload this file at this time
										writeln(" skipped.");
										log.fileOnly("Uploading modified file ", path, " ... skipped.");
										writeln("", path, " is currently checked out or locked for editing by another user.");
										log.fileOnly(path, " is currently checked out or locked for editing by another user.");
										return;
									}
								}
															
								writeln("done.");
								// As the session.upload includes the last modified time, save the response
								saveItem(response);
							}
							log.fileOnly("Uploading modified file ", path, " ... done.");
							// use the cTag instead of the eTag because OneDrive may update the metadata of files AFTER they have been uploaded via simple upload
							eTag = response["cTag"].str;
						} else {
							// we are --dry-run - simulate the file upload
							writeln("done.");
							response = createFakeResponse(path);
							// Log action to log file
							log.fileOnly("Uploading modified file ", path, " ... done.");
							saveItem(response);
							return;
						}
					}
					if (accountType == "personal"){
						// If Personal, call to update the modified time as stored on OneDrive
						if (!dryRun) {
							uploadLastModifiedTime(item.driveId, item.id, eTag, localModifiedTime.toUTC());
						}
					}
				} else {
					log.vlog("The file has not changed");
				}
			} else {
				log.vlog("The item was a file but now is a directory");
				uploadDeleteItem(item, path);
				uploadCreateDir(path);
			}
		} else {
			log.vlog("The file has been deleted locally");
			if (noRemoteDelete) {
				// do not process remote file delete
				log.vlog("Skipping remote file delete as --upload-only & --no-remote-delete configured");
			} else {
				uploadDeleteItem(item, path);
			}
		}
	}

	private void uploadNewItems(string path)
	{
		//	https://support.microsoft.com/en-us/help/3125202/restrictions-and-limitations-when-you-sync-files-and-folders
		//  If the path is greater than allowed characters, then one drive will return a '400 - Bad Request' 
		//  Need to ensure that the URI is encoded before the check is made
		//  400 Character Limit for OneDrive Business / Office 365
		//  430 Character Limit for OneDrive Personal
		auto maxPathLength = 0;
		import std.range : walkLength;
		import std.uni : byGrapheme;
		if (accountType == "business"){
			// Business Account
			maxPathLength = 400;
		} else {
			// Personal Account
			maxPathLength = 430;
		}
		
		// A short lived file that has disappeared will cause an error - is the path valid?
		if (!exists(path)) {
			log.log("Skipping item - has disappeared: ", path);
			return;
		}
		
		if(path.byGrapheme.walkLength < maxPathLength){
			// path is less than maxPathLength
			
			// skip dot files if configured
			if (cfg.getValue("skip_dotfiles") == "true") {
				if (isDotFile(path)) {
					log.vlog("Skipping item - .file or .folder: ", path);
					return;
				}
			}
			
			if (isSymlink(path)) {
				// if config says so we skip all symlinked items
				if (cfg.getValue("skip_symlinks") == "true") {
					log.vlog("Skipping item - skip symbolic links configured: ", path);
					return;

				}
				// skip unexisting symbolic links
				else if (!exists(readLink(path))) {
					log.vlog("Skipping item - invalid symbolic link: ", path);
					return;
				}
			}
			
			// Restriction and limitations about windows naming files
			if (!isValidName(path)) {
				log.vlog("Skipping item - invalid name (Microsoft Naming Convention): ", path);
				return;
			}
			
			// Check for bad whitespace items
			if (!containsBadWhiteSpace(path)) {
				log.vlog("Skipping item - invalid name (Contains an invalid whitespace item): ", path);
				return;
			}
			
			// Check for HTML ASCII Codes as part of file name
			if (!containsASCIIHTMLCodes(path)) {
				log.vlog("Skipping item - invalid name (Contains HTML ASCII Code): ", path);
				return;
			}

			// filter out user configured items to skip
			if (path != ".") {
				if (selectiveSync.isNameExcluded(baseName(path))) {
					log.vlog("Skipping item - excluded by skip_file config: ", path);
					return;
				}
				if (selectiveSync.isPathExcluded(path)) {
					log.vlog("Skipping item - path excluded: ", path);
					return;
				}
			}

			// This item passed all the unwanted checks
			// We want to upload this new item
			if (isDir(path)) {
				Item item;
				if (!itemdb.selectByPath(path, defaultDriveId, item)) {
					uploadCreateDir(path);
				}
				// recursively traverse children
				// the above operation takes time and the directory might have
				// disappeared in the meantime
				if (!exists(path)) {
					log.vlog("Directory disappeared during upload: ", path);
					return;
				}
				auto entries = dirEntries(path, SpanMode.shallow, false);
				foreach (DirEntry entry; entries) {
					uploadNewItems(entry.name);
				}
			} else {
				// This item is a file
				// Can we upload this file - is there enough free space? - https://github.com/skilion/onedrive/issues/73
				auto fileSize = getSize(path);
				if ((remainingFreeSpace - fileSize) > 0){
					Item item;
					if (!itemdb.selectByPath(path, defaultDriveId, item)) {
						uploadNewFile(path);
						remainingFreeSpace = (remainingFreeSpace - fileSize);
						log.vlog("Remaining free space: ", remainingFreeSpace);
					}
				} else {
					// Not enough free space
					log.log("Skipping item '", path, "' due to insufficient free space available on OneDrive");
 				}
			}
		} else {
			// This path was skipped - why?
			log.log("Skipping item '", path, "' due to the full path exceeding ", maxPathLength, " characters (Microsoft OneDrive limitation)");
		}
	}

	private void uploadCreateDir(const(string) path)
	{
		log.vlog("OneDrive Client requested to create remote path: ", path);
		JSONValue onedrivePathDetails;
		Item parent;
		
		// Was the path entered the root path?
		if (path != "."){
			// If this is null or empty - we cant query the database properly
			if ((parent.driveId == "") && (parent.id == "")){
				// What path to use?
				string parentPath = dirName(path);		// will be either . or something else
								
				try {
					log.vdebug("Attempting to query OneDrive for this path: ", parentPath);
					onedrivePathDetails = onedrive.getPathDetails(parentPath);
				} catch (OneDriveException e) {
					// exception - set onedriveParentRootDetails to a blank valid JSON
					onedrivePathDetails = parseJSON("{}");
					if (e.httpStatusCode == 404) {
						// Parent does not exist ... need to create parent
						log.vdebug("Parent path does not exist: ", parentPath);
						uploadCreateDir(parentPath);
					}
					
					if (e.httpStatusCode >= 500) {
						// OneDrive returned a 'HTTP 5xx Server Side Error' - gracefully handling error - error message already logged
						return;
					}
				}
								
				// configure the parent item data
				if (hasId(onedrivePathDetails) && hasParentReference(onedrivePathDetails)){
					log.vdebug("Parent path found, configuring parent item");
					parent.id = onedrivePathDetails["id"].str; // This item's ID. Should give something like 12345ABCDE1234A1!101
					parent.driveId = onedrivePathDetails["parentReference"]["driveId"].str; // Should give something like 12345abcde1234a1
				} else {
					// OneDrive API query failed
					log.error("\nERROR: Unable to query the following path due to OneDrive API regression: ", path);
					log.error("ERROR: Refer to https://github.com/OneDrive/onedrive-api-docs/issues/976 for further details");
					log.error("WORKAROUND: Manually create the path above on OneDrive to workaround API issue\n");
					// return
					return;
				}
			}
		
			JSONValue response;
			// test if the path we are going to create already exists on OneDrive
			try {
				log.vdebug("Attempting to query OneDrive for this path: ", path);
				response = onedrive.getPathDetails(path);
			} catch (OneDriveException e) {
				if (e.httpStatusCode == 404) {
					// The directory was not found 
					log.vlog("The requested directory to create was not found on OneDrive - creating remote directory: ", path);

					if (!dryRun) {
						// Perform the database lookup
						enforce(itemdb.selectByPath(dirName(path), parent.driveId, parent), "The parent item id is not in the database");
						JSONValue driveItem = [
								"name": JSONValue(baseName(path)),
								"folder": parseJSON("{}")
						];
						
						// Submit the creation request
						// Fix for https://github.com/skilion/onedrive/issues/356
						try {
							response = onedrive.createById(parent.driveId, parent.id, driveItem);
						} catch (OneDriveException e) {
							if (e.httpStatusCode == 409) {
								// OneDrive API returned a 404 (above) to say the directory did not exist
								// but when we attempted to create it, OneDrive responded that it now already exists
								log.vlog("OneDrive reported that ", path, " already exists .. OneDrive API race condition");
								return;
							}
						}
						// save the created directory
						saveItem(response);
					} else {
						// Simulate a successful 'directory create' & save it to the dryRun database copy
						// The simulated response has to pass 'makeItem' as part of saveItem
						auto fakeResponse = createFakeResponse(path);
						saveItem(fakeResponse);
					}
						
					log.vlog("Successfully created the remote directory ", path, " on OneDrive");
					return;
				}
				
				if (e.httpStatusCode >= 500) {
					// OneDrive returned a 'HTTP 5xx Server Side Error' - gracefully handling error - error message already logged
					return;
				}
			} 
			
			// https://docs.microsoft.com/en-us/windows/desktop/FileIO/naming-a-file
			// Do not assume case sensitivity. For example, consider the names OSCAR, Oscar, and oscar to be the same, 
			// even though some file systems (such as a POSIX-compliant file system) may consider them as different. 
			// Note that NTFS supports POSIX semantics for case sensitivity but this is not the default behavior.
			
			if (response["name"].str == baseName(path)){
				// OneDrive 'name' matches local path name
				log.vlog("The requested directory to create was found on OneDrive - skipping creating the directory: ", path );
				// Check that this path is in the database
				if (!itemdb.selectById(parent.driveId, parent.id, parent)){
					// parent for 'path' is NOT in the database
					log.vlog("The parent for this path is not in the local database - need to add parent to local database");
					string parentPath = dirName(path);
					uploadCreateDir(parentPath);
				} else {
					// parent is in database
					log.vlog("The parent for this path is in the local database - adding requested path (", path ,") to database");
					auto res = onedrive.getPathDetails(path);
					saveItem(res);
				}
			} else {
				// They are the "same" name wise but different in case sensitivity
				log.error("ERROR: A local directory has the same name as another local directory.");
				log.error("ERROR: To resolve, rename this local directory: ", absolutePath(path));
				log.log("Skipping: ", absolutePath(path));
				return;
			}
		}
	}
	
	private void uploadNewFile(string path)
	{
		Item parent;
		// Check the database for the parent
		//enforce(itemdb.selectByPath(dirName(path), defaultDriveId, parent), "The parent item is not in the local database");
		if (itemdb.selectByPath(dirName(path), defaultDriveId, parent)) {
			// Maximum file size upload
			//	https://support.microsoft.com/en-au/help/3125202/restrictions-and-limitations-when-you-sync-files-and-folders
			//	1. OneDrive Business say's 15GB
			//	2. Another article updated April 2018 says 20GB:
			//		https://answers.microsoft.com/en-us/onedrive/forum/odoptions-oddesktop-sdwin10/personal-onedrive-file-upload-size-max/a3621fc9-b766-4a99-99f8-bcc01ccb025f
			
			// Use smaller size for now
			auto maxUploadFileSize = 16106127360; // 15GB
			//auto maxUploadFileSize = 21474836480; // 20GB
			auto thisFileSize = getSize(path);
			
			// Can we read the file - as a permissions issue or file corruption will cause a failure
			// https://github.com/abraunegg/onedrive/issues/113
			if (readLocalFile(path)){
				// able to read the file
				if (thisFileSize <= maxUploadFileSize){
					// Resolves: https://github.com/skilion/onedrive/issues/121, https://github.com/skilion/onedrive/issues/294, https://github.com/skilion/onedrive/issues/329
				
					// To avoid a 409 Conflict error - does the file actually exist on OneDrive already?
					JSONValue fileDetailsFromOneDrive;
					
					// Does this 'file' already exist on OneDrive?
					try {
						// test if the local path exists on OneDrive
						fileDetailsFromOneDrive = onedrive.getPathDetails(path);
					} catch (OneDriveException e) {
						if (e.httpStatusCode == 404) {
							// The file was not found on OneDrive, need to upload it		
							write("Uploading new file ", path, " ...");
							JSONValue response;
							
							if (!dryRun) {
								// Resolve https://github.com/abraunegg/onedrive/issues/37
								if (thisFileSize == 0){
									// We can only upload zero size files via simpleFileUpload regardless of account type
									// https://github.com/OneDrive/onedrive-api-docs/issues/53
									try {
										response = onedrive.simpleUpload(path, parent.driveId, parent.id, baseName(path));
										writeln(" done.");
									} catch (OneDriveException e) {
										// error uploading file
										return;
									}
									
								} else {
									// File is not a zero byte file
									// Are we using OneDrive Personal or OneDrive Business?
									// To solve 'Multiple versions of file shown on website after single upload' (https://github.com/abraunegg/onedrive/issues/2)
									// check what 'account type' this is as this issue only affects OneDrive Business so we need some extra logic here
									if (accountType == "personal"){
										// Original file upload logic
										if (thisFileSize <= thresholdFileSize) {
											try {
												response = onedrive.simpleUpload(path, parent.driveId, parent.id, baseName(path));
											} catch (OneDriveException e) {
												if (e.httpStatusCode == 504) {
													// HTTP request returned status code 504 (Gateway Timeout)
													// Try upload as a session
													try {
														response = session.upload(path, parent.driveId, parent.id, baseName(path));
													} catch (OneDriveException e) {
														// error uploading file
														return;
													}
												}
												else throw e;
											}
											writeln(" done.");
										} else {
											// File larger than threshold - use a session to upload
											writeln("");
											try {
												response = session.upload(path, parent.driveId, parent.id, baseName(path));
												writeln(" done.");
											} catch (OneDriveException e) {
												// error uploading file
												log.vlog("Upload failed with OneDriveException: ", e.msg);
												return;
											} catch (FileException e) {
												log.vlog("Upload failed with File Exception: ", e.msg);
												return;
											}
										}
									} else {
										// OneDrive Business Account - always use a session to upload
										writeln("");
										try {
											response = session.upload(path, parent.driveId, parent.id, baseName(path));
											writeln(" done.");
										} catch (OneDriveException e) {
											// error uploading file
											return;
										}
									}
								}
								
								// Log action to log file
								log.fileOnly("Uploading new file ", path, " ... done.");
								
								// The file was uploaded
								ulong uploadFileSize = response["size"].integer;
								
								// In some cases the file that was uploaded was not complete, but 'completed' without errors on OneDrive
								// This has been seen with PNG / JPG files mainly, which then contributes to generating a 412 error when we attempt to update the metadata
								// Validate here that the file uploaded, at least in size, matches in the response to what the size is on disk
								if (thisFileSize != uploadFileSize){
									if(disableUploadValidation){
										// Print a warning message
										log.log("WARNING: Uploaded file size does not match local file - skipping upload validation");
									} else {
										// OK .. the uploaded file does not match and we did not disable this validation
										log.log("Uploaded file size does not match local file - upload failure - retrying");
										// Delete uploaded bad file
										onedrive.deleteById(response["parentReference"]["driveId"].str, response["id"].str, response["eTag"].str);
										// Re-upload
										uploadNewFile(path);
										return;
									}
								} 
								
								// File validation is OK
								if ((accountType == "personal") || (thisFileSize == 0)){
									// Update the item's metadata on OneDrive
									string id = response["id"].str;
									string cTag = response["cTag"].str;
									if (exists(path)) {
										SysTime mtime = timeLastModified(path).toUTC();
										// use the cTag instead of the eTag because OneDrive may update the metadata of files AFTER they have been uploaded
										uploadLastModifiedTime(parent.driveId, id, cTag, mtime);
									} else {
										// will be removed in different event!
										log.log("File disappeared after upload: ", path);
									}
									return;
								} else {
									// OneDrive Business Account - always use a session to upload
									// The session includes a Request Body element containing lastModifiedDateTime
									// which negates the need for a modify event against OneDrive
									saveItem(response);
									return;
								}
							} else {
								// we are --dry-run - simulate the file upload
								writeln(" done.");
								response = createFakeResponse(path);
								// Log action to log file
								log.fileOnly("Uploading new file ", path, " ... done.");
								saveItem(response);
								return;
							}
						}
					
						if (e.httpStatusCode >= 500) {
							// OneDrive returned a 'HTTP 5xx Server Side Error' - gracefully handling error - error message already logged
							return;
						}
					}
					
					// Check that the filename that is returned is actually the file we wish to upload
					// https://docs.microsoft.com/en-us/windows/desktop/FileIO/naming-a-file
					// Do not assume case sensitivity. For example, consider the names OSCAR, Oscar, and oscar to be the same, 
					// even though some file systems (such as a POSIX-compliant file system) may consider them as different. 
					// Note that NTFS supports POSIX semantics for case sensitivity but this is not the default behavior.
					
					if (fileDetailsFromOneDrive["name"].str == baseName(path)){
						// OneDrive 'name' matches local path name
						log.vlog("Requested file to upload exists on OneDrive - local database is out of sync for this file: ", path);
						
						// Is the local file newer than the uploaded file?
						SysTime localFileModifiedTime = timeLastModified(path).toUTC();
						SysTime remoteFileModifiedTime = SysTime.fromISOExtString(fileDetailsFromOneDrive["fileSystemInfo"]["lastModifiedDateTime"].str);
						localFileModifiedTime.fracSecs = Duration.zero;
						
						if (localFileModifiedTime > remoteFileModifiedTime){
							// local file is newer
							log.vlog("Requested file to upload is newer than existing file on OneDrive");
							write("Uploading modified file ", path, " ...");
							JSONValue response;
							
							if (!dryRun) {
								if (accountType == "personal"){
									// OneDrive Personal account upload handling
									if (getSize(path) <= thresholdFileSize) {
										response = onedrive.simpleUpload(path, parent.driveId, parent.id, baseName(path));
										writeln(" done.");
									} else {
										writeln("");
										response = session.upload(path, parent.driveId, parent.id, baseName(path));
										writeln(" done.");
									}
									string id = response["id"].str;
									string cTag = response["cTag"].str;
									SysTime mtime = timeLastModified(path).toUTC();
									// use the cTag instead of the eTag because Onedrive may update the metadata of files AFTER they have been uploaded
									uploadLastModifiedTime(parent.driveId, id, cTag, mtime);
								} else {
									// OneDrive Business account upload handling
									writeln("");
									response = session.upload(path, parent.driveId, parent.id, baseName(path));
									writeln(" done.");
									saveItem(response);
								}
							} else {
								// we are --dry-run - simulate the file upload
								writeln(" done.");
								response = createFakeResponse(path);
								// Log action to log file
								log.fileOnly("Uploading modified file ", path, " ... done.");
								saveItem(response);
								return;
							}
							
							// Log action to log file
							log.fileOnly("Uploading modified file ", path, " ... done.");
							
						} else {
							// Save the details of the file that we got from OneDrive
							// --dry-run safe
							log.vlog("Updating the local database with details for this file: ", path);
							saveItem(fileDetailsFromOneDrive);
						}
					} else {
						// The files are the "same" name wise but different in case sensitivity
						log.error("ERROR: A local file has the same name as another local file.");
						log.error("ERROR: To resolve, rename this local file: ", absolutePath(path));
						log.log("Skipping uploading this new file: ", absolutePath(path));
					}
				} else {
					// Skip file - too large
					log.log("Skipping uploading this new file as it exceeds the maximum size allowed by OneDrive: ", path);
				}
			}
		} else {
			log.log("Skipping uploading this new file as parent path is not in the database: ", path);
			return;
		}
	}

	private void uploadDeleteItem(Item item, string path)
	{
		log.log("Deleting item from OneDrive: ", path);
		
		if ((item.driveId == "") && (item.id == "") && (item.eTag == "")){
			// These are empty ... we cannot delete if this is empty ....
			log.vdebug("item.driveId, item.id & item.eTag are empty ... need to query OneDrive for values");
			log.vdebug("Checking OneDrive for path: ", path);
			JSONValue onedrivePathDetails = onedrive.getPathDetails(path); // Returns a JSON String for the OneDrive Path
			log.vdebug("OneDrive path details: ", onedrivePathDetails);
			item.driveId = onedrivePathDetails["parentReference"]["driveId"].str; // Should give something like 12345abcde1234a1
			item.id = onedrivePathDetails["id"].str; // This item's ID. Should give something like 12345ABCDE1234A1!101
			item.eTag = onedrivePathDetails["eTag"].str; // Should be something like aNjM2NjJFRUVGQjY2NjJFMSE5MzUuMA
		}
			
		try {
			onedrive.deleteById(item.driveId, item.id, item.eTag);
		} catch (OneDriveException e) {
			if (e.httpStatusCode == 404) {
				// item.id, item.eTag could not be found on driveId
				log.vlog("OneDrive reported: The resource could not be found.");
			}
			
			else {
				// Not a 404 response .. is this a 403 response due to OneDrive Business Retention Policy being enabled?
				if ((e.httpStatusCode == 403) && (accountType != "personal")) {
					auto errorArray = splitLines(e.msg);
					JSONValue errorMessage = parseJSON(replace(e.msg, errorArray[0], ""));
					if (errorMessage["error"]["message"].str == "Request was cancelled by event received. If attempting to delete a non-empty folder, it's possible that it's on hold") {
						// Issue #338 - Unable to delete OneDrive content when OneDrive Business Retention Policy is enabled
						// TODO: We have to recursively delete all files & folders from this path to delete
						// WARN: 
						log.error("\nERROR: Unable to delete the requested remote path from OneDrive: ", path);
						log.error("ERROR: This error is due to OneDrive Business Retention Policy being applied");
						log.error("WORKAROUND: Manually delete all files and folders from the above path as per Business Retention Policy\n");
					}
				} else {
					// Not a 403 response & OneDrive Business Account / O365 Shared Folder / Library
					log.log("\n\nOneDrive returned an error with the following message:\n");
					auto errorArray = splitLines(e.msg);
					log.log("Error Message: ", errorArray[0]);
					// extract 'message' as the reason
					JSONValue errorMessage = parseJSON(replace(e.msg, errorArray[0], ""));
					log.log("Error Reason:  ", errorMessage["error"]["message"].str);
					return;
				}
			}
		}
		
		// delete the reference in the local database
		itemdb.deleteById(item.driveId, item.id);
		if (item.remoteId != null) {
			// If the item is a remote item, delete the reference in the local database
			itemdb.deleteById(item.remoteDriveId, item.remoteId);
		}
	}

	private void uploadLastModifiedTime(const(char)[] driveId, const(char)[] id, const(char)[] eTag, SysTime mtime)
	{
		JSONValue data = [
			"fileSystemInfo": JSONValue([
				"lastModifiedDateTime": mtime.toISOExtString()
			])
		];
		
		JSONValue response;
		try {
			response = onedrive.updateById(driveId, id, data, eTag);
		} catch (OneDriveException e) {
			if (e.httpStatusCode == 412) {
				// OneDrive threw a 412 error, most likely: ETag does not match current item's value
				// Retry without eTag
				log.vdebug("File Metadata Update Failed - OneDrive eTag / cTag match issue");
				log.vlog("OneDrive returned a 'HTTP 412 - Precondition Failed' when attempting file time stamp update - gracefully handling error");
				string nullTag = null;
				response = onedrive.updateById(driveId, id, data, nullTag);
			}
		} 
		// save the updated response from OneDrive in the database
		saveItem(response);
	}

	private void saveItem(JSONValue jsonItem)
	{
		// jsonItem has to be a valid object
		if (jsonItem.object()){
			// Check if the response JSON has an 'id', otherwise makeItem() fails with 'Key not found: id'
			if (hasId(jsonItem)) {
				// Takes a JSON input and formats to an item which can be used by the database
				Item item = makeItem(jsonItem);
				// Add to the local database
				itemdb.upsert(item);
			} else {
				// log error
				log.error("ERROR: OneDrive response missing required 'id' element:");
				log.error("ERROR: ", jsonItem);
			}
		} else {
			// log error
			log.error("ERROR: OneDrive response not a valid JSON object");
		}
	}

	// https://docs.microsoft.com/en-us/onedrive/developer/rest-api/api/driveitem_move
	// This function is only called in monitor mode when an move event is coming from
	// inotify and we try to move the item.
	void uploadMoveItem(string from, string to)
	{
		log.log("Moving ", from, " to ", to);
		Item fromItem, toItem, parentItem;
		if (!itemdb.selectByPath(from, defaultDriveId, fromItem)) {
			uploadNewFile(to);
			return;
		}
		if (fromItem.parentId == null) {
			// the item is a remote folder, need to do the operation on the parent
			enforce(itemdb.selectByPathNoRemote(from, defaultDriveId, fromItem));
		}
		if (itemdb.selectByPath(to, defaultDriveId, toItem)) {
			// the destination has been overwritten
			uploadDeleteItem(toItem, to);
		}
		if (!itemdb.selectByPath(dirName(to), defaultDriveId, parentItem)) {
			throw new SyncException("Can't move an item to an unsynced directory");
		}
		if (fromItem.driveId != parentItem.driveId) {
			// items cannot be moved between drives
			uploadDeleteItem(fromItem, from);
			uploadNewFile(to);
		} else {
			if (!exists(to)) {
				log.vlog("uploadMoveItem target has disappeared: ", to);
				return;
			}
			SysTime mtime = timeLastModified(to).toUTC();
			JSONValue diff = [
				"name": JSONValue(baseName(to)),
				"parentReference": JSONValue([
					"id": parentItem.id
				]),
				"fileSystemInfo": JSONValue([
					"lastModifiedDateTime": mtime.toISOExtString()
				])
			];
			auto res = onedrive.updateById(fromItem.driveId, fromItem.id, diff, fromItem.eTag);
			// update itemdb
			saveItem(res);
		}
	}

	void deleteByPath(string path)
	{
		Item item;
		if (!itemdb.selectByPath(path, defaultDriveId, item)) {
			throw new SyncException("The item to delete is not in the local database");
		}
		if (item.parentId == null) {
			// the item is a remote folder, need to do the operation on the parent
			enforce(itemdb.selectByPathNoRemote(path, defaultDriveId, item));
		}
		try {
			uploadDeleteItem(item, path);
		} catch (OneDriveException e) {
			if (e.httpStatusCode == 404) log.log(e.msg);
			else throw e;
		}
	}
	
	// move a OneDrive folder from one name to another
	void moveByPath(const(string) source, const(string) destination)
	{
		log.vlog("Moving remote folder: ", source, " -> ", destination);
		
		// Source and Destination are relative to ~/OneDrive
		string sourcePath = source;
		string destinationBasePath = dirName(destination).idup;
		
		// if destinationBasePath == '.' then destinationBasePath needs to be ""
		if (destinationBasePath == ".") {
			destinationBasePath = "";
		}
		
		string newFolderName = baseName(destination).idup;
		string destinationPathString = "/drive/root:/" ~ destinationBasePath;
		
		// Build up the JSON changes
		JSONValue moveData = ["name": newFolderName];
		JSONValue destinationPath = ["path": destinationPathString];
		moveData["parentReference"] = destinationPath;
				
		// Make the change on OneDrive
		auto res = onedrive.moveByPath(sourcePath, moveData);	
	}
	
	// Query Office 365 SharePoint Shared Library site to obtain it's Drive ID
	void querySiteCollectionForDriveID(string o365SharedLibraryName){
		// Steps to get the ID:
		// 1. Query https://graph.microsoft.com/v1.0/sites?search= with the name entered
		// 2. Evaluate the response. A valid response will contain the description and the id. If the response comes back with nothing, the site name cannot be found or no access
		// 3. If valid, use the returned ID and query the site drives
		//		https://graph.microsoft.com/v1.0/sites/<site_id>/drives
		// 4. Display Shared Library Name & Drive ID
		
		string site_id;
		string drive_id;
		string webUrl;
		bool found = false;
		JSONValue siteQuery = onedrive.o365SiteSearch(encodeComponent(o365SharedLibraryName));
		
		log.log("Office 365 Library Name Query: ", o365SharedLibraryName);
		
		foreach (searchResult; siteQuery["value"].array) {
			// Need an 'exclusive' match here with o365SharedLibraryName as entered
			if (o365SharedLibraryName == searchResult["displayName"].str){
				// 'displayName' matches search request
				site_id = searchResult["id"].str;
				webUrl = searchResult["webUrl"].str;
				JSONValue siteDriveQuery = onedrive.o365SiteDrives(site_id);
				foreach (driveResult; siteDriveQuery["value"].array) {
					// Display results
					found = true;
					writeln("SiteName: ", searchResult["displayName"].str);
					writeln("drive_id: ", driveResult["id"].str);
					writeln("URL:      ", webUrl);
				}
			}
		}
		
		if(!found) {
			writeln("ERROR: This site could not be found. Please check it's name and your permissions to access the site.");
		}
	}
	
	// Query the OneDrive 'drive' to determine if we are 'in sync' or if there are pending changes
	void queryDriveForChanges(string path) {
		
		// Function variables
		int validChanges = 0;
		long downloadSize = 0;
		string driveId;
		string folderId;
		string deltaLink;
		string thisItemId;
		string thisItemPath;
		string syncFolderName;
		string syncFolderPath;
		string syncFolderChildPath;
		JSONValue changes;
		JSONValue onedrivePathDetails;
		
		// Get the path details from OneDrive
		try {
			onedrivePathDetails = onedrive.getPathDetails(path); // Returns a JSON String for the OneDrive Path
		} catch (OneDriveException e) {
			if (e.httpStatusCode == 404) {
				// Requested path could not be found
				log.error("ERROR: The requested path to query was not found on OneDrive");
				return;
			}
		} 
		
		if(isItemRemote(onedrivePathDetails)){
			// remote changes
			driveId = onedrivePathDetails["remoteItem"]["parentReference"]["driveId"].str; // Should give something like 66d53be8a5056eca
			folderId = onedrivePathDetails["remoteItem"]["id"].str; // Should give something like BC7D88EC1F539DCF!107
			syncFolderName = onedrivePathDetails["name"].str;
			// A remote drive item will not have ["parentReference"]["path"]
			syncFolderPath = "";
			syncFolderChildPath = "";
		} else {
			driveId = defaultDriveId;
			folderId = onedrivePathDetails["id"].str; // Should give something like 12345ABCDE1234A1!101
			syncFolderName = onedrivePathDetails["name"].str;
			if (hasParentReferencePath(onedrivePathDetails)) {
				syncFolderPath = onedrivePathDetails["parentReference"]["path"].str;
				syncFolderChildPath = syncFolderPath ~ "/" ~ syncFolderName ~ "/";
			} else {
				// root drive item will not have ["parentReference"]["path"] 
				syncFolderPath = "";
				syncFolderChildPath = "";
			}
		}
		
		// Query Database for the deltaLink
		deltaLink = itemdb.getDeltaLink(driveId, folderId);
		
		const(char)[] idToQuery;
		if (driveId == defaultDriveId) {
			// The drive id matches our users default drive id
			idToQuery = defaultRootId.dup;
		} else {
			// The drive id does not match our users default drive id
			// Potentially the 'path id' we are requesting the details of is a Shared Folder (remote item)
			// Use folderId
			idToQuery = folderId;
		}
		
		// Query OneDrive changes
		changes = onedrive.viewChangesById(driveId, idToQuery, deltaLink);
		
		// Are there any changes on OneDrive?
		if (count(changes["value"].array) != 0) {
			// Were we given a remote path to check if we are in sync for, or the root?
			if (path != "/") {
				// we were given a directory to check, we need to validate the list of changes against this path only
				foreach (item; changes["value"].array) {
					// Is this change valid for the 'path' we are checking?
					if (hasParentReferencePath(item)) {
						thisItemId = item["parentReference"]["id"].str;
						thisItemPath = item["parentReference"]["path"].str;
					} else {
						thisItemId = item["id"].str;
						// Is the defaultDriveId == driveId
						if (driveId == defaultDriveId){
							// 'root' items will not have ["parentReference"]["path"]
							if (isItemRoot(item)){
								thisItemPath = "";
							} else {
								thisItemPath = item["parentReference"]["path"].str;
							}
						} else {
							// A remote drive item will not have ["parentReference"]["path"]
							thisItemPath = "";
						}
					}
					
					if ( (thisItemId == folderId) || (canFind(thisItemPath, syncFolderChildPath)) || (canFind(thisItemPath, folderId)) ){
						// This is a change we want count
						validChanges++;
						if ((isItemFile(item)) && (hasFileSize(item))) {
							downloadSize = downloadSize + item["size"].integer;
						}
					}
				}
				// Are there any valid changes?
				if (validChanges != 0){
					writeln("Selected directory is out of sync with OneDrive");
					if (downloadSize > 0){
						downloadSize = downloadSize / 1000;
						writeln("Approximate data to transfer: ", downloadSize, " KB");
					}
				} else {
					writeln("No pending remote changes - selected directory is in sync");
				}
			} else {
				writeln("Local directory is out of sync with OneDrive");
				foreach (item; changes["value"].array) {
					if ((isItemFile(item)) && (hasFileSize(item))) {
						downloadSize = downloadSize + item["size"].integer;
					}
				}
				if (downloadSize > 0){
					downloadSize = downloadSize / 1000;
					writeln("Approximate data to transfer: ", downloadSize, " KB");
				}
			}
		} else {
			writeln("No pending remote changes - in sync");
		}
	}
	
	// Create a fake OneDrive response suitable for use with saveItem
	JSONValue createFakeResponse(string path) {
		import std.digest.sha;
		// Generate a simulated JSON response which can be used
		// At a minimum we need:
		// 1. eTag
		// 2. cTag
		// 3. fileSystemInfo
		// 4. file or folder. if file, hash of file
		// 5. id
		// 6. name
		// 7. parent reference
		
		SysTime mtime = timeLastModified(path).toUTC();
		
		// real id / eTag / cTag are different format for personal / business account
		auto sha1 = new SHA1Digest();
		ubyte[] hash1 = sha1.digest(path);
		
		JSONValue fakeResponse;
		
		if (isDir(path)) {
			// path is a directory
			fakeResponse = [
							"id": JSONValue(toHexString(hash1)),
							"cTag": JSONValue(toHexString(hash1)),
							"eTag": JSONValue(toHexString(hash1)),
							"fileSystemInfo": JSONValue([
														"createdDateTime": mtime.toISOExtString(),
														"lastModifiedDateTime": mtime.toISOExtString()
														]),
							"name": JSONValue(baseName(path)),
							"parentReference": JSONValue([
														"driveId": JSONValue(defaultDriveId),
														"driveType": JSONValue(accountType),
														"id": JSONValue(defaultRootId)
														]),
							"folder": JSONValue("")
							];
		} else {
			// path is a file
			// compute file hash - both business and personal responses use quickXorHash
			string quickXorHash = computeQuickXorHash(path);
	
			fakeResponse = [
							"id": JSONValue(toHexString(hash1)),
							"cTag": JSONValue(toHexString(hash1)),
							"eTag": JSONValue(toHexString(hash1)),
							"fileSystemInfo": JSONValue([
														"createdDateTime": mtime.toISOExtString(),
														"lastModifiedDateTime": mtime.toISOExtString()
														]),
							"name": JSONValue(baseName(path)),
							"parentReference": JSONValue([
														"driveId": JSONValue(defaultDriveId),
														"driveType": JSONValue(accountType),
														"id": JSONValue(defaultRootId)
														]),
							"file": JSONValue([
												"hashes":JSONValue([
																	"quickXorHash": JSONValue(quickXorHash)
																	])
												
												])
							];
		}
						
		log.vdebug("Generated Fake OneDrive Response: ", fakeResponse);
		return fakeResponse;
	}
}<|MERGE_RESOLUTION|>--- conflicted
+++ resolved
@@ -210,12 +210,8 @@
 		this.onedrive = onedrive;
 		this.itemdb = itemdb;
 		this.selectiveSync = selectiveSync;
-<<<<<<< HEAD
-		session = UploadSession(onedrive, cfg.uploadStateFilePath);
+		// session = UploadSession(onedrive, cfg.uploadStateFilePath);
 		this.dryRun = dryRun;
-=======
-		// session = UploadSession(onedrive, cfg.uploadStateFilePath);
->>>>>>> 09f328e6
 	}
 
 	void reset()
