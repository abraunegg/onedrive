import std.algorithm;
import std.array: array;
import std.datetime;
import std.exception: enforce;
import std.file, std.json, std.path;
import std.regex;
import std.stdio, std.string, std.uni, std.uri;
import std.conv;
import std.encoding;
import core.time, core.thread;
import core.stdc.stdlib;
import config, itemdb, onedrive, selective, upload, util;
static import log;

// threshold after which files will be uploaded using an upload session
private long thresholdFileSize = 4 * 2^^20; // 4 MiB

// flag to set whether local files should be deleted from OneDrive
private bool noRemoteDelete = false;

// flag to set whether the local file should be deleted once it is successfully uploaded to OneDrive
private bool localDeleteAfterUpload = false;

// flag to set if we are running as uploadOnly
private bool uploadOnly = false;

// Do we configure to disable the upload validation routine
private bool disableUploadValidation = false;

private bool isItemFolder(const ref JSONValue item)
{
	return ("folder" in item) != null;
}

private bool isItemFile(const ref JSONValue item)
{
	return ("file" in item) != null;
}

private bool isItemDeleted(const ref JSONValue item)
{
	return ("deleted" in item) != null;
}

private bool isItemRoot(const ref JSONValue item)
{
	return ("root" in item) != null;
}

private bool isItemRemote(const ref JSONValue item)
{
	return ("remoteItem" in item) != null;
}

private bool hasParentReference(const ref JSONValue item)
{
	return ("parentReference" in item) != null;
}

private bool hasParentReferenceId(const ref JSONValue item)
{
	return ("id" in item["parentReference"]) != null;
}

private bool hasParentReferencePath(const ref JSONValue item)
{
	return ("path" in item["parentReference"]) != null;
}

private bool isMalware(const ref JSONValue item)
{
	return ("malware" in item) != null;
}

private bool hasFileSize(const ref JSONValue item)
{
	return ("size" in item) != null;
}

private bool hasId(const ref JSONValue item)
{
	return ("id" in item) != null;
}

private bool hasHashes(const ref JSONValue item)
{
	return ("hashes" in item["file"]) != null;
}

private bool hasQuickXorHash(const ref JSONValue item)
{
	return ("quickXorHash" in item["file"]["hashes"]) != null;
}

private bool hasSha1Hash(const ref JSONValue item)
{
	return ("sha1Hash" in item["file"]["hashes"]) != null;
}

private bool isDotFile(string path)
{
	// always allow the root
	if (path == ".") return false;
	
	path = buildNormalizedPath(path);
	auto paths = pathSplitter(path);
	foreach(base; paths) {
		if (startsWith(base, ".")){
			return true;
		}
	}
	return false;
}

// construct an Item struct from a JSON driveItem
private Item makeItem(const ref JSONValue driveItem)
{
	Item item = {
		id: driveItem["id"].str,
		name: "name" in driveItem ? driveItem["name"].str : null, // name may be missing for deleted files in OneDrive Biz
		eTag: "eTag" in driveItem ? driveItem["eTag"].str : null, // eTag is not returned for the root in OneDrive Biz
		cTag: "cTag" in driveItem ? driveItem["cTag"].str : null, // cTag is missing in old files (and all folders in OneDrive Biz)
	};

	// OneDrive API Change: https://github.com/OneDrive/onedrive-api-docs/issues/834
	// OneDrive no longer returns lastModifiedDateTime if the item is deleted by OneDrive
	if(isItemDeleted(driveItem)){
		// Set mtime to SysTime(0)
		item.mtime = SysTime(0);
	} else {
		// Item is not in a deleted state
		// Resolve 'Key not found: fileSystemInfo' when then item is a remote item
		// https://github.com/abraunegg/onedrive/issues/11
		if (isItemRemote(driveItem)) {
			item.mtime = SysTime.fromISOExtString(driveItem["remoteItem"]["fileSystemInfo"]["lastModifiedDateTime"].str);
		} else {
			item.mtime = SysTime.fromISOExtString(driveItem["fileSystemInfo"]["lastModifiedDateTime"].str);
		}
	}
		
	if (isItemFile(driveItem)) {
		item.type = ItemType.file;
	} else if (isItemFolder(driveItem)) {
		item.type = ItemType.dir;
	} else if (isItemRemote(driveItem)) {
		item.type = ItemType.remote;
	} else {
		// do not throw exception, item will be removed in applyDifferences()
	}

	// root and remote items do not have parentReference
	if (!isItemRoot(driveItem) && ("parentReference" in driveItem) != null) {
		item.driveId = driveItem["parentReference"]["driveId"].str;
		if (hasParentReferenceId(driveItem)) {
			item.parentId = driveItem["parentReference"]["id"].str;
		}
	}

	// extract the file hash
	if (isItemFile(driveItem) && ("hashes" in driveItem["file"])) {
		if ("crc32Hash" in driveItem["file"]["hashes"]) {
			item.crc32Hash = driveItem["file"]["hashes"]["crc32Hash"].str;
		} else if ("sha1Hash" in driveItem["file"]["hashes"]) {
			item.sha1Hash = driveItem["file"]["hashes"]["sha1Hash"].str;
		} else if ("quickXorHash" in driveItem["file"]["hashes"]) {
			item.quickXorHash = driveItem["file"]["hashes"]["quickXorHash"].str;
		} else {
			log.vlog("The file does not have any hash");
		}
	}

	if (isItemRemote(driveItem)) {
		item.remoteDriveId = driveItem["remoteItem"]["parentReference"]["driveId"].str;
		item.remoteId = driveItem["remoteItem"]["id"].str;
	}

	return item;
}

private bool testFileHash(string path, const ref Item item)
{
	if (item.crc32Hash) {
		if (item.crc32Hash == computeCrc32(path)) return true;
	} else if (item.sha1Hash) {
		if (item.sha1Hash == computeSha1Hash(path)) return true;
	} else if (item.quickXorHash) {
		if (item.quickXorHash == computeQuickXorHash(path)) return true;
	}
	return false;
}

class SyncException: Exception
{
    @nogc @safe pure nothrow this(string msg, string file = __FILE__, size_t line = __LINE__)
    {
        super(msg, file, line);
    }
}

final class SyncEngine
{
	private Config cfg;
	private OneDriveApi onedrive;
	private ItemDatabase itemdb;
	private UploadSession session;
	private SelectiveSync selectiveSync;
	// list of items to skip while applying the changes
	private string[] skippedItems;
	// list of items to delete after the changes has been downloaded
	private string[2][] idsToDelete;
	// list of items we fake created when running --dry-run
	private string[2][] idsFaked;
	// default drive id
	private string defaultDriveId;
	// default root id
	private string defaultRootId;
	// type of OneDrive account
	private string accountType;
	// free space remaining at init()
	private long remainingFreeSpace;
	// file size limit for a new file
	private long newSizeLimit;
	// is file malware flag
	private bool malwareDetected = false;
	// download filesystem issue flag
	private bool downloadFailed = false;
	// upload failure - OneDrive or filesystem issue (reading data)
	private bool uploadFailed = false;
	// initialization has been done
	private bool initDone = false;
	// sync engine dryRun flag
	private bool dryRun = false;
	// quota details available
	private bool quotaAvailable = true;
	// sync business shared folders flag
	private bool syncBusinessFolders = false;
	// single directory scope flag
	private bool singleDirectoryScope = false;
	// sync_list new folder added, trigger delta scan override
	private bool syncListFullScanTrigger = false;
	// array of all OneDrive driveId's
	private string[] driveIDsArray;

	this(Config cfg, OneDriveApi onedrive, ItemDatabase itemdb, SelectiveSync selectiveSync)
	{
		assert(onedrive && itemdb && selectiveSync);
		this.cfg = cfg;
		this.onedrive = onedrive;
		this.itemdb = itemdb;
		this.selectiveSync = selectiveSync;
		// session = UploadSession(onedrive, cfg.uploadStateFilePath);
		this.dryRun = cfg.getValueBool("dry_run");
		this.newSizeLimit = cfg.getValueLong("skip_size") * 2^^20;
		this.newSizeLimit = (this.newSizeLimit == 0) ? long.max : this.newSizeLimit;
	}

	void reset()
	{
		initDone=false;
	}

	void init()
	{
		// Set accountType, defaultDriveId, defaultRootId & remainingFreeSpace once and reuse where possible
		JSONValue oneDriveDetails;
		JSONValue oneDriveRootDetails;

		if (initDone) {
			return;
		}

		session = UploadSession(onedrive, cfg.uploadStateFilePath);

		// Need to catch 400 or 5xx server side errors at initialization
		// Get Default Drive
		try {
			oneDriveDetails	= onedrive.getDefaultDrive();
		} catch (OneDriveException e) {
			if (e.httpStatusCode == 400) {
				// OneDrive responded with 400 error: Bad Request
				log.error("\nERROR: OneDrive returned a 'HTTP 400 Bad Request' - Cannot Initialize Sync Engine");
				// Check this
				if (cfg.getValueString("drive_id").length) {
					log.error("ERROR: Check your 'drive_id' entry in your configuration file as it may be incorrect\n");
				}
				// Must exit here
				exit(-1);
			}
			if (e.httpStatusCode == 401) {
				// HTTP request returned status code 401 (Unauthorized)
				log.error("\nERROR: OneDrive returned a 'HTTP 401 Unauthorized' - Cannot Initialize Sync Engine");
				log.error("ERROR: Check your configuration as your access token may be empty or invalid\n");
				// Must exit here
				exit(-1);
			}
			if (e.httpStatusCode >= 500) {
				// There was a HTTP 5xx Server Side Error
				log.error("ERROR: OneDrive returned a 'HTTP 5xx Server Side Error' - Cannot Initialize Sync Engine");
				// Must exit here
				exit(-1);
			}
		}
		
		// Get Default Root
		try {
			oneDriveRootDetails = onedrive.getDefaultRoot();
		} catch (OneDriveException e) {
			if (e.httpStatusCode == 400) {
				// OneDrive responded with 400 error: Bad Request
				log.error("\nERROR: OneDrive returned a 'HTTP 400 Bad Request' - Cannot Initialize Sync Engine");
				// Check this
				if (cfg.getValueString("drive_id").length) {
					log.error("ERROR: Check your 'drive_id' entry in your configuration file as it may be incorrect\n");
				}
				// Must exit here
				exit(-1);
			}
			if (e.httpStatusCode == 401) {
				// HTTP request returned status code 401 (Unauthorized)
				log.error("\nERROR: OneDrive returned a 'HTTP 401 Unauthorized' - Cannot Initialize Sync Engine");
				log.error("ERROR: Check your configuration as your access token may be empty or invalid\n");
				// Must exit here
				exit(-1);
			}
			if (e.httpStatusCode >= 500) {
				// There was a HTTP 5xx Server Side Error
				log.error("ERROR: OneDrive returned a 'HTTP 5xx Server Side Error' - Cannot Initialize Sync Engine");
				// Must exit here
				exit(-1);
			}
		}

		if ((oneDriveDetails.type() == JSONType.object) && (oneDriveRootDetails.type() == JSONType.object) && (hasId(oneDriveDetails)) && (hasId(oneDriveRootDetails))) {
			// JSON elements are valid
			// Debug OneDrive Account details response
			log.vdebug("OneDrive Account Details:      ", oneDriveDetails);
			log.vdebug("OneDrive Account Root Details: ", oneDriveRootDetails);
			
			// Successfully got details from OneDrive without a server side error such as 'HTTP/1.1 500 Internal Server Error' or 'HTTP/1.1 504 Gateway Timeout' 
			accountType = oneDriveDetails["driveType"].str;
			defaultDriveId = oneDriveDetails["id"].str;
			defaultRootId = oneDriveRootDetails["id"].str;
			remainingFreeSpace = oneDriveDetails["quota"]["remaining"].integer;
			
			// Make sure that defaultDriveId is in our driveIDs array to use when checking if item is in database
			driveIDsArray ~= defaultDriveId;
			
			// In some cases OneDrive Business configurations 'restrict' quota details thus is empty / blank / negative value / zero
			if (remainingFreeSpace <= 0) {
				// quota details not available
				log.error("ERROR: OneDrive quota information is being restricted. Please fix by speaking to your OneDrive / Office 365 Administrator.");
				log.error("ERROR: Flagging to disable upload space checks - this MAY have undesirable results if a file cannot be uploaded due to out of space.");
				quotaAvailable = false;
			}
			
			// Display accountType, defaultDriveId, defaultRootId & remainingFreeSpace for verbose logging purposes
			log.vlog("Application version: ", strip(import("version")));
			log.vlog("Account Type: ", accountType);
			log.vlog("Default Drive ID: ", defaultDriveId);
			log.vlog("Default Root ID: ", defaultRootId);
			log.vlog("Remaining Free Space: ", remainingFreeSpace);
		
			// If account type is documentLibrary - then most likely this is a SharePoint repository
			// and files 'may' be modified after upload. See: https://github.com/abraunegg/onedrive/issues/205
			if(accountType == "documentLibrary") {
				setDisableUploadValidation();
			}
		
			// Check the local database to ensure the OneDrive Root details are in the database
			checkDatabaseForOneDriveRoot();
		
			// Check if there is an interrupted upload session
			if (session.restore()) {
				log.log("Continuing the upload session ...");
				auto item = session.upload();
				saveItem(item);
			}		
			initDone = true;
		} else {
			// init failure
			initDone = false;
			// log why
			log.error("ERROR: Unable to query OneDrive to initialize application");
			// Must exit here
			exit(-1);
		}
	}

	// Configure uploadOnly if function is called
	// By default, uploadOnly = false;
	void setUploadOnly()
	{
		uploadOnly = true;
	}
	
	// Configure noRemoteDelete if function is called
	// By default, noRemoteDelete = false;
	// Meaning we will process local deletes to delete item on OneDrive
	void setNoRemoteDelete()
	{
		noRemoteDelete = true;
	}
	
	// Configure localDeleteAfterUpload if function is called
	// By default, localDeleteAfterUpload = false;
	// Meaning we will not delete any local file after upload is successful
	void setLocalDeleteAfterUpload()
	{
		localDeleteAfterUpload = true;
	}
	
	// set the flag that we are going to sync business shared folders
	void setSyncBusinessFolders()
	{
		syncBusinessFolders = true;
	}
	
	// Configure singleDirectoryScope if function is called
	// By default, singleDirectoryScope = false
	void setSingleDirectoryScope()
	{
		singleDirectoryScope = true;
	}
	
	// Configure disableUploadValidation if function is called
	// By default, disableUploadValidation = false;
	// Meaning we will always validate our uploads
	// However, when uploading a file that can contain metadata SharePoint will associate some 
	// metadata from the library the file is uploaded to directly in the file
	// which breaks this validation. See https://github.com/abraunegg/onedrive/issues/205
	void setDisableUploadValidation()
	{
		disableUploadValidation = true;
		log.vdebug("documentLibrary account type - flagging to disable upload validation checks due to Microsoft SharePoint file modification enrichments");
	}
	
	// Issue #658 Handling
	// If an existing folder is moved into a sync_list valid path (where it previously was out of scope due to sync_list), 
	// then set this flag to true, so that on the second 'true-up' sync, we force a rescan of the OneDrive path to capture any 'files'
	void setSyncListFullScanTrigger()
	{
		syncListFullScanTrigger = true;
		log.vdebug("Setting syncListFullScanTrigger = true due to new folder creation request in a location that is in-scope via sync_list");
	}
	
	// unset method
	void unsetSyncListFullScanTrigger()
	{
		syncListFullScanTrigger = false;
		log.vdebug("Setting syncListFullScanTrigger = false");
	}
	
	// download all new changes from OneDrive
	void applyDifferences(bool performFullItemScan)

	{
		// Set defaults for the root folder
		// Use the global's as initialised via init() rather than performing unnecessary additional HTTPS calls
		string driveId = defaultDriveId;
		string rootId = defaultRootId;
		applyDifferences(driveId, rootId, performFullItemScan);

		// Check OneDrive Personal Shared Folders
		// https://github.com/OneDrive/onedrive-api-docs/issues/764
		Item[] items = itemdb.selectRemoteItems();
		foreach (item; items) {
			log.vdebug("------------------------------------------------------------------");
			log.vlog("Syncing OneDrive Shared Folder: ", item.name);
			applyDifferences(item.remoteDriveId, item.remoteId, performFullItemScan);
		}
		
		// Check OneDrive Business Shared Folders, if configured to do so
		if (syncBusinessFolders){
			// query OneDrive Business Shared Folders shared with me
			log.vlog("Attempting to sync OneDrive Business Shared Folders");
			JSONValue graphQuery = onedrive.getSharedWithMe();
			string sharedFolderName;
			foreach (searchResult; graphQuery["value"].array) {
				sharedFolderName = searchResult["name"].str;
				// Compare this to values in business_shared_folders
				if(selectiveSync.isSharedFolderMatched(sharedFolderName)){
					// Folder name matches what we are looking for
					// Flags for matching
					bool itemInDatabase = false;
					bool itemLocalDirExists = false;
					bool itemPathIsLocal = false;
					
					// "what if" there are 2 or more folders shared with me have the "same" name?
					// The folder name will be the same, but driveId will be different
					// This will then cause these 'shared folders' to cross populate data, which may not be desirable
					log.vdebug("Shared Folder Name: ", sharedFolderName);
					log.vdebug("Parent Drive Id:    ", searchResult["remoteItem"]["parentReference"]["driveId"].str);
					log.vdebug("Shared Item Id:     ", searchResult["remoteItem"]["id"].str);
					Item databaseItem;
					
					// for each driveid in the existing driveIDsArray 
					foreach (searchDriveId; driveIDsArray) {
						log.vdebug("searching database for: ", searchDriveId, " ", sharedFolderName);
						if (itemdb.selectByPath(sharedFolderName, searchDriveId, databaseItem)) {
							log.vdebug("Found shared folder name in database");
							itemInDatabase = true;
							log.vdebug("databaseItem: ", databaseItem);
							// Does the databaseItem.driveId == defaultDriveId?
							if (databaseItem.driveId == defaultDriveId) {
								itemPathIsLocal = true;
							}
						} else {	
							log.vdebug("Shared folder name not found in database");
							// "what if" there is 'already' a local folder with this name
							// Check if in the database
							// If NOT in the database, but resides on disk, this could be a new local folder created after last sync but before this one
							// However we sync 'shared folders' before checking for local changes
							string localpath = expandTilde(cfg.getValueString("sync_dir")) ~ "/" ~ sharedFolderName;
							if (exists(localpath)) {
								// local path exists
								log.vdebug("Found shared folder name in local OneDrive sync_dir");
								itemLocalDirExists = true;
							}
						}
					}
					
					// Shared Folder Evaluation Debugging
					log.vdebug("item in database:                         ", itemInDatabase);
					log.vdebug("path exists on disk:                      ", itemLocalDirExists);
					log.vdebug("database drive id matches defaultDriveId: ", itemPathIsLocal);
					log.vdebug("database data matches search data:        ", ((databaseItem.driveId == searchResult["remoteItem"]["parentReference"]["driveId"].str) && (databaseItem.id == searchResult["remoteItem"]["id"].str)));
					
					// Additional logging
					string sharedByName;
					string sharedByEmail;
					
					// Extra details for verbose logging
					if ("sharedBy" in searchResult["remoteItem"]["shared"]) {
						if ("displayName" in searchResult["remoteItem"]["shared"]["sharedBy"]["user"]) {
							sharedByName = searchResult["remoteItem"]["shared"]["sharedBy"]["user"]["displayName"].str;
						}
						if ("email" in searchResult["remoteItem"]["shared"]["sharedBy"]["user"]) {
							sharedByEmail = searchResult["remoteItem"]["shared"]["sharedBy"]["user"]["email"].str;
						}
					}
					
					if ( ((!itemInDatabase) || (!itemLocalDirExists)) || (((databaseItem.driveId == searchResult["remoteItem"]["parentReference"]["driveId"].str) && (databaseItem.id == searchResult["remoteItem"]["id"].str)) && (!itemPathIsLocal)) ) {
						// This shared folder does not exist in the database
						log.vlog("Syncing this OneDrive Business Shared Folder: ", sharedFolderName);
						Item businessSharedFolder = makeItem(searchResult);
						
						// Log who shared this to assist with sync data correlation
						if ((sharedByName != "") && (sharedByEmail != "")) {	
							log.vlog("OneDrive Business Shared By:                  ", sharedByName, " (", sharedByEmail, ")");
						} else {
							if (sharedByName != "") {
								log.vlog("OneDrive Business Shared By:                  ", sharedByName);
							}
						}
						
						// Do the actual sync
						applyDifferences(businessSharedFolder.remoteDriveId, businessSharedFolder.remoteId, performFullItemScan);
						// add drive id to the array to search for, for the next entry
						driveIDsArray ~= searchResult["remoteItem"]["parentReference"]["driveId"].str;	
					} else {
						// Shared Folder Name Conflict ...
						log.log("WARNING: Skipping shared folder due to existing name conflict: ", sharedFolderName);
						log.log("WARNING: Skipping changes of Path ID: ", searchResult["remoteItem"]["id"].str);
						log.log("WARNING: To sync this shared folder, this shared folder needs to be renamed");
						
						// Log who shared this to assist with conflict resolution
						if ((sharedByName != "") && (sharedByEmail != "")) {	
							log.vlog("WARNING: Conflict Shared By:          ", sharedByName, " (", sharedByEmail, ")");
						} else {
							if (sharedByName != "") {
								log.vlog("WARNING: Conflict Shared By:          ", sharedByName);
							}
						}
					}	
				}
			}
		}
	}

	// download all new changes from a specified folder on OneDrive
	void applyDifferencesSingleDirectory(string path)
	{
		// Ensure we check the 'right' location for this directory on OneDrive
		// It could come from the following places:
		// 1. My OneDrive Root
		// 2. My OneDrive Root as an Office 365 Shared Library
		// 3. A OneDrive Business Shared Folder
		// If 1 & 2, the configured default items are what we need
		// If 3, we need to query OneDrive
		
		string driveId = defaultDriveId;
		string rootId = defaultRootId;
		string folderId;
		JSONValue onedrivePathDetails;
		
		// Check OneDrive Business Shared Folders, if configured to do so
		if (syncBusinessFolders){
			log.vlog("Attempting to sync OneDrive Business Shared Folders");
			// query OneDrive Business Shared Folders shared with me
			JSONValue graphQuery = onedrive.getSharedWithMe();
			
			if (graphQuery.type() == JSONType.object) {
				// valid response from OneDrive
				foreach (searchResult; graphQuery["value"].array) {
					string sharedFolderName = searchResult["name"].str;
					// Compare this to values in business_shared_folders
					if(selectiveSync.isSharedFolderMatched(sharedFolderName)){
						// Folder matches a user configured sync entry
						string[] allowedPath;
						allowedPath ~= sharedFolderName;
						// But is this shared folder what we are looking for?
						if (selectiveSync.isPathIncluded(path,allowedPath)) {
							// Path we want to sync is on a OneDrive Business Shared Folder
							// Set the correct driveId
							driveId = searchResult["remoteItem"]["parentReference"]["driveId"].str;
							// Add this drive id to the array to search with
							driveIDsArray ~= driveId;
						} 
					} 
				}
			} else {
				// Log that an invalid JSON object was returned
				log.error("ERROR: onedrive.getSharedWithMe call returned an invalid JSON Object");
			}
		}
		
		// Test if the path we are going to sync from actually exists on OneDrive
		log.vlog("Getting path details from OneDrive ...");
		try {
			onedrivePathDetails = onedrive.getPathDetailsByDriveId(driveId, path);
		} catch (OneDriveException e) {
			if (e.httpStatusCode == 404) {
				// The directory was not found 
				log.error("ERROR: The requested single directory to sync was not found on OneDrive");
				return;
			}
			
			if (e.httpStatusCode >= 500) {
				// OneDrive returned a 'HTTP 5xx Server Side Error' - gracefully handling error - error message already logged
				return;
			}
		}
		
		// OK - the path on OneDrive should exist, get the driveId and rootId for this folder
		// Was the response a valid JSON Object?
		if (onedrivePathDetails.type() == JSONType.object) {
			// OneDrive Personal Shared Folder handling
			// Is this item a remote item?
			if(isItemRemote(onedrivePathDetails)){
				// 2 step approach:
				//		1. Ensure changes for the root remote path are captured
				//		2. Download changes specific to the remote path
				
				// root remote
				applyDifferences(defaultDriveId, onedrivePathDetails["id"].str, false);
			
				// remote changes
				driveId = onedrivePathDetails["remoteItem"]["parentReference"]["driveId"].str; // Should give something like 66d53be8a5056eca
				folderId = onedrivePathDetails["remoteItem"]["id"].str; // Should give something like BC7D88EC1F539DCF!107
				
				// Apply any differences found on OneDrive for this path (download data)
				applyDifferences(driveId, folderId, false);
			} else {
				// use the item id as folderId
				folderId = onedrivePathDetails["id"].str; // Should give something like 12345ABCDE1234A1!101
				// Apply any differences found on OneDrive for this path (download data)
				applyDifferences(defaultDriveId, folderId, false);
			}
		} else {
			// Log that an invalid JSON object was returned
			log.vdebug("onedrive.getPathDetails call returned an invalid JSON Object");
		}
	}
	
	// make sure the OneDrive root is in our database
	auto checkDatabaseForOneDriveRoot()
	{
		log.vlog("Fetching details for OneDrive Root");
		JSONValue rootPathDetails = onedrive.getDefaultRoot(); // Returns a JSON Value
		
		// validate object is a JSON value
		if (rootPathDetails.type() == JSONType.object) {
			// valid JSON object
			Item rootPathItem = makeItem(rootPathDetails);
			// configure driveId and rootId for the OneDrive Root
			// Set defaults for the root folder
			string driveId = rootPathDetails["parentReference"]["driveId"].str; // Should give something like 12345abcde1234a1
			string rootId = rootPathDetails["id"].str; // Should give something like 12345ABCDE1234A1!101
			
			// Query the database
			if (!itemdb.selectById(driveId, rootId, rootPathItem)) {
				log.vlog("OneDrive Root does not exist in the database. We need to add it.");	
				applyDifference(rootPathDetails, driveId, true);
				log.vlog("Added OneDrive Root to the local database");
			} else {
				log.vlog("OneDrive Root exists in the database");
			}
		} else {
			// Log that an invalid JSON object was returned
			log.error("ERROR: Unable to query OneDrive for account details");
			log.vdebug("onedrive.getDefaultRoot call returned an invalid JSON Object");
			// Must exit here as we cant configure our required variables
			exit(-1);
		}
	}
	
	// create a directory on OneDrive without syncing
	auto createDirectoryNoSync(string path)
	{
		// Attempt to create the requested path within OneDrive without performing a sync
		log.vlog("Attempting to create the requested path within OneDrive");
		
		// Handle the remote folder creation and updating of the local database without performing a sync
		uploadCreateDir(path);
	}
	
	// delete a directory on OneDrive without syncing
	auto deleteDirectoryNoSync(string path)
	{
		// Use the global's as initialised via init() rather than performing unnecessary additional HTTPS calls
		const(char)[] rootId = defaultRootId;
		
		// Attempt to delete the requested path within OneDrive without performing a sync
		log.vlog("Attempting to delete the requested path within OneDrive");
		
		// test if the path we are going to exists on OneDrive
		try {
			onedrive.getPathDetails(path);
		} catch (OneDriveException e) {
			if (e.httpStatusCode == 404) {
				// The directory was not found on OneDrive - no need to delete it
				log.vlog("The requested directory to delete was not found on OneDrive - skipping removing the remote directory as it doesn't exist");
				return;
			}
			
			if (e.httpStatusCode >= 500) {
				// OneDrive returned a 'HTTP 5xx Server Side Error' - gracefully handling error - error message already logged
				return;
			}
		}
		
		Item item;
		if (!itemdb.selectByPath(path, defaultDriveId, item)) {
			// this is odd .. this directory is not in the local database - just go delete it
			log.vlog("The requested directory to delete was not found in the local database - pushing delete request direct to OneDrive");
			uploadDeleteItem(item, path);
		} else {
			// the folder was in the local database
			// Handle the deletion and saving any update to the local database
			log.vlog("The requested directory to delete was found in the local database. Processing the deletion normally");
			deleteByPath(path);
		}
	}
	
	// rename a directory on OneDrive without syncing
	auto renameDirectoryNoSync(string source, string destination)
	{
		try {
			// test if the local path exists on OneDrive
			onedrive.getPathDetails(source);
		} catch (OneDriveException e) {
			if (e.httpStatusCode == 404) {
				// The directory was not found 
				log.vlog("The requested directory to rename was not found on OneDrive");
				return;
			}
			
			if (e.httpStatusCode >= 500) {
				// OneDrive returned a 'HTTP 5xx Server Side Error' - gracefully handling error - error message already logged
				return;
			}
		}
		// The OneDrive API returned a 200 OK status, so the folder exists
		// Rename the requested directory on OneDrive without performing a sync
		moveByPath(source, destination);
	}
	
	// download the new changes of a specific item
	// id is the root of the drive or a shared folder
	private void applyDifferences(string driveId, const(char)[] id, bool performFullItemScan)
	{
		log.vlog("Applying changes of Path ID: " ~ id);
		JSONValue changes;
		JSONValue changesAvailable;
		
		// Query the name of this folder id
		string syncFolderName;
		string syncFolderPath;
		string syncFolderChildPath;
		JSONValue idDetails = parseJSON("{}");
		try {
			idDetails = onedrive.getPathDetailsById(driveId, id);
		} catch (OneDriveException e) {
			if (e.httpStatusCode == 404) {
				// id was not found - possibly a remote (shared) folder
				log.vlog("No details returned for given Path ID");
				return;
			}
			
			if (e.httpStatusCode >= 500) {
				// OneDrive returned a 'HTTP 5xx Server Side Error' - gracefully handling error - error message already logged
				return;
			}
		} 
		
		// validate that idDetails is a JSON value
		if (idDetails.type() == JSONType.object) {
			// Get the name of this 'Path ID'
			if (("id" in idDetails) != null) {
				// valid response from onedrive.getPathDetailsById(driveId, id) - a JSON item object present
				if ((idDetails["id"].str == id) && (!isItemFile(idDetails))){
					// Is a Folder or Remote Folder
					syncFolderName = idDetails["name"].str;
				}
				
				// Debug output of path details as queried from OneDrive
				log.vdebug("OneDrive Path Details: ", idDetails);
							
				// OneDrive Personal Folder Item Reference (24/4/2019)
				//	"@odata.context": "https://graph.microsoft.com/v1.0/$metadata#drives('66d53be8a5056eca')/items/$entity",
				//	"cTag": "adDo2NkQ1M0JFOEE1MDU2RUNBITEwMS42MzY5MTY5NjQ1ODcwNzAwMDA",
				//	"eTag": "aNjZENTNCRThBNTA1NkVDQSExMDEuMQ",
				//	"fileSystemInfo": {
				//		"createdDateTime": "2018-06-06T20:45:24.436Z",
				//		"lastModifiedDateTime": "2019-04-24T07:09:31.29Z"
				//	},
				//	"folder": {
				//		"childCount": 3,
				//		"view": {
				//			"sortBy": "takenOrCreatedDateTime",
				//			"sortOrder": "ascending",
				//			"viewType": "thumbnails"
				//		}
				//	},
				//	"id": "66D53BE8A5056ECA!101",
				//	"name": "root",
				//	"parentReference": {
				//		"driveId": "66d53be8a5056eca",
				//		"driveType": "personal"
				//	},
				//	"root": {},
				//	"size": 0
			
				// OneDrive Personal Remote / Shared Folder Item Reference (4/9/2019)
				//	"@odata.context": "https://graph.microsoft.com/v1.0/$metadata#drives('driveId')/items/$entity",
				//	"cTag": "cTag",
				//	"eTag": "eTag",
				//	"id": "itemId",
				//	"name": "shared",
				//	"parentReference": {
				//		"driveId": "driveId",
				//		"driveType": "personal",
				//		"id": "parentItemId",
				//		"path": "/drive/root:"
				//	},
				//	"remoteItem": {
				//		"fileSystemInfo": {
				//			"createdDateTime": "2019-01-14T18:54:43.2666667Z",
				//			"lastModifiedDateTime": "2019-04-24T03:47:22.53Z"
				//		},
				//		"folder": {
				//			"childCount": 0,
				//			"view": {
				//				"sortBy": "takenOrCreatedDateTime",
				//				"sortOrder": "ascending",
				//				"viewType": "thumbnails"
				//			}
				//		},
				//		"id": "remoteItemId",
				//		"parentReference": {
				//			"driveId": "remoteDriveId",
				//			"driveType": "personal"
				//			"id": "id",
				//			"name": "name",
				//			"path": "/drives/<remote_drive_id>/items/<remote_parent_id>:/<parent_name>"
				//		},
				//		"size": 0,
				//		"webUrl": "webUrl"
				//	}
				
				// OneDrive Business Folder & Shared Folder Item Reference (24/4/2019)
				//	"@odata.context": "https://graph.microsoft.com/v1.0/$metadata#drives('driveId')/items/$entity",
				//	"@odata.etag": "\"{eTag},1\"",
				//	"cTag": "\"c:{cTag},0\"",
				//	"eTag": "\"{eTag},1\"",
				//	"fileSystemInfo": {
				//		"createdDateTime": "2019-04-17T04:00:43Z",
				//		"lastModifiedDateTime": "2019-04-17T04:00:43Z"
				//	},
				//	"folder": {
				//		"childCount": 2
				//	},
				//	"id": "itemId",
				//	"name": "shared_folder",
				//	"parentReference": {
				//		"driveId": "parentDriveId",
				//		"driveType": "business",
				//		"id": "parentId",
				//		"path": "/drives/driveId/root:"
				//	},
				//	"size": 0
				
				// To evaluate a change received from OneDrive, this must be set correctly
				if (hasParentReferencePath(idDetails)) {
					// Path from OneDrive has a parentReference we can use
					log.vdebug("Item details returned contains parent reference path - potentially shared folder object");
					syncFolderPath = idDetails["parentReference"]["path"].str;
					syncFolderChildPath = syncFolderPath ~ "/" ~ idDetails["name"].str ~ "/";
				} else {
					// No parentReference, set these to blank
					log.vdebug("Item details returned no parent reference path");
					syncFolderPath = "";
					syncFolderChildPath = ""; 
				}
				
				// Debug Output
				log.vdebug("Sync Folder Name:        ", syncFolderName);
				log.vdebug("Sync Folder Parent Path: ", syncFolderPath);
				log.vdebug("Sync Folder Actual Path: ", syncFolderChildPath);
			}
		} else {
			// Log that an invalid JSON object was returned
			log.vdebug("onedrive.getPathDetailsById call returned an invalid JSON Object");
		}
		
		// Issue #658
		// If we are using a sync_list file, using deltaLink will actually 'miss' changes (moves & deletes) on OneDrive as using sync_list discards changes
		// Use the performFullItemScan boolean to control whether we perform a full object scan of use the delta link for the root folder
		// When using --synchronize the normal process order is:
		//   1. Scan OneDrive for changes
		//   2. Scan local folder for changes
		//   3. Scan OneDrive for changes
		// When using sync_list and performing a full scan, what this means is a full scan is performed twice, which leads to massive processing & time overheads 
		// Control this via performFullItemScan
		
		// Get the current delta link
		string deltaLink = "";
		string deltaLinkAvailable = itemdb.getDeltaLink(driveId, id);
		if (!performFullItemScan){
			// performFullItemScan == false
			// use delta link
			deltaLink = deltaLinkAvailable;
		}
		
		for (;;) {
			// Due to differences in OneDrive API's between personal and business we need to get changes only from defaultRootId
			// If we used the 'id' passed in & when using --single-directory with a business account we get:
			//	'HTTP request returned status code 501 (Not Implemented): view.delta can only be called on the root.'
			// To view changes correctly, we need to use the correct path id for the request
			const(char)[] idToQuery;
			if (driveId == defaultDriveId) {
				// The drive id matches our users default drive id
				idToQuery = defaultRootId.dup;
			} else {
				// The drive id does not match our users default drive id
				// Potentially the 'path id' we are requesting the details of is a Shared Folder (remote item)
				// Use the 'id' that was passed in (folderId)
				idToQuery = id;
			}
			
			try {
				// Fetch the changes relative to the path id we want to query
				// Have to query the right 'delta' otherwise we get a HTTP request returned status code 501 (Not Implemented)
				// view.delta can only be called on the root.
				// So we need to select the right root, especially if we are checking a remote folder item
				if ((driveId == defaultDriveId) || (!syncBusinessFolders)) {
					// Should always be selected unless we are syncing a Business Shared Folder
					log.vdebug("Selected to use onedrive.viewChangesByItemId");
					changes = onedrive.viewChangesByItemId(driveId, idToQuery, deltaLink);
					changesAvailable = onedrive.viewChangesByItemId(driveId, idToQuery, deltaLinkAvailable);
				} else {
					// Should ONLY be selected if we are syncing a Business Shared Folder
					log.vdebug("Selected to use onedrive.viewChangesByDriveId");
					changes = onedrive.viewChangesByDriveId(driveId, deltaLink);
					changesAvailable = onedrive.viewChangesByDriveId(driveId, deltaLink);
				}
			} catch (OneDriveException e) {
				// OneDrive threw an error
				log.vdebug("OneDrive threw an error when querying for these changes:");
				log.vdebug("driveId: ", driveId);
				log.vdebug("idToQuery: ", idToQuery);
				log.vdebug("deltaLink: ", deltaLink);
				
				// HTTP request returned status code 404 (Not Found)
				if (e.httpStatusCode == 404) {
					// Stop application
					log.log("\n\nOneDrive returned a 'HTTP 404 - Item not found'");
					log.log("The item id to query was not found on OneDrive");
					log.log("\nRemove your '", cfg.databaseFilePath, "' file and try to sync again\n");
					return;
				}
				
				// HTTP request returned status code 410 (The requested resource is no longer available at the server)
				if (e.httpStatusCode == 410) {
					log.vlog("Delta link expired, re-syncing...");
					deltaLink = null;
					continue;
				}
				
				// HTTP request returned status code 500 (Internal Server Error)
				if (e.httpStatusCode == 500) {
					// display what the error is
					displayOneDriveErrorMessage(e.msg);
					return;
				}
				
				if (e.httpStatusCode == 504) {
					// HTTP request returned status code 504 (Gateway Timeout)
					// Retry by calling applyDifferences() again
					log.vlog("OneDrive returned a 'HTTP 504 - Gateway Timeout' - gracefully handling error");
					applyDifferences(driveId, idToQuery, performFullItemScan);
				} else {
					// Default operation if not 404, 410, 500, 504 errors
					// display what the error is
					displayOneDriveErrorMessage(e.msg);
					log.log("\nRemove your '", cfg.databaseFilePath, "' file and try to sync again\n");
					return;
				}
			}
			
			// is changesAvailable a valid JSON response
			long deltaChanges = 0;
			if (changesAvailable.type() == JSONType.object) {
				// are there any delta changes?
				if (("value" in changesAvailable) != null) {
					deltaChanges = count(changesAvailable["value"].array);
				}
			}
			
			// is changes a valid JSON response
			if (changes.type() == JSONType.object) {
				// Are there any changes to process?
				if ((("value" in changes) != null) && ((deltaChanges > 0) || (syncListFullScanTrigger))) {
					auto nrChanges = count(changes["value"].array);
					auto changeCount = 0;
					
					if (!performFullItemScan){
						// Display the number of changes we are processing
						// OneDrive ships 'changes' in ~200 bundles. These messages then get displayed for each bundle
						if (nrChanges >= cfg.getValueLong("min_notify_changes")) {
							// verbose log, no 'notify' .. it is over the top
							log.vlog("Processing ", nrChanges, " changes");
						} else {
							// There are valid changes
							log.vdebug("Number of changes from OneDrive to process: ", nrChanges);
						}
					} else {
						// Do not display anything unless we are doing a verbose debug as due to #658 we are essentially doing a --resync each time when using sync_list
						// Display the number of items we are processing
						if (nrChanges >= cfg.getValueLong("min_notify_changes")) {
							// verbose log, no 'notify' .. it is over the top
							log.vlog("Processing ", nrChanges, " OneDrive items to ensure consistent state due to sync_list being used");
						} else {
							// There are valid changes
							log.vdebug("Number of items from OneDrive to process: ", nrChanges);
						}
						
						// unset now the full scan trigger if set
						if (syncListFullScanTrigger) {
							unsetSyncListFullScanTrigger();
						}
					}
					
					foreach (item; changes["value"].array) {
						bool isRoot = false;
						string thisItemPath;
						changeCount++;
						
						// Change as reported by OneDrive
						log.vdebug("------------------------------------------------------------------");
						log.vdebug("Processing change ", changeCount, " of ", nrChanges);
						log.vdebug("OneDrive Change: ", item);
						
						// Deleted items returned from onedrive.viewChangesByItemId or onedrive.viewChangesByDriveId (/delta) do not have a 'name' attribute
						// Thus we cannot name check for 'root' below on deleted items
						if(!isItemDeleted(item)){
							// This is not a deleted item
							log.vdebug("Not a OneDrive deleted item change");
							// Test is this is the OneDrive Users Root?
							// Debug output of change evaluation items
							log.vdebug("defaultRootId                                        = ", defaultRootId);
							log.vdebug("'search id'                                          = ", id);
							log.vdebug("id == defaultRootId                                  = ", (id == defaultRootId));
							log.vdebug("isItemRoot(item)                                     = ", (isItemRoot(item)));
							log.vdebug("item['name'].str == 'root'                           = ", (item["name"].str == "root"));
							log.vdebug("singleDirectoryScope                                 = ", (singleDirectoryScope));
							
							// Use the global's as initialised via init() rather than performing unnecessary additional HTTPS calls
							// In a --single-directory scenario however, '(id == defaultRootId) = false' for root items
							if ( ((id == defaultRootId) || (singleDirectoryScope)) && (isItemRoot(item)) && (item["name"].str == "root")) { 
								// This IS a OneDrive Root item
								log.vdebug("Change will flagged as a 'root' item change");
								isRoot = true;
							}
						}

						// How do we handle this change?
						if (isRoot || !hasParentReferenceId(item) || isItemDeleted(item)){
							// Is a root item, has no id in parentReference or is a OneDrive deleted item
							log.vdebug("isRoot                                               = ", isRoot);
							log.vdebug("!hasParentReferenceId(item)                          = ", (!hasParentReferenceId(item)));
							log.vdebug("isItemDeleted(item)                                  = ", (isItemDeleted(item)));
							log.vdebug("Handling change as 'root item', has no parent reference or is a deleted item");
							applyDifference(item, driveId, isRoot);
						} else {
							// What is this item's path?
							if (hasParentReferencePath(item)) {
								thisItemPath = item["parentReference"]["path"].str;
							} else {
								thisItemPath = "";
							}
							
							// Business Shared Folders special case handling
							bool sharedFoldersSpecialCase = false;
							
							// Debug output of change evaluation items
							log.vdebug("'parentReference id'                                 = ", item["parentReference"]["id"].str);
							log.vdebug("syncFolderName                                       = ", syncFolderName);
							log.vdebug("syncFolderPath                                       = ", syncFolderPath);
							log.vdebug("syncFolderChildPath                                  = ", syncFolderChildPath);
							log.vdebug("thisItemId                                           = ", item["id"].str);
							log.vdebug("thisItemPath                                         = ", thisItemPath);
							log.vdebug("'item id' matches search 'id'                        = ", (item["id"].str == id));
							log.vdebug("'parentReference id' matches search 'id'             = ", (item["parentReference"]["id"].str == id));
							log.vdebug("'thisItemPath' contains 'syncFolderChildPath'        = ", (canFind(thisItemPath, syncFolderChildPath)) );
							log.vdebug("'thisItemPath' contains search 'id'                  = ", (canFind(thisItemPath, id)) );
							
							// Special case handling
							// - IF we are syncing shared folders, and the shared folder is not the 'top level' folder being shared out
							// canFind(thisItemPath, syncFolderChildPath) will never match:
							//		Syncing this OneDrive Business Shared Folder: MyFolderName
							//		OneDrive Business Shared By:                  Firstname Lastname (email@address)
							//		Applying changes of Path ID:    pathId
							//		[DEBUG] Sync Folder Name:       MyFolderName
							//		[DEBUG] Sync Folder Path:       /drives/driveId/root:/TopLevel/ABCD
							//		[DEBUG] Sync Folder Child Path: /drives/driveId/root:/TopLevel/ABCD/MyFolderName/
							//		...
							//		[DEBUG] 'item id' matches search 'id'                        = false
							//		[DEBUG] 'parentReference id' matches search 'id'             = false
							//		[DEBUG] 'thisItemPath' contains 'syncFolderChildPath'        = false
							//		[DEBUG] 'thisItemPath' contains search 'id'                  = false
							//		[DEBUG] Change does not match any criteria to apply
							//		Remote change discarded - not in business shared folders sync scope
							
							if ((!canFind(thisItemPath, syncFolderChildPath)) && (syncBusinessFolders)) {
								// Syncing Shared Business folders & we dont have a path match
								// is this a reverse path match?
								log.vdebug("'thisItemPath' contains 'syncFolderName'             = ", (canFind(thisItemPath, syncFolderName)) );
								if (canFind(thisItemPath, syncFolderName)) {
									sharedFoldersSpecialCase = true;
								}
							}
							
							// Check this item's path to see if this is a change on the path we want:
							// 1. 'item id' matches 'id'
							// 2. 'parentReference id' matches 'id'
							// 3. 'item path' contains 'syncFolderChildPath'
							// 4. 'item path' contains 'id'
							
							if ( (item["id"].str == id) || (item["parentReference"]["id"].str == id) || (canFind(thisItemPath, syncFolderChildPath)) || (canFind(thisItemPath, id)) || (sharedFoldersSpecialCase) ){
								// This is a change we want to apply
								if (!sharedFoldersSpecialCase) {
									log.vdebug("Change matches search criteria to apply");
								} else {
									log.vdebug("Change matches search criteria to apply - special case criteria - reverse path matching used");
								}
								// Apply OneDrive change
								applyDifference(item, driveId, isRoot);
							} else {
								// No item ID match or folder sync match
								log.vdebug("Change does not match any criteria to apply");
								// Before discarding change - does this ID still exist on OneDrive - as in IS this 
								// potentially a --single-directory sync and the user 'moved' the file out of the 'sync-dir' to another OneDrive folder
								// This is a corner edge case - https://github.com/skilion/onedrive/issues/341
								JSONValue oneDriveMovedNotDeleted;
								try {
									oneDriveMovedNotDeleted = onedrive.getPathDetailsById(driveId, item["id"].str);
								} catch (OneDriveException e) {
									if (e.httpStatusCode == 404) {
										// No .. that ID is GONE
										log.vlog("Remote change discarded - item cannot be found");
										return;
									}
									
									if (e.httpStatusCode >= 500) {
										// OneDrive returned a 'HTTP 5xx Server Side Error' - gracefully handling error - error message already logged
										return;
									}
								}
								// Yes .. ID is still on OneDrive but elsewhere .... #341 edge case handling
								// What is the original local path for this ID in the database? Does it match 'syncFolderChildPath'
								if (itemdb.idInLocalDatabase(driveId, item["id"].str)){
									// item is in the database
									string originalLocalPath = itemdb.computePath(driveId, item["id"].str);
									if (canFind(originalLocalPath, syncFolderChildPath)){
										// This 'change' relates to an item that WAS in 'syncFolderChildPath' but is now 
										// stored elsewhere on OneDrive - outside the path we are syncing from
										// Remove this item locally as it's local path is now obsolete
										idsToDelete ~= [driveId, item["id"].str];
									} else {
										// out of scope for some other reason
										if (singleDirectoryScope){
											log.vlog("Remote change discarded - not in --single-directory sync scope");
										} else {
											log.vlog("Remote change discarded - not in sync scope");
										}
										log.vdebug("Remote change discarded: ", item); 
									}
								} else {
									// item is not in the database
									if (singleDirectoryScope){
										// We are syncing a single directory, so this is the reason why it is out of scope
										log.vlog("Remote change discarded - not in --single-directory sync scope");
										log.vdebug("Remote change discarded: ", item);
									} else {
										// Not a single directory sync
										if (syncBusinessFolders) {
											// if we are syncing shared business folders, a 'change' may be out of scope as we are not syncing that 'folder'
											// but we are sent all changes from the 'parent root' as we cannot query the 'delta' for this folder
											// as that is a 501 error - not implemented
											log.vlog("Remote change discarded - not in business shared folders sync scope");
											log.vdebug("Remote change discarded: ", item);
										} else {
											// out of scope for some other reason
											log.vlog("Remote change discarded - not in sync scope");
											log.vdebug("Remote change discarded: ", item);
										}
									}
								}
							} 
						}
					}
				} else {
					// No changes reported on OneDrive
					log.vdebug("OneDrive Reported no delta changes - Local path and OneDrive in-sync");
				}
				
				// the response may contain either @odata.deltaLink or @odata.nextLink
				if ("@odata.deltaLink" in changes) deltaLink = changes["@odata.deltaLink"].str;
				if (deltaLink) itemdb.setDeltaLink(driveId, id, deltaLink);
				if ("@odata.nextLink" in changes) deltaLink = changes["@odata.nextLink"].str;
				else break;
			} else {
				// Log that an invalid JSON object was returned
				if ((driveId == defaultDriveId) || (!syncBusinessFolders)) {
					log.vdebug("onedrive.viewChangesByItemId call returned an invalid JSON Object");
				} else {
					log.vdebug("onedrive.viewChangesByDriveId call returned an invalid JSON Object");
				}
			}	
		}

		// delete items in idsToDelete
		if (idsToDelete.length > 0) deleteItems();
		// empty the skipped items
		skippedItems.length = 0;
		assumeSafeAppend(skippedItems);
	}

	// process the change of a single DriveItem
	private void applyDifference(JSONValue driveItem, string driveId, bool isRoot)
	{
		// Format the OneDrive change into a consumable object for the database
		Item item = makeItem(driveItem);
		
		// Reset the malwareDetected flag for this item
		malwareDetected = false;
		
		// Reset the downloadFailed flag for this item
		downloadFailed = false;
		
		if(isItemDeleted(driveItem)){
			// Change is to delete an item
			log.vdebug("Remote deleted item");
		} else {
			// Is the change from OneDrive a 'root' item
			// The change should be considered a 'root' item if:
			// 1. Contains a ["root"] element
			// 2. Has no ["parentReference"]["id"] ... #323 & #324 highlighted that this is false as some 'root' shared objects now can have an 'id' element .. OneDrive API change
			// 2. Has no ["parentReference"]["path"]
			// 3. Was detected by an input flag as to be handled as a root item regardless of actual status
			if (isItemRoot(driveItem) || !hasParentReferencePath(driveItem) || isRoot) {
				log.vdebug("Handing a OneDrive 'root' change");
				item.parentId = null; // ensures that it has no parent
				item.driveId = driveId; // HACK: makeItem() cannot set the driveId property of the root
				log.vdebug("Update/Insert local database with item details");
				itemdb.upsert(item);
				log.vdebug("item details: ", item);
				return;
			}
		}

		bool unwanted;
		// Check if the parent id is something we need to skip
		if (skippedItems.find(item.parentId).length != 0) {
			// Potentially need to flag as unwanted
			log.vdebug("Flagging as unwanted: find(item.parentId).length != 0");
			unwanted = true;
			
			// Is this item id in the database?
			if (itemdb.idInLocalDatabase(item.driveId, item.id)){
				// item exists in database, most likely moved out of scope for current client configuration
				log.vdebug("This item was previously synced / seen by the client");				
				if (("name" in driveItem["parentReference"]) != null) {
					// How is this out of scope?
					if (selectiveSync.isPathExcludedViaSyncList(driveItem["parentReference"]["name"].str)) {
						// Previously synced item is now out of scope as it has been moved out of what is included in sync_list
						log.vdebug("This previously synced item is now excluded from being synced due to sync_list exclusion");
					}
					// flag to delete local file as it now is no longer in sync with OneDrive
					log.vdebug("Flagging to delete item locally");
					idsToDelete ~= [item.driveId, item.id];					
				} 
			}
		}
		
		// Check if this is excluded by config option: skip_dir
		if (!unwanted) {
			// Only check path if config is != ""
			if (cfg.getValueString("skip_dir") != "") {
				// Is the item a folder and not a deleted item?
				if ((isItemFolder(driveItem)) && (!isItemDeleted(driveItem))) {
					// work out the 'snippet' path where this folder would be created
					string simplePathToCheck = "";
					string complexPathToCheck = "";
					string matchDisplay = "";
					
					if (hasParentReference(driveItem)) {
						// we need to workout the FULL path for this item
						string parentDriveId = driveItem["parentReference"]["driveId"].str;
						string parentItem = driveItem["parentReference"]["id"].str;
						// simple path
						if (("name" in driveItem["parentReference"]) != null) {
							simplePathToCheck = driveItem["parentReference"]["name"].str ~ "/" ~ driveItem["name"].str;
						} else {
							simplePathToCheck = driveItem["name"].str;
						}
						// complex path
						complexPathToCheck = itemdb.computePath(parentDriveId, parentItem) ~ "/" ~ driveItem["name"].str;
						complexPathToCheck = buildNormalizedPath(complexPathToCheck);
						log.vdebug("skip_dir path to check (simple):  ", simplePathToCheck);
						log.vdebug("skip_dir path to check (complex): ", complexPathToCheck);
					} else {
						simplePathToCheck = driveItem["name"].str;
					}
					
					// OK .. what checks are we doing?
					if ((simplePathToCheck != "") && (complexPathToCheck == "")) {
						// just a simple check
						log.vdebug("Performing a simple check only");
						unwanted = selectiveSync.isDirNameExcluded(simplePathToCheck);
					} else {
						// simple and complex
						log.vdebug("Performing a simple & complex path match if required");
						// simple first
						unwanted = selectiveSync.isDirNameExcluded(simplePathToCheck);
						matchDisplay = simplePathToCheck;
						if (!unwanted) {
							log.vdebug("Simple match was false, attempting complex match");
							// simple didnt match, perform a complex check
							unwanted = selectiveSync.isDirNameExcluded(complexPathToCheck);
							matchDisplay = complexPathToCheck;
						}
					}
					
					log.vdebug("Result: ", unwanted);
					if (unwanted) log.vlog("Skipping item - excluded by skip_dir config match: ", matchDisplay);
				}
			}
		}
		
		// Check if this is excluded by config option: skip_file
		if (!unwanted) {
			// Is the item a file and not a deleted item?
			if ((isItemFile(driveItem)) && (!isItemDeleted(driveItem))) {
				log.vdebug("skip_file item to check: ", item.name);
				unwanted = selectiveSync.isFileNameExcluded(item.name);
				log.vdebug("Result: ", unwanted);
				if (unwanted) log.vlog("Skipping item - excluded by skip_file config: ", item.name);
			}
		}

		// check the item type
		if (!unwanted) {
			if (isItemFile(driveItem)) {
				log.vdebug("The item we are syncing is a file");
			} else if (isItemFolder(driveItem)) {
				log.vdebug("The item we are syncing is a folder");
			} else if (isItemRemote(driveItem)) {
				log.vdebug("The item we are syncing is a remote item");
				assert(isItemFolder(driveItem["remoteItem"]), "The remote item is not a folder");
			} else {
				log.vlog("This item type (", item.name, ") is not supported");
				unwanted = true;
				log.vdebug("Flagging as unwanted: item type is not supported");
			}
		}

		// check for selective sync
		string path;
		if (!unwanted) {
			// Is the item parent in the local database?
			if (itemdb.idInLocalDatabase(item.driveId, item.parentId)){
				// compute the item path to see if the path is excluded
				path = itemdb.computePath(item.driveId, item.parentId) ~ "/" ~ item.name;
				path = buildNormalizedPath(path);
				if (selectiveSync.isPathExcludedViaSyncList(path)) {
					// selective sync advised to skip, however is this a file and are we configured to upload / download files in the root?
					if ((isItemFile(driveItem)) && (cfg.getValueBool("sync_root_files")) && (rootName(path) == "") ) {
						// This is a file
						// We are configured to sync all files in the root
						// This is a file in the logical root
						unwanted = false;
					} else {
						// path is unwanted
						unwanted = true;
						log.vlog("Skipping item - excluded by sync_list config: ", path);
						// flagging to skip this file now, but does this exist in the DB thus needs to be removed / deleted?
						if (itemdb.idInLocalDatabase(item.driveId, item.id)){
							log.vlog("Flagging item for local delete as item exists in database: ", path);
							// flag to delete
							idsToDelete ~= [item.driveId, item.id];
						}
					}
				}
			} else {
				// Parent not in the database
				// Is the parent a 'folder' from another user? ie - is this a 'shared folder' that has been shared with us?
				if (defaultDriveId == item.driveId){
					// Flagging as unwanted
					log.vdebug("Flagging as unwanted: item.driveId (", item.driveId,"), item.parentId (", item.parentId,") not in local database");
					unwanted = true;
				} else {
					// Edge case as the parent (from another users OneDrive account) will never be in the database
					log.vdebug("Parent not in database but appears to be a shared folder: item.driveId (", item.driveId,"), item.parentId (", item.parentId,") not in local database");
					item.parentId = null; // ensures that it has no parent
					log.vdebug("Update/Insert local database with item details");
					itemdb.upsert(item);
					log.vdebug("item details: ", item);
					return;
				}
			}
		}
		
		// skip downloading dot files if configured
		if (cfg.getValueBool("skip_dotfiles")) {
			if (isDotFile(path)) {
				log.vlog("Skipping item - .file or .folder: ", path);
				unwanted = true;
			}
		}

		// skip unwanted items early
		if (unwanted) {
			log.vdebug("Skipping OneDrive change as this is determined to be unwanted");
			skippedItems ~= item.id;
			return;
		}

		// check if the item has been seen before
		Item oldItem;
		bool cached = itemdb.selectById(item.driveId, item.id, oldItem);

		// check if the item is going to be deleted
		if (isItemDeleted(driveItem)) {
			// item.name is not available, so we get a bunch of meaningless log output
			// Item name we will attempt to delete will be printed out later
			if (cached) {
				// flag to delete
				log.vdebug("Flagging item for deletion: ", item);
				idsToDelete ~= [item.driveId, item.id];
			} else {
				// flag to ignore
				log.vdebug("Flagging item to skip: ", item);
				skippedItems ~= item.id;
			}
			return;
		}

		// rename the local item if it is unsynced and there is a new version of it on OneDrive
		string oldPath;
		if (cached && item.eTag != oldItem.eTag) {
			// Is the item in the local database
			if (itemdb.idInLocalDatabase(item.driveId, item.id)){
				oldPath = itemdb.computePath(item.driveId, item.id);
				if (!isItemSynced(oldItem, oldPath)) {
					if (exists(oldPath)) {
						// Is the local file technically 'newer' based on UTC timestamp?
						SysTime localModifiedTime = timeLastModified(oldPath).toUTC();
						localModifiedTime.fracSecs = Duration.zero;
						item.mtime.fracSecs = Duration.zero;
						
						if (localModifiedTime > item.mtime) {
							// local file is newer than item on OneDrive
							// no local rename
							// no download needed
							log.vlog("Local item modified time is newer based on UTC time conversion - keeping local item");
							log.vdebug("Skipping OneDrive change as this is determined to be unwanted due to local item modified time being newer than OneDrive item");
							skippedItems ~= item.id;
							return;
						} else {
							// remote file is newer than local item
							log.vlog("Remote item modified time is newer based on UTC time conversion");
							auto ext = extension(oldPath);
							auto newPath = path.chomp(ext) ~ "-" ~ deviceName ~ ext;
							log.vlog("The local item is out-of-sync with OneDrive, renaming to preserve existing file: ", oldPath, " -> ", newPath);
							if (!dryRun) {
								safeRename(oldPath);
							} else {
								// Expectation here is that there is a new file locally (newPath) however as we don't create this, the "new file" will not be uploaded as it does not exist
								log.vdebug("DRY-RUN: Skipping local file rename");
							}
						}
					}
					cached = false;
				}
			}
		}

		// update the item
		if (cached) {
			log.vdebug("OneDrive change is an update to an existing local item");
			applyChangedItem(oldItem, oldPath, item, path);
		} else {
			log.vdebug("OneDrive change is a new local item");
			// Check if file should be skipped based on size limit
			if (isItemFile(driveItem)) {
				if (cfg.getValueLong("skip_size") != 0) {
					if (driveItem["size"].integer >= this.newSizeLimit) {
						log.vlog("Skipping item - excluded by skip_size config: ", item.name, " (", driveItem["size"].integer/2^^20, " MB)");
						return;
					}
				}
			}
			applyNewItem(item, path);
		}

		if ((malwareDetected == false) && (downloadFailed == false)){
			// save the item in the db
			// if the file was detected as malware and NOT downloaded, we dont want to falsify the DB as downloading it as otherwise the next pass will think it was deleted, thus delete the remote item
			// Likewise if the download failed, we dont want to falsify the DB as downloading it as otherwise the next pass will think it was deleted, thus delete the remote item 
			if (cached) {
				log.vdebug("Updating local database with item details");
				itemdb.update(item);
			} else {
				log.vdebug("Inserting item details to local database");
				itemdb.insert(item);
			}
			// What was the item that was saved
			log.vdebug("item details: ", item);
		}
	}

	// download an item that was not synced before
	private void applyNewItem(Item item, string path)
	{
		if (exists(path)) {
			if (isItemSynced(item, path)) {
				//log.vlog("The item is already present");
				return;
			} else {
				// TODO: force remote sync by deleting local item
				
				// Is the local file technically 'newer' based on UTC timestamp?
				SysTime localModifiedTime = timeLastModified(path).toUTC();
				localModifiedTime.fracSecs = Duration.zero;
				item.mtime.fracSecs = Duration.zero;
				
				if (localModifiedTime > item.mtime) {
					// local file is newer than item on OneDrive
					// no local rename
					// no download needed
					log.vlog("Local item modified time is newer based on UTC time conversion - keeping local item");
					log.vdebug("Skipping OneDrive change as this is determined to be unwanted due to local item modified time being newer than OneDrive item");
					return;
				} else {
					// remote file is newer than local item
					log.vlog("Remote item modified time is newer based on UTC time conversion");
					auto ext = extension(path);
					auto newPath = path.chomp(ext) ~ "-" ~ deviceName ~ ext;
					log.vlog("The local item is out-of-sync with OneDrive, renaming to preserve existing file: ", path, " -> ", newPath);
					if (!dryRun) {
						safeRename(path);
					} else {
						// Expectation here is that there is a new file locally (newPath) however as we don't create this, the "new file" will not be uploaded as it does not exist
						log.vdebug("DRY-RUN: Skipping local file rename");
					}
				}
			}
		}
		final switch (item.type) {
		case ItemType.file:
			downloadFileItem(item, path);
			if (dryRun) {
				// we dont download the file, but we need to track that we 'faked it'
				idsFaked ~= [item.driveId, item.id];
			}
			break;
		case ItemType.dir:
		case ItemType.remote:
			log.log("Creating local directory: ", path);
			
			// Issue #658 handling
			auto syncListExcluded = selectiveSync.isPathExcludedViaSyncList(path);
			log.vdebug("sync_list excluded: ", syncListExcluded);
			if (!syncListExcluded) {
				// path we are creating is not excluded via sync_list
				setSyncListFullScanTrigger();
			}
			
			if (!dryRun) {
				mkdirRecurse(path);
			} else {
				// we dont create the directory, but we need to track that we 'faked it'
				idsFaked ~= [item.driveId, item.id];
			}
			break;
		}
	}

	// update a local item
	// the local item is assumed to be in sync with the local db
	private void applyChangedItem(Item oldItem, string oldPath, Item newItem, string newPath)
	{
		assert(oldItem.driveId == newItem.driveId);
		assert(oldItem.id == newItem.id);
		assert(oldItem.type == newItem.type);
		assert(oldItem.remoteDriveId == newItem.remoteDriveId);
		assert(oldItem.remoteId == newItem.remoteId);

		if (oldItem.eTag != newItem.eTag) {
			// handle changed name/path
			if (oldPath != newPath) {
				log.log("Moving ", oldPath, " to ", newPath);
				if (exists(newPath)) {
					Item localNewItem;
					if (itemdb.selectByPath(newPath, defaultDriveId, localNewItem)) {
						if (isItemSynced(localNewItem, newPath)) {
							log.vlog("Destination is in sync and will be overwritten");
						} else {
							// TODO: force remote sync by deleting local item
							log.vlog("The destination is occupied, renaming the conflicting file...");
							safeRename(newPath);
						}
					} else {
						// to be overwritten item is not already in the itemdb, so it should
						// be synced. Do a safe rename here, too.
						// TODO: force remote sync by deleting local item
						log.vlog("The destination is occupied by new file, renaming the conflicting file...");
						safeRename(newPath);
					}
				}
				rename(oldPath, newPath);
			}
			// handle changed content and mtime
			// HACK: use mtime+hash instead of cTag because of https://github.com/OneDrive/onedrive-api-docs/issues/765
			if (newItem.type == ItemType.file && oldItem.mtime != newItem.mtime && !testFileHash(newPath, newItem)) {
				downloadFileItem(newItem, newPath);
			} 
			
			// handle changed time
			if (newItem.type == ItemType.file && oldItem.mtime != newItem.mtime) {
				try {
					setTimes(newPath, newItem.mtime, newItem.mtime);
				} catch (FileException e) {
					// display the error message
					displayFileSystemErrorMessage(e.msg);
				}
			}
		} 
	}

	// downloads a File resource
	private void downloadFileItem(Item item, string path)
	{
		assert(item.type == ItemType.file);
		write("Downloading file ", path, " ... ");
		JSONValue fileDetails;
		
		try {
			fileDetails = onedrive.getFileDetails(item.driveId, item.id);
		} catch (OneDriveException e) {
			log.error("ERROR: Query of OneDrive for file details failed");
			if (e.httpStatusCode >= 500) {
				// OneDrive returned a 'HTTP 5xx Server Side Error' - gracefully handling error - error message already logged
				downloadFailed = true;
				return;
			}
		}
		
		// fileDetails has to be a valid JSON object
		if (fileDetails.type() == JSONType.object){
			if (isMalware(fileDetails)){
				// OneDrive reports that this file is malware
				log.error("ERROR: MALWARE DETECTED IN FILE - DOWNLOAD SKIPPED");
				// set global flag
				malwareDetected = true;
				return;
			}
		} else {
			// Issue #550 handling
			log.error("ERROR: Query of OneDrive for file details failed");
			log.vdebug("onedrive.getFileDetails call returned an invalid JSON Object");
			// We want to return, cant download
			downloadFailed = true;
			return;
		}
		
		if (!dryRun) {
			ulong fileSize = 0;
			string OneDriveFileHash;
			
			// fileDetails should be a valid JSON due to prior check
			if (hasFileSize(fileDetails)) {
				// Use the configured filesize as reported by OneDrive
				fileSize = fileDetails["size"].integer;
			} else {
				// filesize missing
				log.vdebug("WARNING: fileDetails['size'] is missing");
			}

			if (hasHashes(fileDetails)) {
				// File details returned hash details
				// QuickXorHash
				if (hasQuickXorHash(fileDetails)) {
					// Use the configured quickXorHash as reported by OneDrive
					if (fileDetails["file"]["hashes"]["quickXorHash"].str != "") {
						OneDriveFileHash = fileDetails["file"]["hashes"]["quickXorHash"].str;
					}
				} 
				// Check for Sha1Hash
				if (hasSha1Hash(fileDetails)) {
					// Use the configured sha1Hash as reported by OneDrive
					if (fileDetails["file"]["hashes"]["sha1Hash"].str != "") {
						OneDriveFileHash = fileDetails["file"]["hashes"]["sha1Hash"].str;
					}
				}
			} else {
				// file hash data missing
				log.vdebug("WARNING: fileDetails['file']['hashes'] is missing - unable to compare file hash after download");
			}
			
			try {
				onedrive.downloadById(item.driveId, item.id, path, fileSize);
			} catch (OneDriveException e) {
				if ((e.httpStatusCode == 429) || (e.httpStatusCode == 408)) {
					// HTTP request returned status code 429 (Too Many Requests)
					// https://github.com/abraunegg/onedrive/issues/133
					// or 408 request timeout
					// https://github.com/abraunegg/onedrive/issues/694
					// Back off & retry with incremental delay
					int retryCount = 10; 
					int retryAttempts = 1;
					int backoffInterval = 2;
					while (retryAttempts < retryCount){
						Thread.sleep(dur!"seconds"(retryAttempts*backoffInterval));
						try {
							onedrive.downloadById(item.driveId, item.id, path, fileSize);
							// successful download
							retryAttempts = retryCount;
						} catch (OneDriveException e) {
							if ((e.httpStatusCode == 429) || (e.httpStatusCode == 408)) {
								// Increment & loop around
								retryAttempts++;
							}
						}
					}
				}
			} catch (std.exception.ErrnoException e) {
				// There was a file system error
				// display the error message
				displayFileSystemErrorMessage(e.msg);							
				downloadFailed = true;
				return;
			}
			// file has to have downloaded in order to set the times / data for the file
			if (exists(path)) {
				// A 'file' was downloaded - does what we downloaded = reported fileSize or if there is some sort of funky local disk compression going on
				// does the file hash OneDrive reports match what we have locally?
				string quickXorHash = computeQuickXorHash(path);
				string sha1Hash = computeSha1Hash(path);
				
				if ((getSize(path) == fileSize) || (OneDriveFileHash == quickXorHash) || (OneDriveFileHash == sha1Hash)) {
					// downloaded matches either size or hash
					log.vdebug("Downloaded file matches reported size and or reported file hash");
					try {
						setTimes(path, item.mtime, item.mtime);
					} catch (FileException e) {
						// display the error message
						displayFileSystemErrorMessage(e.msg);
					}
				} else {
					// size error?
					if (getSize(path) != fileSize) {
						// downloaded file size does not match
						log.error("ERROR: File download size mis-match. Increase logging verbosity to determine why.");
					}
					// hash error?
					if ((OneDriveFileHash != quickXorHash) || (OneDriveFileHash != sha1Hash))  {
						// downloaded file hash does not match
						log.error("ERROR: File download hash mis-match. Increase logging verbosity to determine why.");
					}	
					// we do not want this local file to remain on the local file system
					safeRemove(path);	
					downloadFailed = true;
					return;
				}
			} else {
				log.error("ERROR: File failed to download. Increase logging verbosity to determine why.");
				downloadFailed = true;
				return;
			}
		}
		
		if (!downloadFailed) {
			writeln("done.");
			log.fileOnly("Downloading file ", path, " ... done.");
		}
	}

	// returns true if the given item corresponds to the local one
	private bool isItemSynced(Item item, string path)
	{
		if (!exists(path)) return false;
		final switch (item.type) {
		case ItemType.file:
			if (isFile(path)) {
				SysTime localModifiedTime = timeLastModified(path).toUTC();
				// HACK: reduce time resolution to seconds before comparing
				item.mtime.fracSecs = Duration.zero;
				localModifiedTime.fracSecs = Duration.zero;
				if (localModifiedTime == item.mtime) {
					return true;
				} else {
					log.vlog("The local item has a different modified time ", localModifiedTime, " remote is ", item.mtime);
				}
				if (testFileHash(path, item)) {
					return true;
				} else {
					log.vlog("The local item has a different hash");
				}
			} else {
				log.vlog("The local item is a directory but should be a file");
			}
			break;
		case ItemType.dir:
		case ItemType.remote:
			if (isDir(path)) {
				return true;
			} else {
				log.vlog("The local item is a file but should be a directory");
			}
			break;
		}
		return false;
	}

	private void deleteItems()
	{
		foreach_reverse (i; idsToDelete) {
			Item item;
			if (!itemdb.selectById(i[0], i[1], item)) continue; // check if the item is in the db
			string path = itemdb.computePath(i[0], i[1]);
			log.log("Trying to delete item ", path);
			if (!dryRun) {
				// Actually process the database entry removal
				itemdb.deleteById(item.driveId, item.id);
				if (item.remoteDriveId != null) {
					// delete the linked remote folder
					itemdb.deleteById(item.remoteDriveId, item.remoteId);
				}
			}
			bool needsRemoval = false;
			if (exists(path)) {
				// path exists on the local system	
				// make sure that the path refers to the correct item
				Item pathItem;
				if (itemdb.selectByPath(path, item.driveId, pathItem)) {
					if (pathItem.id == item.id) {
						needsRemoval = true;
					} else {
						log.log("Skipped due to id difference!");
					}
				} else {
					// item has disappeared completely
					needsRemoval = true;
				}
			}
			if (needsRemoval) {
				log.log("Deleting item ", path);
				if (!dryRun) {
					if (isFile(path)) {
						remove(path);
					} else {
						try {
							// Remove any children of this path if they still exist
							// Resolve 'Directory not empty' error when deleting local files
							foreach (DirEntry child; dirEntries(path, SpanMode.depth, false)) {
								attrIsDir(child.linkAttributes) ? rmdir(child.name) : remove(child.name);
							}
							// Remove the path now that it is empty of children
							rmdirRecurse(path);
						} catch (FileException e) {
							// display the error message
							displayFileSystemErrorMessage(e.msg);
						}
					}
				}
			}
		}
		
		if (!dryRun) {
			// clean up idsToDelete
			idsToDelete.length = 0;
			assumeSafeAppend(idsToDelete);
		}
	}
	
	// scan the given directory for differences and new items
	void scanForDifferences(string path)
	{
		// To improve logging output, what is the 'logical path' we are scanning for file & folder differences?
		string logPath;
		if (path == ".") {
			// get the configured sync_dir
			logPath = expandTilde(cfg.getValueString("sync_dir"));
		} else {
			// use what was passed in
			logPath = path;
		}
	
		// scan for any changes made locally
		log.vlog("Uploading differences of ", logPath);
		Item item;
		
		foreach (driveId; driveIDsArray) {
			if (itemdb.selectByPath(path, driveId, item)) {
				uploadDifferences(item);
			}
		}	
			
		log.vlog("Uploading new items of ", logPath);
		uploadNewItems(path);
		
		// clean up idsToDelete only if --dry-run is set
		if (dryRun) {
			idsToDelete.length = 0;
			assumeSafeAppend(idsToDelete);
		}
	}

	private void uploadDifferences(Item item)
	{
		// see if this item.id we were supposed to have deleted
		// match early and return
		if (dryRun) {
			foreach (i; idsToDelete) {
				if (i[1] == item.id) {
					return;
				}	
			}
		}
		
		log.vlog("Processing ", item.name);
		bool unwanted = false;
		string path;
		
		// Is the path excluded?
		unwanted = selectiveSync.isDirNameExcluded(item.name);
		
		// If the path is not excluded, is the filename excluded?
		if (!unwanted) {
			unwanted = selectiveSync.isFileNameExcluded(item.name);
		}

		// If path or filename does not exclude, is this excluded due to use of selective sync?
		if (!unwanted) {
			path = itemdb.computePath(item.driveId, item.id);
			unwanted = selectiveSync.isPathExcludedViaSyncList(path);
		}

		// skip unwanted items
		if (unwanted) {
			//log.vlog("Filtered out");
			return;
		}
		
		// Restriction and limitations about windows naming files
		if (!isValidName(path)) {
			log.vlog("Skipping item - invalid name (Microsoft Naming Convention): ", path);
			return;
		}
		
		// Check for bad whitespace items
		if (!containsBadWhiteSpace(path)) {
			log.vlog("Skipping item - invalid name (Contains an invalid whitespace item): ", path);
			return;
		}
		
		// Check for HTML ASCII Codes as part of file name
		if (!containsASCIIHTMLCodes(path)) {
			log.vlog("Skipping item - invalid name (Contains HTML ASCII Code): ", path);
			return;
		}
		
		final switch (item.type) {
		case ItemType.dir:
			uploadDirDifferences(item, path);
			break;
		case ItemType.file:
			uploadFileDifferences(item, path);
			break;
		case ItemType.remote:
			uploadRemoteDirDifferences(item, path);
			break;
		}
	}

	private void uploadDirDifferences(Item item, string path)
	{
		assert(item.type == ItemType.dir);
		if (exists(path)) {
			if (!isDir(path)) {
				log.vlog("The item was a directory but now it is a file");
				uploadDeleteItem(item, path);
				uploadNewFile(path);
			} else {
				log.vlog("The directory has not changed");
				// loop through the children
				foreach (Item child; itemdb.selectChildren(item.driveId, item.id)) {
					uploadDifferences(child);
				}
			}
		} else {
			// Directory does not exist locally
			// If we are in a --dry-run situation - this directory may never have existed as we never downloaded it
			if (!dryRun) {
				log.vlog("The directory has been deleted locally");
				if (noRemoteDelete) {
					// do not process remote directory delete
					log.vlog("Skipping remote directory delete as --upload-only & --no-remote-delete configured");
				} else {
					uploadDeleteItem(item, path);
				}
			} else {
				// we are in a --dry-run situation, directory appears to have deleted locally - this directory may never have existed as we never downloaded it ..
				// Check if path does not exist in database
				if (!itemdb.selectByPath(path, defaultDriveId, item)) {
					// Path not found in database
					log.vlog("The directory has been deleted locally");
					if (noRemoteDelete) {
						// do not process remote directory delete
						log.vlog("Skipping remote directory delete as --upload-only & --no-remote-delete configured");
					} else {
						uploadDeleteItem(item, path);
					}
				} else {
					// Path was found in the database
					// Did we 'fake create it' as part of --dry-run ?
					foreach (i; idsFaked) {
						if (i[1] == item.id) {
							log.vdebug("Matched faked dir which is 'supposed' to exist but not created due to --dry-run use");
							log.vlog("The directory has not changed");
							return;
						}
					}
					// item.id did not match a 'faked' download new directory creation
					log.vlog("The directory has been deleted locally");
					uploadDeleteItem(item, path);
				}
			}
		}
	}

	private void uploadRemoteDirDifferences(Item item, string path)
	{
		assert(item.type == ItemType.remote);
		if (exists(path)) {
			if (!isDir(path)) {
				log.vlog("The item was a directory but now it is a file");
				uploadDeleteItem(item, path);
				uploadNewFile(path);
			} else {
				log.vlog("The directory has not changed");
				// continue through the linked folder
				assert(item.remoteDriveId && item.remoteId);
				Item remoteItem;
				bool found = itemdb.selectById(item.remoteDriveId, item.remoteId, remoteItem);
				if(found){
					// item was found in the database
					uploadDifferences(remoteItem);
				}
			}
		} else {
			log.vlog("The directory has been deleted");
			uploadDeleteItem(item, path);
		}
	}

	// upload local file system differences to OneDrive
	private void uploadFileDifferences(Item item, string path)
	{
		// Reset upload failure - OneDrive or filesystem issue (reading data)
		uploadFailed = false;
	
		assert(item.type == ItemType.file);
		if (exists(path)) {
			if (isFile(path)) {
				SysTime localModifiedTime = timeLastModified(path).toUTC();
				// HACK: reduce time resolution to seconds before comparing
				item.mtime.fracSecs = Duration.zero;
				localModifiedTime.fracSecs = Duration.zero;
				
				if (localModifiedTime != item.mtime) {
					log.vlog("The file last modified time has changed");					
					string eTag = item.eTag;
					if (!testFileHash(path, item)) {
						log.vlog("The file content has changed");
						write("Uploading modified file ", path, " ... ");
						JSONValue response;
						
						if (!dryRun) {
							// Are we using OneDrive Personal or OneDrive Business?
							// To solve 'Multiple versions of file shown on website after single upload' (https://github.com/abraunegg/onedrive/issues/2)
							// check what 'account type' this is as this issue only affects OneDrive Business so we need some extra logic here
							if (accountType == "personal"){
								// Original file upload logic
								if (getSize(path) <= thresholdFileSize) {
									try {
										response = onedrive.simpleUploadReplace(path, item.driveId, item.id, item.eTag);
									} catch (OneDriveException e) {
										if (e.httpStatusCode == 401) {
											// OneDrive returned a 'HTTP/1.1 401 Unauthorized Error' - file failed to be uploaded
											writeln("skipped.");
											log.vlog("OneDrive returned a 'HTTP 401 - Unauthorized' - gracefully handling error");
											uploadFailed = true;
											return;
										}
										if (e.httpStatusCode == 404) {
											// HTTP request returned status code 404 - the eTag provided does not exist
											// Delete record from the local database - file will be uploaded as a new file
											writeln("skipped.");
											log.vlog("OneDrive returned a 'HTTP 404 - eTag Issue' - gracefully handling error");
											itemdb.deleteById(item.driveId, item.id);
											uploadFailed = true;
											return;
										}
										// Resolve https://github.com/abraunegg/onedrive/issues/36
										if ((e.httpStatusCode == 409) || (e.httpStatusCode == 423)) {
											// The file is currently checked out or locked for editing by another user
											// We cant upload this file at this time
											writeln("skipped.");
											log.fileOnly("Uploading modified file ", path, " ... skipped.");
											write("", path, " is currently checked out or locked for editing by another user.");
											log.fileOnly(path, " is currently checked out or locked for editing by another user.");
											uploadFailed = true;
											return;
										}
										if (e.httpStatusCode == 412) {
											// HTTP request returned status code 412 - ETag does not match current item's value
											// Delete record from the local database - file will be uploaded as a new file
											writeln("skipped.");
											log.vdebug("Simple Upload Replace Failed - OneDrive eTag / cTag match issue");
											log.vlog("OneDrive returned a 'HTTP 412 - Precondition Failed' - gracefully handling error. Will upload as new file.");
											itemdb.deleteById(item.driveId, item.id);
											uploadFailed = true;
											return;
										}
										if (e.httpStatusCode == 504) {
											// HTTP request returned status code 504 (Gateway Timeout)
											// Try upload as a session
											response = session.upload(path, item.driveId, item.parentId, baseName(path), item.eTag);
										} else {
											// display what the error is
											writeln("skipped.");
											displayOneDriveErrorMessage(e.msg);
											uploadFailed = true;
											return;
										}
									} catch (FileException e) {
										// display the error message
										writeln("skipped.");
										displayFileSystemErrorMessage(e.msg);
										uploadFailed = true;
										return;
									}
									// upload done without error
									writeln("done.");
								} else {
									writeln("");
									try {
										response = session.upload(path, item.driveId, item.parentId, baseName(path), item.eTag);
									} catch (OneDriveException e) {
										if (e.httpStatusCode == 401) {
											// OneDrive returned a 'HTTP/1.1 401 Unauthorized Error' - file failed to be uploaded
											writeln("skipped.");
											log.vlog("OneDrive returned a 'HTTP 401 - Unauthorized' - gracefully handling error");
											uploadFailed = true;
											return;
										}
										if (e.httpStatusCode == 412) {
											// HTTP request returned status code 412 - ETag does not match current item's value
											// Delete record from the local database - file will be uploaded as a new file
											writeln("skipped.");
											log.vdebug("Simple Upload Replace Failed - OneDrive eTag / cTag match issue");
											log.vlog("OneDrive returned a 'HTTP 412 - Precondition Failed' - gracefully handling error. Will upload as new file.");
											itemdb.deleteById(item.driveId, item.id);
											uploadFailed = true;
											return;
										} else {
											// display what the error is
											writeln("skipped.");
											displayOneDriveErrorMessage(e.msg);
											uploadFailed = true;
											return;
										}
									} catch (FileException e) {
										// display the error message
										writeln("skipped.");
										displayFileSystemErrorMessage(e.msg);
										uploadFailed = true;
										return;
									}
									// upload done without error
									writeln("done.");
								}
							} else {
								// OneDrive Business Account
								// We need to always use a session to upload, but handle the changed file correctly
								if (accountType == "business"){
									// For logging consistency
									writeln("");
									try {
										response = session.upload(path, item.driveId, item.parentId, baseName(path), item.eTag);
									} catch (OneDriveException e) {
										if (e.httpStatusCode == 401) {
											// OneDrive returned a 'HTTP/1.1 401 Unauthorized Error' - file failed to be uploaded
											writeln("skipped.");
											log.vlog("OneDrive returned a 'HTTP 401 - Unauthorized' - gracefully handling error");
											uploadFailed = true;
											return;
										}
										// Resolve https://github.com/abraunegg/onedrive/issues/36
										if ((e.httpStatusCode == 409) || (e.httpStatusCode == 423)) {
											// The file is currently checked out or locked for editing by another user
											// We cant upload this file at this time
											writeln("skipped.");
											log.fileOnly("Uploading modified file ", path, " ... skipped.");
											writeln("", path, " is currently checked out or locked for editing by another user.");
											log.fileOnly(path, " is currently checked out or locked for editing by another user.");
											uploadFailed = true;
											return;
										} else {
											// display what the error is
											writeln("skipped.");
											displayOneDriveErrorMessage(e.msg);
											uploadFailed = true;
											return;
										}
									} catch (FileException e) {
										// display the error message
										writeln("skipped.");
										displayFileSystemErrorMessage(e.msg);
										uploadFailed = true;
										return;
									}
									// upload done without error
									writeln("done.");
									// As the session.upload includes the last modified time, save the response
									// Is the response a valid JSON object - validation checking done in saveItem
									saveItem(response);
								}
								// OneDrive documentLibrary
								if (accountType == "documentLibrary"){
									// Handle certain file types differently
									if ((extension(path) == ".txt") || (extension(path) == ".csv")) {
										// .txt and .csv are unaffected by https://github.com/OneDrive/onedrive-api-docs/issues/935 
										// For logging consistency
										writeln("");
										try {
											response = session.upload(path, item.driveId, item.parentId, baseName(path), item.eTag);
										} catch (OneDriveException e) {
											if (e.httpStatusCode == 401) {
												// OneDrive returned a 'HTTP/1.1 401 Unauthorized Error' - file failed to be uploaded
												writeln("skipped.");
												log.vlog("OneDrive returned a 'HTTP 401 - Unauthorized' - gracefully handling error");
												uploadFailed = true;
												return;
											}										
											// Resolve https://github.com/abraunegg/onedrive/issues/36
											if ((e.httpStatusCode == 409) || (e.httpStatusCode == 423)) {
												// The file is currently checked out or locked for editing by another user
												// We cant upload this file at this time
												writeln("skipped.");
												log.fileOnly("Uploading modified file ", path, " ... skipped.");
												writeln("", path, " is currently checked out or locked for editing by another user.");
												log.fileOnly(path, " is currently checked out or locked for editing by another user.");
												uploadFailed = true;
												return;
											} else {
												// display what the error is
												writeln("skipped.");
												displayOneDriveErrorMessage(e.msg);
												uploadFailed = true;
												return;
											}
										} catch (FileException e) {
											// display the error message
											writeln("skipped.");
											displayFileSystemErrorMessage(e.msg);
											uploadFailed = true;
											return;
										}
										// upload done without error
										writeln("done.");
										// As the session.upload includes the last modified time, save the response
										// Is the response a valid JSON object - validation checking done in saveItem
										saveItem(response);
									} else {									
										// Due to https://github.com/OneDrive/onedrive-api-docs/issues/935 Microsoft modifies all PDF, MS Office & HTML files with added XML content. It is a 'feature' of SharePoint.
										// This means, as a session upload, on 'completion' the file is 'moved' and generates a 404 ......
										writeln("skipped.");
										log.fileOnly("Uploading modified file ", path, " ... skipped.");
										log.vlog("Skip Reason: Microsoft Sharepoint 'enrichment' after upload issue");
										log.vlog("See: https://github.com/OneDrive/onedrive-api-docs/issues/935 for further details");
										// Delete record from the local database - file will be uploaded as a new file
										itemdb.deleteById(item.driveId, item.id);
										return;
									}
								}
							}
							log.fileOnly("Uploading modified file ", path, " ... done.");
							if ("cTag" in response) {
								// use the cTag instead of the eTag because OneDrive may update the metadata of files AFTER they have been uploaded via simple upload
								eTag = response["cTag"].str;
							} else {
								// Is there an eTag in the response?
								if ("eTag" in response) {
									// use the eTag from the response as there was no cTag
									eTag = response["eTag"].str;
								} else {
									// no tag available - set to nothing
									eTag = "";
								}
							}
						} else {
							// we are --dry-run - simulate the file upload
							writeln("done.");
							response = createFakeResponse(path);
							// Log action to log file
							log.fileOnly("Uploading modified file ", path, " ... done.");
							// Is the response a valid JSON object - validation checking done in saveItem
							saveItem(response);
							return;
						}
					}
					if (accountType == "personal"){
						// If Personal, call to update the modified time as stored on OneDrive
						if (!dryRun) {
							uploadLastModifiedTime(item.driveId, item.id, eTag, localModifiedTime.toUTC());
						}
					}
				} else {
					log.vlog("The file has not changed");
				}
			} else {
				log.vlog("The item was a file but now is a directory");
				uploadDeleteItem(item, path);
				uploadCreateDir(path);
			}
		} else {
			// File does not exist locally
			// If we are in a --dry-run situation - this file may never have existed as we never downloaded it
			if (!dryRun) {
				// Not --dry-run situation
				log.vlog("The file has been deleted locally");
				if (noRemoteDelete) {
					// do not process remote file delete
					log.vlog("Skipping remote file delete as --upload-only & --no-remote-delete configured");
				} else {
					uploadDeleteItem(item, path);
				}
			} else {
				// We are in a --dry-run situation, file appears to have deleted locally - this file may never have existed as we never downloaded it ..
				// Check if path does not exist in database
				if (!itemdb.selectByPath(path, defaultDriveId, item)) {
					// file not found in database
					log.vlog("The file has been deleted locally");
					if (noRemoteDelete) {
						// do not process remote file delete
						log.vlog("Skipping remote file delete as --upload-only & --no-remote-delete configured");
					} else {
						uploadDeleteItem(item, path);
					}
				} else {
					// file was found in the database
					// Did we 'fake create it' as part of --dry-run ?
					foreach (i; idsFaked) {
						if (i[1] == item.id) {
							log.vdebug("Matched faked file which is 'supposed' to exist but not created due to --dry-run use");
							log.vlog("The file has not changed");
							return;
						}
					}
					// item.id did not match a 'faked' download new file creation
					log.vlog("The file has been deleted locally");
					if (noRemoteDelete) {
						// do not process remote file delete
						log.vlog("Skipping remote file delete as --upload-only & --no-remote-delete configured");
					} else {
						uploadDeleteItem(item, path);
					}
				}
			}
		}
	}

	// upload new items to OneDrive
	private void uploadNewItems(string path)
	{
		//	https://support.microsoft.com/en-us/help/3125202/restrictions-and-limitations-when-you-sync-files-and-folders
		//  If the path is greater than allowed characters, then one drive will return a '400 - Bad Request' 
		//  Need to ensure that the URI is encoded before the check is made
		//  400 Character Limit for OneDrive Business / Office 365
		//  430 Character Limit for OneDrive Personal
		auto maxPathLength = 0;
		import std.range : walkLength;
		import std.uni : byGrapheme;
		if (accountType == "business"){
			// Business Account
			maxPathLength = 400;
		} else {
			// Personal Account
			maxPathLength = 430;
		}
		
		// A short lived file that has disappeared will cause an error - is the path valid?
		if (!exists(path)) {
			log.log("Skipping item - has disappeared: ", path);
			return;
		}
		
		// Invalid UTF-8 sequence check
		// https://github.com/skilion/onedrive/issues/57
		// https://github.com/abraunegg/onedrive/issues/487
		if(!isValid(path)) {
			// Path is not valid according to https://dlang.org/phobos/std_encoding.html
			log.vlog("Skipping item - invalid character sequences: ", path);
			return;
		}
		
		if(path.byGrapheme.walkLength < maxPathLength){
			// path is less than maxPathLength
			
			// skip dot files if configured
			if (cfg.getValueBool("skip_dotfiles")) {
				if (isDotFile(path)) {
					log.vlog("Skipping item - .file or .folder: ", path);
					return;
				}
			}
			
			// Do we need to check for .nosync? Only if --check-for-nosync was passed in
			if (cfg.getValueBool("check_nosync")) {
				if (exists(path ~ "/.nosync")) {
					log.vlog("Skipping item - .nosync found & --check-for-nosync enabled: ", path);
					return;
				}
			}
			
			if (isSymlink(path)) {
				// if config says so we skip all symlinked items
				if (cfg.getValueBool("skip_symlinks")) {
					log.vlog("Skipping item - skip symbolic links configured: ", path);
					return;

				}
				// skip unexisting symbolic links
				else if (!exists(readLink(path))) {
					log.vlog("Skipping item - invalid symbolic link: ", path);
					return;
				}
			}
			
			// Restriction and limitations about windows naming files
			if (!isValidName(path)) {
				log.vlog("Skipping item - invalid name (Microsoft Naming Convention): ", path);
				return;
			}
			
			// Check for bad whitespace items
			if (!containsBadWhiteSpace(path)) {
				log.vlog("Skipping item - invalid name (Contains an invalid whitespace item): ", path);
				return;
			}
			
			// Check for HTML ASCII Codes as part of file name
			if (!containsASCIIHTMLCodes(path)) {
				log.vlog("Skipping item - invalid name (Contains HTML ASCII Code): ", path);
				return;
			}

			// filter out user configured items to skip
			if (path != ".") {
				if (isDir(path)) {
					log.vdebug("Checking path: ", path);
					// Only check path if config is != ""
					if (cfg.getValueString("skip_dir") != "") {
						if (selectiveSync.isDirNameExcluded(strip(path,"./"))) {
							log.vlog("Skipping item - excluded by skip_dir config: ", path);
							return;
						}
					}
				
					// In the event that this 'new item' is actually a OneDrive Business Shared Folder
					// however the user may have omitted --sync-shared-folders, thus 'technically' this is a new item
					// for this account OneDrive root, however this then would cause issues if --sync-shared-folders 
					// is added again after this sync
					if ((exists(cfg.businessSharedFolderFilePath)) && (!syncBusinessFolders)){
						// business_shared_folders file exists, but we are not using / syncing them
						if(selectiveSync.isSharedFolderMatched(strip(path,"./"))){
							// path detected as a 'new item' is matched as a path in business_shared_folders
							log.vlog("Skipping item - excluded as included in business_shared_folders config: ", path);
							log.vlog("To sync this directory to your OneDrive Account update your business_shared_folders config");
							return;
						}
					}
				}
				if (isFile(path)) {
					log.vdebug("Checking file: ", path);
					if (selectiveSync.isFileNameExcluded(strip(path,"./"))) {
						log.vlog("Skipping item - excluded by skip_file config: ", path);
						return;
					}
				}
				if (selectiveSync.isPathExcludedViaSyncList(path)) {
					if ((isFile(path)) && (cfg.getValueBool("sync_root_files")) && (rootName(strip(path,"./")) == "")) {
						log.vdebug("Not skipping path due to sync_root_files inclusion: ", path);
					} else {
						string userSyncList = cfg.configDirName ~ "/sync_list";
						if (exists(userSyncList)){
							// skipped most likely due to inclusion in sync_list
							log.vlog("Skipping item - excluded by sync_list config: ", path);
							return;
						} else {
							// skipped for some other reason
							log.vlog("Skipping item - path excluded by user config: ", path);
							return;
						}
					}
				}
			}

			// This item passed all the unwanted checks
			// We want to upload this new item
			if (isDir(path)) {
				Item item;
				bool pathFoundInDB = false;
				foreach (driveId; driveIDsArray) {
					if (itemdb.selectByPath(path, driveId, item)) {
						pathFoundInDB = true; 
					}
				}
				
				// Was the path found in the database?
				if (!pathFoundInDB) {
					// Path not found in database when searching all drive id's
					uploadCreateDir(path);
				}
				
				// recursively traverse children
				// the above operation takes time and the directory might have
				// disappeared in the meantime
				if (!exists(path)) {
					log.vlog("Directory disappeared during upload: ", path);
					return;
				}
				
				// Try and access the directory and any path below
				try {
					auto entries = dirEntries(path, SpanMode.shallow, false);
					foreach (DirEntry entry; entries) {
						uploadNewItems(entry.name);
					}
				} catch (FileException e) {
					// display the error message
					displayFileSystemErrorMessage(e.msg);
					return;
				}
			} else {
				bool fileFoundInDB = false;
				// This item is a file
				auto fileSize = getSize(path);
				// Can we upload this file - is there enough free space? - https://github.com/skilion/onedrive/issues/73
				// However if the OneDrive account does not provide the quota details, we have no idea how much free space is available
				if ((!quotaAvailable) || ((remainingFreeSpace - fileSize) > 0)){
					if (!quotaAvailable) {
						log.vlog("Ignoring OneDrive account quota details to upload file - this may fail if not enough space on OneDrive ..");
					}
					Item item;
					foreach (driveId; driveIDsArray) {
						if (itemdb.selectByPath(path, driveId, item)) {
							fileFoundInDB = true; 
						}
					}
					
					// Was the file found in the database?
					if (!fileFoundInDB) {
						// File not found in database when searching all drive id's, upload as new file
						uploadNewFile(path);
						
						// did the upload fail?
						if (!uploadFailed) {
							// upload did not fail
							// Issue #763 - Delete local files after sync handling
							// are we in an --upload-only scenario?
							if (uploadOnly) {
								// are we in a delete local file after upload?
								if (localDeleteAfterUpload) {
									// Log that we are deleting a local item
									log.log("Removing local file as --upload-only & --remove-source-files configured");
									// are we in a --dry-run scenario?
									if (!dryRun) {
										// No --dry-run ... process local file delete
										log.vdebug("Removing local file: ", path);
										safeRemove(path);
									}
								}
							}
							
							// how much space is left on OneDrive after upload?
							remainingFreeSpace = (remainingFreeSpace - fileSize);
							log.vlog("Remaining free space on OneDrive: ", remainingFreeSpace);
						}
					}
				} else {
					// Not enough free space
					log.log("Skipping item '", path, "' due to insufficient free space available on OneDrive");
 				}
			}
		} else {
			// This path was skipped - why?
			log.log("Skipping item '", path, "' due to the full path exceeding ", maxPathLength, " characters (Microsoft OneDrive limitation)");
		}
	}

	// create new directory on OneDrive
	private void uploadCreateDir(const(string) path)
	{
		log.vlog("OneDrive Client requested to create remote path: ", path);
		JSONValue onedrivePathDetails;
		Item parent;
		// Was the path entered the root path?
		if (path != "."){
			// What parent path to use?
			string parentPath = dirName(path);		// will be either . or something else
			if (parentPath == "."){
				// Assume this is a new 'local' folder in the users configured sync_dir
				// Use client defaults
				parent.id = defaultRootId;  // Should give something like 12345ABCDE1234A1!101
				parent.driveId = defaultDriveId;  // Should give something like 12345abcde1234a1
			} else {
				// Query the database using each of the driveId's we are using
				foreach (driveId; driveIDsArray) {
					// Query the database for this parent path using each driveId
					Item dbResponse;
					if(itemdb.selectByPathNoRemote(parentPath, driveId, dbResponse)){
						// parent path was found in the database
						parent = dbResponse;
					}
				}
			}
			
			// If this is still null or empty - we cant query the database properly later on
			// Query OneDrive API for parent details
			if ((parent.driveId == "") && (parent.id == "")){
				try {
					log.vdebug("Attempting to query OneDrive for this parent path: ", parentPath);
					onedrivePathDetails = onedrive.getPathDetails(parentPath);
				} catch (OneDriveException e) {
					// exception - set onedriveParentRootDetails to a blank valid JSON
					onedrivePathDetails = parseJSON("{}");
					if (e.httpStatusCode == 404) {
						// Parent does not exist ... need to create parent
						log.vdebug("Parent path does not exist: ", parentPath);
						uploadCreateDir(parentPath);
					}
					
					if (e.httpStatusCode >= 500) {
						// OneDrive returned a 'HTTP 5xx Server Side Error' - gracefully handling error - error message already logged
						return;
					}
				}
				
				// configure the parent item data
				if (hasId(onedrivePathDetails) && hasParentReference(onedrivePathDetails)){
					log.vdebug("Parent path found, configuring parent item");
					parent.id = onedrivePathDetails["id"].str; // This item's ID. Should give something like 12345ABCDE1234A1!101
					parent.driveId = onedrivePathDetails["parentReference"]["driveId"].str; // Should give something like 12345abcde1234a1
				} else {
					// OneDrive API query failed
					// Assume client defaults
					log.vdebug("Parent path could not be queried, using OneDrive account defaults");
					parent.id = defaultRootId;  // Should give something like 12345ABCDE1234A1!101
					parent.driveId = defaultDriveId;  // Should give something like 12345abcde1234a1
				}
			}
		
			JSONValue response;
			// test if the path we are going to create already exists on OneDrive
			try {
				log.vdebug("Attempting to query OneDrive for this path: ", path);
				response = onedrive.getPathDetailsByDriveId(parent.driveId, path);
			} catch (OneDriveException e) {
				if (e.httpStatusCode == 404) {
					// The directory was not found on the drive id we queried
					log.vlog("The requested directory to create was not found on OneDrive - creating remote directory: ", path);

					if (!dryRun) {
						// Perform the database lookup
						enforce(itemdb.selectByPath(dirName(path), parent.driveId, parent), "The parent item id is not in the database");
						JSONValue driveItem = [
								"name": JSONValue(baseName(path)),
								"folder": parseJSON("{}")
						];
						
						// Submit the creation request
						// Fix for https://github.com/skilion/onedrive/issues/356
						try {
							// Attempt to create a new folder on the configured parent driveId & parent id
							response = onedrive.createById(parent.driveId, parent.id, driveItem);
						} catch (OneDriveException e) {
							if (e.httpStatusCode == 409) {
								// OneDrive API returned a 404 (above) to say the directory did not exist
								// but when we attempted to create it, OneDrive responded that it now already exists
								log.vlog("OneDrive reported that ", path, " already exists .. OneDrive API race condition");
								return;
							} else {
								// some other error from OneDrive was returned - display what it is
								log.error("OneDrive generated an error when creating this path: ", path);
								displayOneDriveErrorMessage(e.msg);
								return;
							}
						}
						// Is the response a valid JSON object - validation checking done in saveItem
						saveItem(response);
					} else {
						// Simulate a successful 'directory create' & save it to the dryRun database copy
						// The simulated response has to pass 'makeItem' as part of saveItem
						auto fakeResponse = createFakeResponse(path);
						saveItem(fakeResponse);
					}
						
					log.vlog("Successfully created the remote directory ", path, " on OneDrive");
					return;
				}
				
				if (e.httpStatusCode >= 500) {
					// OneDrive returned a 'HTTP 5xx Server Side Error' - gracefully handling error - error message already logged
					return;
				}
			} 
			
			// response from OneDrive has to be a valid JSON object
			if (response.type() == JSONType.object){
				// https://docs.microsoft.com/en-us/windows/desktop/FileIO/naming-a-file
				// Do not assume case sensitivity. For example, consider the names OSCAR, Oscar, and oscar to be the same, 
				// even though some file systems (such as a POSIX-compliant file system) may consider them as different. 
				// Note that NTFS supports POSIX semantics for case sensitivity but this is not the default behavior.
				
				if (response["name"].str == baseName(path)){
					// OneDrive 'name' matches local path name
					log.vlog("The requested directory to create was found on OneDrive - skipping creating the directory: ", path );
					// Check that this path is in the database
					if (!itemdb.selectById(parent.driveId, parent.id, parent)){
						// parent for 'path' is NOT in the database
						log.vlog("The parent for this path is not in the local database - need to add parent to local database");
						parentPath = dirName(path);
						uploadCreateDir(parentPath);
					} else {
						// parent is in database
						log.vlog("The parent for this path is in the local database - adding requested path (", path ,") to database");
						auto res = onedrive.getPathDetails(path);
						// Is the response a valid JSON object - validation checking done in saveItem
						saveItem(res);
					}
				} else {
					// They are the "same" name wise but different in case sensitivity
					log.error("ERROR: Current directory has a 'case-insensitive match' to an existing directory on OneDrive");
					log.error("ERROR: To resolve, rename this local directory: ", absolutePath(path));
					log.error("ERROR: Remote OneDrive directory: ", response["name"].str);
					log.log("Skipping: ", absolutePath(path));
					return;
				}
			} else {
				// response is not valid JSON, an error was returned from OneDrive
				log.error("ERROR: There was an error performing this operation on OneDrive");
				log.error("ERROR: Increase logging verbosity to assist determining why.");
				log.log("Skipping: ", absolutePath(path));
				return;
			}
		}
	}
	
	// upload a new file to OneDrive
	private void uploadNewFile(string path)
	{
		// Reset upload failure - OneDrive or filesystem issue (reading data)
		uploadFailed = false;
	
		Item parent;
		bool parentPathFoundInDB = false;
		// Check the database for the parent path
		// What parent path to use?
		string parentPath = dirName(path);		// will be either . or something else
		if (parentPath == "."){
			// Assume this is a new file in the users configured sync_dir root
			// Use client defaults
			parent.id = defaultRootId;  // Should give something like 12345ABCDE1234A1!101
			parent.driveId = defaultDriveId;  // Should give something like 12345abcde1234a1
			parentPathFoundInDB = true;
		} else {
			// Query the database using each of the driveId's we are using
			foreach (driveId; driveIDsArray) {
				// Query the database for this parent path using each driveId
				Item dbResponse;
				if(itemdb.selectByPathNoRemote(parentPath, driveId, dbResponse)){
					// parent path was found in the database
					parent = dbResponse;
					parentPathFoundInDB = true;
				}
			}
		}
				
		// If performing a dry-run or parent path is found in the database
		if ((dryRun) || (parentPathFoundInDB)) {
			// Maximum file size upload
			//	https://support.microsoft.com/en-au/help/3125202/restrictions-and-limitations-when-you-sync-files-and-folders
			//	1. OneDrive Business say's 15GB
			//	2. Another article updated April 2018 says 20GB:
			//		https://answers.microsoft.com/en-us/onedrive/forum/odoptions-oddesktop-sdwin10/personal-onedrive-file-upload-size-max/a3621fc9-b766-4a99-99f8-bcc01ccb025f
			
			// Use smaller size for now
			auto maxUploadFileSize = 16106127360; // 15GB
			//auto maxUploadFileSize = 21474836480; // 20GB
			auto thisFileSize = getSize(path);
			// To avoid a 409 Conflict error - does the file actually exist on OneDrive already?
			JSONValue fileDetailsFromOneDrive;
			
			// Can we read the file - as a permissions issue or file corruption will cause a failure
			// https://github.com/abraunegg/onedrive/issues/113
			if (readLocalFile(path)){
				// able to read the file
				if (thisFileSize <= maxUploadFileSize){
					// Resolves: https://github.com/skilion/onedrive/issues/121, https://github.com/skilion/onedrive/issues/294, https://github.com/skilion/onedrive/issues/329
					// Does this 'file' already exist on OneDrive?
					try {
						// test if the local path exists on OneDrive
						fileDetailsFromOneDrive = onedrive.getPathDetails(path);
					} catch (OneDriveException e) {
						if (e.httpStatusCode == 401) {
							// OneDrive returned a 'HTTP/1.1 401 Unauthorized Error'
							writeln("Skipping item - OneDrive returned a 'HTTP 401 - Unauthorized' when attempting to query if file exists"); 
							log.vlog("OneDrive returned a 'HTTP 401 - Unauthorized' - gracefully handling error");
							return;
						}
					
						if (e.httpStatusCode == 404) {
							// The file was not found on OneDrive, need to upload it		
							// Check if file should be skipped based on skip_size config
							if (thisFileSize >= this.newSizeLimit) {
								writeln("Skipping item - excluded by skip_size config: ", path, " (", thisFileSize/2^^20," MB)");
								return;
							}
							write("Uploading new file ", path, " ... ");
							JSONValue response;
							
							if (!dryRun) {
								// Resolve https://github.com/abraunegg/onedrive/issues/37
								if (thisFileSize == 0){
									// We can only upload zero size files via simpleFileUpload regardless of account type
									// https://github.com/OneDrive/onedrive-api-docs/issues/53
									try {
										response = onedrive.simpleUpload(path, parent.driveId, parent.id, baseName(path));
									} catch (OneDriveException e) {
										// error uploading file
										// display what the error is
										writeln("skipped.");
										displayOneDriveErrorMessage(e.msg);
										uploadFailed = true;
										return;
									} catch (FileException e) {
										// display the error message
										writeln("skipped.");
										displayFileSystemErrorMessage(e.msg);
										uploadFailed = true;
										return;
									}
								} else {
									// File is not a zero byte file
									// Are we using OneDrive Personal or OneDrive Business?
									// To solve 'Multiple versions of file shown on website after single upload' (https://github.com/abraunegg/onedrive/issues/2)
									// check what 'account type' this is as this issue only affects OneDrive Business so we need some extra logic here
									if (accountType == "personal"){
										// Original file upload logic
										if (thisFileSize <= thresholdFileSize) {
											try {
												response = onedrive.simpleUpload(path, parent.driveId, parent.id, baseName(path));
											} catch (OneDriveException e) {
												if (e.httpStatusCode == 401) {
													// OneDrive returned a 'HTTP/1.1 401 Unauthorized Error' - file failed to be uploaded
													writeln("skipped.");
													log.vlog("OneDrive returned a 'HTTP 401 - Unauthorized' - gracefully handling error");
													uploadFailed = true;
													return;
												}
												if (e.httpStatusCode == 504) {
													// HTTP request returned status code 504 (Gateway Timeout)
													// Try upload as a session
													try {
														response = session.upload(path, parent.driveId, parent.id, baseName(path));
													} catch (OneDriveException e) {
														// error uploading file
														// display what the error is
														writeln("skipped.");
														displayOneDriveErrorMessage(e.msg);
														uploadFailed = true;
														return;
													}
												} else {
													// display what the error is
													writeln("skipped.");
													displayOneDriveErrorMessage(e.msg);
													uploadFailed = true;
													return;
												}
											} catch (FileException e) {
												// display the error message
												writeln("skipped.");
												displayFileSystemErrorMessage(e.msg);
												uploadFailed = true;
												return;
											}
										} else {
											// File larger than threshold - use a session to upload
											writeln("");
											try {
												response = session.upload(path, parent.driveId, parent.id, baseName(path));
											} catch (OneDriveException e) {
												if (e.httpStatusCode == 401) {
													// OneDrive returned a 'HTTP/1.1 401 Unauthorized Error' - file failed to be uploaded
													writeln("skipped.");
													log.vlog("OneDrive returned a 'HTTP 401 - Unauthorized' - gracefully handling error");
													uploadFailed = true;
													return;
												} else {
													// display what the error is
													writeln("skipped.");
													displayOneDriveErrorMessage(e.msg);
													uploadFailed = true;
													return;
												}
											} catch (FileException e) {
												// display the error message
												writeln("skipped.");
												displayFileSystemErrorMessage(e.msg);
												uploadFailed = true;
												return;
											}
										}
									} else {
										// OneDrive Business Account - always use a session to upload
										writeln("");
										try {
											response = session.upload(path, parent.driveId, parent.id, baseName(path));
										} catch (OneDriveException e) {
											if (e.httpStatusCode == 401) {
												// OneDrive returned a 'HTTP/1.1 401 Unauthorized Error' - file failed to be uploaded
												writeln("skipped.");
												log.vlog("OneDrive returned a 'HTTP 401 - Unauthorized' - gracefully handling error");
												uploadFailed = true;
												return;
											} else {
												// display what the error is
												writeln("skipped.");
												displayOneDriveErrorMessage(e.msg);
												uploadFailed = true;
												return;
											}
										} catch (FileException e) {
											// display the error message
											writeln("skipped.");
											displayFileSystemErrorMessage(e.msg);
											uploadFailed = true;
											return;
										}
									}
								}
								
								// response from OneDrive has to be a valid JSON object
								if (response.type() == JSONType.object){
									// upload done without error
									writeln("done.");
									// Log action to log file
									log.fileOnly("Uploading new file ", path, " ... done.");
									// The file was uploaded, or a 4xx / 5xx error was generated
									if ("size" in response){
										// The response JSON contains size, high likelihood valid response returned 
										ulong uploadFileSize = response["size"].integer;
										
										// In some cases the file that was uploaded was not complete, but 'completed' without errors on OneDrive
										// This has been seen with PNG / JPG files mainly, which then contributes to generating a 412 error when we attempt to update the metadata
										// Validate here that the file uploaded, at least in size, matches in the response to what the size is on disk
										if (thisFileSize != uploadFileSize){
											if(disableUploadValidation){
												// Print a warning message
												log.log("WARNING: Uploaded file size does not match local file - skipping upload validation");
											} else {
												// OK .. the uploaded file does not match and we did not disable this validation
												log.log("Uploaded file size does not match local file - upload failure - retrying");
												// Delete uploaded bad file
												onedrive.deleteById(response["parentReference"]["driveId"].str, response["id"].str, response["eTag"].str);
												// Re-upload
												uploadNewFile(path);
												return;
											}
										} 
										
										// File validation is OK
										if ((accountType == "personal") || (thisFileSize == 0)){
											// Update the item's metadata on OneDrive
											string id = response["id"].str;
											string cTag; 
											
											// Is there a valid cTag in the response?
											if ("cTag" in response) {
												// use the cTag instead of the eTag because OneDrive may update the metadata of files AFTER they have been uploaded
												cTag = response["cTag"].str;
											} else {
												// Is there an eTag in the response?
												if ("eTag" in response) {
													// use the eTag from the response as there was no cTag
													cTag = response["eTag"].str;
												} else {
													// no tag available - set to nothing
													cTag = "";
												}
											}
											
											if (exists(path)) {
												SysTime mtime = timeLastModified(path).toUTC();
												uploadLastModifiedTime(parent.driveId, id, cTag, mtime);
											} else {
												// will be removed in different event!
												log.log("File disappeared after upload: ", path);
											}
											return;
										} else {
											// OneDrive Business Account - always use a session to upload
											// The session includes a Request Body element containing lastModifiedDateTime
											// which negates the need for a modify event against OneDrive
											// Is the response a valid JSON object - validation checking done in saveItem
											saveItem(response);
											return;
										}
									}
								} else {
									// response is not valid JSON, an error was returned from OneDrive
									log.fileOnly("Uploading new file ", path, " ... error");
									uploadFailed = true;
									return;
								}
							} else {
								// we are --dry-run - simulate the file upload
								writeln("done.");
								response = createFakeResponse(path);
								// Log action to log file
								log.fileOnly("Uploading new file ", path, " ... done.");
								// Is the response a valid JSON object - validation checking done in saveItem
								saveItem(response);
								return;
							}
						}
					
						if (e.httpStatusCode >= 500) {
							// OneDrive returned a 'HTTP 5xx Server Side Error' - gracefully handling error - error message already logged
							uploadFailed = true;
							return;
						}
					}
					
					// Check that the filename that is returned is actually the file we wish to upload
					// https://docs.microsoft.com/en-us/windows/desktop/FileIO/naming-a-file
					// Do not assume case sensitivity. For example, consider the names OSCAR, Oscar, and oscar to be the same, 
					// even though some file systems (such as a POSIX-compliant file system) may consider them as different. 
					// Note that NTFS supports POSIX semantics for case sensitivity but this is not the default behavior.
					
					// fileDetailsFromOneDrive has to be a valid object
					if (fileDetailsFromOneDrive.type() == JSONType.object){
						// Check that 'name' is in the JSON response (validates data) and that 'name' == the path we are looking for
						if (("name" in fileDetailsFromOneDrive) && (fileDetailsFromOneDrive["name"].str == baseName(path))) {
							// OneDrive 'name' matches local path name
							log.vlog("Requested file to upload exists on OneDrive - local database is out of sync for this file: ", path);
							
							// Is the local file newer than the uploaded file?
							SysTime localFileModifiedTime = timeLastModified(path).toUTC();
							SysTime remoteFileModifiedTime = SysTime.fromISOExtString(fileDetailsFromOneDrive["fileSystemInfo"]["lastModifiedDateTime"].str);
							localFileModifiedTime.fracSecs = Duration.zero;
							
							if (localFileModifiedTime > remoteFileModifiedTime){
								// local file is newer
								log.vlog("Requested file to upload is newer than existing file on OneDrive");
								write("Uploading modified file ", path, " ... ");
								JSONValue response;
								
								if (!dryRun) {
									if (accountType == "personal"){
										// OneDrive Personal account upload handling
										if (thisFileSize <= thresholdFileSize) {
											try {
												response = onedrive.simpleUpload(path, parent.driveId, parent.id, baseName(path));
												writeln("done.");
											} catch (OneDriveException e) {
												if (e.httpStatusCode == 401) {
													// OneDrive returned a 'HTTP/1.1 401 Unauthorized Error' - file failed to be uploaded
													writeln("skipped.");
													log.vlog("OneDrive returned a 'HTTP 401 - Unauthorized' - gracefully handling error");
													uploadFailed = true;
													return;
												}
												if (e.httpStatusCode == 504) {
													// HTTP request returned status code 504 (Gateway Timeout)
													// Try upload as a session
													try {
														response = session.upload(path, parent.driveId, parent.id, baseName(path));
														writeln("done.");
													} catch (OneDriveException e) {
														// error uploading file
														// display what the error is
														writeln("skipped.");
														displayOneDriveErrorMessage(e.msg);
														uploadFailed = true;
														return;
													}
												} else {
													// display what the error is
													writeln("skipped.");
													displayOneDriveErrorMessage(e.msg);
													uploadFailed = true;
													return;
												}
											} catch (FileException e) {
												// display the error message
												writeln("skipped.");
												displayFileSystemErrorMessage(e.msg);
												uploadFailed = true;
												return;
											}
										} else {
											// File larger than threshold - use a session to upload
											writeln("");
											try {
												response = session.upload(path, parent.driveId, parent.id, baseName(path));
												writeln("done.");
											} catch (OneDriveException e) {
												if (e.httpStatusCode == 401) {
													// OneDrive returned a 'HTTP/1.1 401 Unauthorized Error' - file failed to be uploaded
													writeln("skipped.");
													log.vlog("OneDrive returned a 'HTTP 401 - Unauthorized' - gracefully handling error");
													uploadFailed = true;
													return;
												} else {
													// display what the error is
													writeln("skipped.");
													displayOneDriveErrorMessage(e.msg);
													uploadFailed = true;
													return;
												}
											} catch (FileException e) {
												// display the error message
												writeln("skipped.");
												displayFileSystemErrorMessage(e.msg);
												uploadFailed = true;
												return;
											}
										}
										
										// response from OneDrive has to be a valid JSON object
										if (response.type() == JSONType.object){
											// response is a valid JSON object
											string id = response["id"].str;
											string cTag;
										
											// Is there a valid cTag in the response?
											if ("cTag" in response) {
												// use the cTag instead of the eTag because Onedrive may update the metadata of files AFTER they have been uploaded
												cTag = response["cTag"].str;
											} else {
												// Is there an eTag in the response?
												if ("eTag" in response) {
													// use the eTag from the response as there was no cTag
													cTag = response["eTag"].str;
												} else {
													// no tag available - set to nothing
													cTag = "";
												}
											}
											// validate if path exists so mtime can be calculated
											if (exists(path)) {
												SysTime mtime = timeLastModified(path).toUTC();
												uploadLastModifiedTime(parent.driveId, id, cTag, mtime);
											} else {
												// will be removed in different event!
												log.log("File disappeared after upload: ", path);
											}
										} else {
											// Log that an invalid JSON object was returned
											log.vdebug("onedrive.simpleUpload or session.upload call returned an invalid JSON Object");
											return;
										}
									} else {
										// OneDrive Business account modified file upload handling
										if (accountType == "business"){
											// OneDrive Business Account - always use a session to upload
											writeln("");
											try {
												response = session.upload(path, parent.driveId, parent.id, baseName(path), fileDetailsFromOneDrive["eTag"].str);
											} catch (OneDriveException e) {
												if (e.httpStatusCode == 401) {
													// OneDrive returned a 'HTTP/1.1 401 Unauthorized Error' - file failed to be uploaded
													writeln("skipped.");
													log.vlog("OneDrive returned a 'HTTP 401 - Unauthorized' - gracefully handling error");
													uploadFailed = true;
													return;
												} else {
													// display what the error is
													writeln("skipped.");
													displayOneDriveErrorMessage(e.msg);
													uploadFailed = true;
													return;
												}
											} catch (FileException e) {
												// display the error message
												writeln("skipped.");
												displayFileSystemErrorMessage(e.msg);
												uploadFailed = true;
												return;
											}
											// upload complete
											writeln("done.");
											saveItem(response);
										}
										
										// OneDrive SharePoint account modified file upload handling
										if (accountType == "documentLibrary"){
											// Depending on the file size, this will depend on how best to handle the modified local file
											// as if too large, the following error will be generated by OneDrive:
											//     HTTP request returned status code 413 (Request Entity Too Large)
											// We also cant use a session to upload the file, we have to use simpleUploadReplace
											
											if (getSize(path) <= thresholdFileSize) {
												// Upload file via simpleUploadReplace as below threshold size
												try {
													response = onedrive.simpleUploadReplace(path, fileDetailsFromOneDrive["parentReference"]["driveId"].str, fileDetailsFromOneDrive["id"].str, fileDetailsFromOneDrive["eTag"].str);
												} catch (OneDriveException e) {
													if (e.httpStatusCode == 401) {
														// OneDrive returned a 'HTTP/1.1 401 Unauthorized Error' - file failed to be uploaded
														writeln("skipped.");
														log.vlog("OneDrive returned a 'HTTP 401 - Unauthorized' - gracefully handling error");
														uploadFailed = true;
														return;
													} else {
														// display what the error is
														writeln("skipped.");
														displayOneDriveErrorMessage(e.msg);
														uploadFailed = true;
														return;
													}
												} catch (FileException e) {
													// display the error message
													writeln("skipped.");
													displayFileSystemErrorMessage(e.msg);
													uploadFailed = true;
													return;
												}
											} else {
												// Have to upload via a session, however we have to delete the file first otherwise this will generate a 404 error post session upload
												// Remove the existing file
												onedrive.deleteById(fileDetailsFromOneDrive["parentReference"]["driveId"].str, fileDetailsFromOneDrive["id"].str, fileDetailsFromOneDrive["eTag"].str);	
												// Upload as a session, as a new file
												writeln("");
												try {
													response = session.upload(path, parent.driveId, parent.id, baseName(path));
												} catch (OneDriveException e) {
													if (e.httpStatusCode == 401) {
														// OneDrive returned a 'HTTP/1.1 401 Unauthorized Error' - file failed to be uploaded
														writeln("skipped.");
														log.vlog("OneDrive returned a 'HTTP 401 - Unauthorized' - gracefully handling error");
														uploadFailed = true;
														return;
													} else {
														// display what the error is
														writeln("skipped.");
														displayOneDriveErrorMessage(e.msg);
														uploadFailed = true;
														return;
													}
												} catch (FileException e) {
													// display the error message
													writeln("skipped.");
													displayFileSystemErrorMessage(e.msg);
													uploadFailed = true;
													return;
												}
											}
											writeln(" done.");
											// Is the response a valid JSON object - validation checking done in saveItem
											saveItem(response);
											// Due to https://github.com/OneDrive/onedrive-api-docs/issues/935 Microsoft modifies all PDF, MS Office & HTML files with added XML content. It is a 'feature' of SharePoint.
											// So - now the 'local' and 'remote' file is technically DIFFERENT ... thanks Microsoft .. NO way to disable this stupidity
											if(!uploadOnly){
												// Download the Microsoft 'modified' file so 'local' is now in sync
												log.vlog("Due to Microsoft Sharepoint 'enrichment' of files, downloading 'enriched' file to ensure local file is in-sync");
												log.vlog("See: https://github.com/OneDrive/onedrive-api-docs/issues/935 for further details");
												auto fileSize = response["size"].integer;
												onedrive.downloadById(response["parentReference"]["driveId"].str, response["id"].str, path, fileSize);
											} else {
												// we are not downloading a file, warn that file differences will exist
												log.vlog("WARNING: Due to Microsoft Sharepoint 'enrichment' of files, this file is now technically different to your local copy");
												log.vlog("See: https://github.com/OneDrive/onedrive-api-docs/issues/935 for further details");
											}
										}
									}
								} else {
									// we are --dry-run - simulate the file upload
									writeln("done.");
									response = createFakeResponse(path);
									// Log action to log file
									log.fileOnly("Uploading modified file ", path, " ... done.");
									// Is the response a valid JSON object - validation checking done in saveItem
									saveItem(response);
									return;
								}
								
								// Log action to log file
								log.fileOnly("Uploading modified file ", path, " ... done.");
							} else {
								// Save the details of the file that we got from OneDrive
								// --dry-run safe
								log.vlog("Updating the local database with details for this file: ", path);
								saveItem(fileDetailsFromOneDrive);
							}
						} else {
							// The files are the "same" name wise but different in case sensitivity
							log.error("ERROR: A local file has the same name as another local file.");
							log.error("ERROR: To resolve, rename this local file: ", absolutePath(path));
							log.log("Skipping uploading this new file: ", absolutePath(path));
						}
					} else {
						// fileDetailsFromOneDrive is not valid JSON, an error was returned from OneDrive
						log.error("ERROR: An error was returned from OneDrive and the resulting response is not a valid JSON object");
						log.error("ERROR: Increase logging verbosity to assist determining why.");
						uploadFailed = true;
						return;
					}
				} else {
					// Skip file - too large
					log.log("Skipping uploading this new file as it exceeds the maximum size allowed by OneDrive: ", path);
					uploadFailed = true;
					return;
				}
			}
		} else {
			log.log("Skipping uploading this new file as parent path is not in the database: ", path);
			uploadFailed = true;
			return;
		}
	}

	// delete an item on OneDrive
	private void uploadDeleteItem(Item item, string path)
	{
		log.log("Deleting item from OneDrive: ", path);
		bool flagAsBigDelete = false;
		
		// query the database - how many objects will this remove?
		long itemsToDelete = 0;
		auto children = itemdb.selectChildren(item.driveId, item.id);
		itemsToDelete = count(children);
		foreach (Item child; children) {
			if (child.type != ItemType.file) {
				// recursively count the children of this child
				itemsToDelete = itemsToDelete + countChildren(child.driveId, child.id);
			}
		}
		
		// Are we running in monitor mode? A local delete of a file will issue a inotify event, which will trigger the local & remote data immediately
		if (!cfg.getValueBool("monitor")) {
			// not running in monitor mode
			if (itemsToDelete > cfg.getValueLong("classify_as_big_delete")) {
				// A big delete detected
				flagAsBigDelete = true;
				if (!cfg.getValueBool("force")) {
					log.error("ERROR: An attempt to remove a large volume of data from OneDrive has been detected. Exiting client to preserve data on OneDrive");
					log.error("ERROR: To delete delete a large volume of data use --force or increase the config value 'classify_as_big_delete' to a larger value");
					// Must exit here to preserve data on OneDrive
					exit(-1);
				}
			}
		}
		
		if (!dryRun) {
			// we are not in a --dry-run situation, process deletion to OneDrive
			if ((item.driveId == "") && (item.id == "") && (item.eTag == "")){
				// These are empty ... we cannot delete if this is empty ....
				log.vdebug("item.driveId, item.id & item.eTag are empty ... need to query OneDrive for values");
				log.vdebug("Checking OneDrive for path: ", path);
				JSONValue onedrivePathDetails = onedrive.getPathDetails(path); // Returns a JSON String for the OneDrive Path
				log.vdebug("OneDrive path details: ", onedrivePathDetails);
				item.driveId = onedrivePathDetails["parentReference"]["driveId"].str; // Should give something like 12345abcde1234a1
				item.id = onedrivePathDetails["id"].str; // This item's ID. Should give something like 12345ABCDE1234A1!101
				item.eTag = onedrivePathDetails["eTag"].str; // Should be something like aNjM2NjJFRUVGQjY2NjJFMSE5MzUuMA
			}
			
			//	do the delete
			try {
				onedrive.deleteById(item.driveId, item.id, item.eTag);
			} catch (OneDriveException e) {
				if (e.httpStatusCode == 404) {
					// item.id, item.eTag could not be found on driveId
					log.vlog("OneDrive reported: The resource could not be found.");
				} else {
					// Not a 404 response .. is this a 403 response due to OneDrive Business Retention Policy being enabled?
					if ((e.httpStatusCode == 403) && (accountType != "personal")) {
						auto errorArray = splitLines(e.msg);
						JSONValue errorMessage = parseJSON(replace(e.msg, errorArray[0], ""));
						if (errorMessage["error"]["message"].str == "Request was cancelled by event received. If attempting to delete a non-empty folder, it's possible that it's on hold") {
							// Issue #338 - Unable to delete OneDrive content when OneDrive Business Retention Policy is enabled
							// TODO: We have to recursively delete all files & folders from this path to delete
							// WARN: 
							log.error("\nERROR: Unable to delete the requested remote path from OneDrive: ", path);
							log.error("ERROR: This error is due to OneDrive Business Retention Policy being applied");
							log.error("WORKAROUND: Manually delete all files and folders from the above path as per Business Retention Policy\n");
						}
					} else {
						// Not a 403 response & OneDrive Business Account / O365 Shared Folder / Library
						// display what the error is
						displayOneDriveErrorMessage(e.msg);
						return;
					}
				}
			}
			
			// delete the reference in the local database
			itemdb.deleteById(item.driveId, item.id);
			if (item.remoteId != null) {
				// If the item is a remote item, delete the reference in the local database
				itemdb.deleteById(item.remoteDriveId, item.remoteId);
			}
		}
	}
	
	private long countChildren(string driveId, string id){
		// count children
		long childrenCount = 0;
		auto children = itemdb.selectChildren(driveId, id);
		childrenCount = count(children);
		foreach (Item child; children) {	
			if (child.type != ItemType.file) {
				// recursively count the children of this child
				childrenCount = childrenCount + countChildren(child.driveId, child.id);
			}
		}
		return childrenCount;
	}

	// update the item's last modified time
	private void uploadLastModifiedTime(const(char)[] driveId, const(char)[] id, const(char)[] eTag, SysTime mtime)
	{
		JSONValue data = [
			"fileSystemInfo": JSONValue([
				"lastModifiedDateTime": mtime.toISOExtString()
			])
		];
		
		JSONValue response;
		try {
			response = onedrive.updateById(driveId, id, data, eTag);
		} catch (OneDriveException e) {
			if (e.httpStatusCode == 412) {
				// OneDrive threw a 412 error, most likely: ETag does not match current item's value
				// Retry without eTag
				log.vdebug("File Metadata Update Failed - OneDrive eTag / cTag match issue");
				log.vlog("OneDrive returned a 'HTTP 412 - Precondition Failed' when attempting file time stamp update - gracefully handling error");
				string nullTag = null;
				response = onedrive.updateById(driveId, id, data, nullTag);
			}
		} 
		// save the updated response from OneDrive in the database
		// Is the response a valid JSON object - validation checking done in saveItem
		saveItem(response);
	}

	// save item details into database
	private void saveItem(JSONValue jsonItem)
	{
		// jsonItem has to be a valid object
		if (jsonItem.type() == JSONType.object){
			// Check if the response JSON has an 'id', otherwise makeItem() fails with 'Key not found: id'
			if (hasId(jsonItem)) {
				// Takes a JSON input and formats to an item which can be used by the database
				Item item = makeItem(jsonItem);
				// Add to the local database
				log.vdebug("Adding to database: ", item);
				itemdb.upsert(item);
			} else {
				// log error
				log.error("ERROR: OneDrive response missing required 'id' element");
				log.error("ERROR: ", jsonItem);
			}
		} else {
			// log error
			log.error("ERROR: An error was returned from OneDrive and the resulting response is not a valid JSON object");
			log.error("ERROR: Increase logging verbosity to assist determining why.");
		}
	}

	// Parse and display error message received from OneDrive
	private void displayOneDriveErrorMessage(string message) {
		log.error("ERROR: OneDrive returned an error with the following message:");
		auto errorArray = splitLines(message);
		log.error("  Error Message: ", errorArray[0]);
		// extract 'message' as the reason
		JSONValue errorMessage = parseJSON(replace(message, errorArray[0], ""));
		log.error("  Error Reason:  ", errorMessage["error"]["message"].str);	
	}
	
	// Parse and display error message received from the local file system
	private void displayFileSystemErrorMessage(string message) {
		log.error("ERROR: The local file system returned an error with the following message:");
		auto errorArray = splitLines(message);
		log.error("  Error Message: ", errorArray[0]);
	}
	
	// https://docs.microsoft.com/en-us/onedrive/developer/rest-api/api/driveitem_move
	// This function is only called in monitor mode when an move event is coming from
	// inotify and we try to move the item.
	void uploadMoveItem(string from, string to)
	{
		log.log("Moving ", from, " to ", to);
		Item fromItem, toItem, parentItem;
		if (!itemdb.selectByPath(from, defaultDriveId, fromItem)) {
			uploadNewFile(to);
			return;
		}
		if (fromItem.parentId == null) {
			// the item is a remote folder, need to do the operation on the parent
			enforce(itemdb.selectByPathNoRemote(from, defaultDriveId, fromItem));
		}
		if (itemdb.selectByPath(to, defaultDriveId, toItem)) {
			// the destination has been overwritten
			uploadDeleteItem(toItem, to);
		}
		if (!itemdb.selectByPath(dirName(to), defaultDriveId, parentItem)) {
			throw new SyncException("Can't move an item to an unsynced directory");
		}
		if (fromItem.driveId != parentItem.driveId) {
			// items cannot be moved between drives
			uploadDeleteItem(fromItem, from);
			uploadNewFile(to);
		} else {
			if (!exists(to)) {
				log.vlog("uploadMoveItem target has disappeared: ", to);
				return;
			}
			SysTime mtime = timeLastModified(to).toUTC();
			JSONValue diff = [
				"name": JSONValue(baseName(to)),
				"parentReference": JSONValue([
					"id": parentItem.id
				]),
				"fileSystemInfo": JSONValue([
					"lastModifiedDateTime": mtime.toISOExtString()
				])
			];
			
			// Perform the move operation on OneDrive
			JSONValue response;
			try {
				response = onedrive.updateById(fromItem.driveId, fromItem.id, diff, fromItem.eTag);
			} catch (OneDriveException e) {
				if (e.httpStatusCode == 412) {
					// OneDrive threw a 412 error, most likely: ETag does not match current item's value
					// Retry without eTag
					log.vdebug("File Move Failed - OneDrive eTag / cTag match issue");
					log.vlog("OneDrive returned a 'HTTP 412 - Precondition Failed' when attempting to move the file - gracefully handling error");
					string nullTag = null;
					// move the file but without the eTag
					response = onedrive.updateById(fromItem.driveId, fromItem.id, diff, nullTag);
				}
			} 
			// save the move response from OneDrive in the database
			// Is the response a valid JSON object - validation checking done in saveItem
			saveItem(response);
		}
	}

	// delete an item by it's path
	void deleteByPath(string path)
	{
		Item item;
		if (!itemdb.selectByPath(path, defaultDriveId, item)) {
			throw new SyncException("The item to delete is not in the local database");
		}
		if (item.parentId == null) {
			// the item is a remote folder, need to do the operation on the parent
			enforce(itemdb.selectByPathNoRemote(path, defaultDriveId, item));
		}
		try {
			if (noRemoteDelete) {
				// do not process remote delete
				log.vlog("Skipping remote delete as --upload-only & --no-remote-delete configured");
			} else {
				uploadDeleteItem(item, path);
			}
		} catch (OneDriveException e) {
			if (e.httpStatusCode == 404) {
				log.log(e.msg);
			} else {
				// display what the error is
				displayOneDriveErrorMessage(e.msg);
			}
		}
	}
	
	// move a OneDrive folder from one name to another
	void moveByPath(const(string) source, const(string) destination)
	{
		log.vlog("Moving remote folder: ", source, " -> ", destination);
		
		// Source and Destination are relative to ~/OneDrive
		string sourcePath = source;
		string destinationBasePath = dirName(destination).idup;
		
		// if destinationBasePath == '.' then destinationBasePath needs to be ""
		if (destinationBasePath == ".") {
			destinationBasePath = "";
		}
		
		string newFolderName = baseName(destination).idup;
		string destinationPathString = "/drive/root:/" ~ destinationBasePath;
		
		// Build up the JSON changes
		JSONValue moveData = ["name": newFolderName];
		JSONValue destinationPath = ["path": destinationPathString];
		moveData["parentReference"] = destinationPath;
				
		// Make the change on OneDrive
		auto res = onedrive.moveByPath(sourcePath, moveData);	
	}
	
	// Query Office 365 SharePoint Shared Library site to obtain it's Drive ID
	void querySiteCollectionForDriveID(string o365SharedLibraryName){
		// Steps to get the ID:
		// 1. Query https://graph.microsoft.com/v1.0/sites?search= with the name entered
		// 2. Evaluate the response. A valid response will contain the description and the id. If the response comes back with nothing, the site name cannot be found or no access
		// 3. If valid, use the returned ID and query the site drives
		//		https://graph.microsoft.com/v1.0/sites/<site_id>/drives
		// 4. Display Shared Library Name & Drive ID
		
		string site_id;
		string drive_id;
		string webUrl;
		bool found = false;
		JSONValue siteQuery; 
		
		log.log("Office 365 Library Name Query: ", o365SharedLibraryName);
		
		try {
			siteQuery = onedrive.o365SiteSearch(encodeComponent(o365SharedLibraryName));
		} catch (OneDriveException e) {
			log.error("ERROR: Query of OneDrive for Office 365 Library Name failed");
			if (e.httpStatusCode == 403) {
				// Forbidden - most likely authentication scope needs to be updated
				log.error("ERROR: Authentication scope needs to be updated. Use --logout and re-authenticate client.");
				return;
			} else {
				// display what the error is
				displayOneDriveErrorMessage(e.msg);
				return;
			}
		}
		
		// is siteQuery a valid JSON object & contain data we can use?
		if ((siteQuery.type() == JSONType.object) && ("value" in siteQuery)) {
			// valid JSON object
			foreach (searchResult; siteQuery["value"].array) {
				// Need an 'exclusive' match here with o365SharedLibraryName as entered
				log.vdebug("Found O365 Site: ", searchResult);
				if (o365SharedLibraryName == searchResult["displayName"].str){
					// 'displayName' matches search request
					site_id = searchResult["id"].str;
					webUrl = searchResult["webUrl"].str;
					JSONValue siteDriveQuery;
					
					try {
						siteDriveQuery = onedrive.o365SiteDrives(site_id);
					} catch (OneDriveException e) {
						log.error("ERROR: Query of OneDrive for Office Site ID failed");
						// display what the error is
						displayOneDriveErrorMessage(e.msg);
						return;
					}
					
					// is siteDriveQuery a valid JSON object & contain data we can use?
					if ((siteDriveQuery.type() == JSONType.object) && ("value" in siteDriveQuery)) {
						// valid JSON object
						foreach (driveResult; siteDriveQuery["value"].array) {
							// Display results
							found = true;
							writeln("SiteName: ", searchResult["displayName"].str);
							writeln("drive_id: ", driveResult["id"].str);
							writeln("URL:      ", webUrl);
						}
					} else {
						// not a valid JSON object
						log.error("ERROR: There was an error performing this operation on OneDrive");
						log.error("ERROR: Increase logging verbosity to assist determining why.");
						return;
					}
				}
			}
			
			if(!found) {
				log.error("ERROR: This site could not be found. Please check it's name and your permissions to access the site.");
			}
		} else {
			// not a valid JSON object
			log.error("ERROR: There was an error performing this operation on OneDrive");
			log.error("ERROR: Increase logging verbosity to assist determining why.");
			return;
		}
	}
	
	// Query OneDrive for a URL path of a file
	void queryOneDriveForFileURL(string localFilePath, string syncDir) {
		// Query if file is valid locally
		if (exists(localFilePath)) {
			// File exists locally, does it exist in the database
			// Path needs to be relative to sync_dir path
			string relativePath = relativePath(localFilePath, syncDir);
			Item item;
			if (itemdb.selectByPath(relativePath, defaultDriveId, item)) {
				// File is in the local database cache
				JSONValue fileDetails;
		
				try {
					fileDetails = onedrive.getFileDetails(item.driveId, item.id);
				} catch (OneDriveException e) {
					// display what the error is
					displayOneDriveErrorMessage(e.msg);
					return;
				}

				if ((fileDetails.type() == JSONType.object) && ("webUrl" in fileDetails)) {
					// Valid JSON object
					writeln(fileDetails["webUrl"].str);
				}
			} else {
				// File has not been synced with OneDrive
				log.error("File has not been synced with OneDrive: ", localFilePath);
			}
		} else {
			// File does not exist locally
			log.error("File not found on local system: ", localFilePath);
		}
	}
	
	// Query the OneDrive 'drive' to determine if we are 'in sync' or if there are pending changes
	void queryDriveForChanges(string path) {
		
		// Function variables
		int validChanges = 0;
		long downloadSize = 0;
		string driveId;
		string folderId;
		string deltaLink;
		string thisItemId;
		string thisItemPath;
		string syncFolderName;
		string syncFolderPath;
		string syncFolderChildPath;
		JSONValue changes;
		JSONValue onedrivePathDetails;
		
		// Get the path details from OneDrive
		try {
			onedrivePathDetails = onedrive.getPathDetails(path); // Returns a JSON String for the OneDrive Path
		} catch (OneDriveException e) {
			if (e.httpStatusCode == 404) {
				// Requested path could not be found
				log.error("ERROR: The requested path to query was not found on OneDrive");
				return;
			}
		} 
		
		if(isItemRemote(onedrivePathDetails)){
			// remote changes
			driveId = onedrivePathDetails["remoteItem"]["parentReference"]["driveId"].str; // Should give something like 66d53be8a5056eca
			folderId = onedrivePathDetails["remoteItem"]["id"].str; // Should give something like BC7D88EC1F539DCF!107
			syncFolderName = onedrivePathDetails["name"].str;
			// A remote drive item will not have ["parentReference"]["path"]
			syncFolderPath = "";
			syncFolderChildPath = "";
		} else {
			driveId = defaultDriveId;
			folderId = onedrivePathDetails["id"].str; // Should give something like 12345ABCDE1234A1!101
			syncFolderName = onedrivePathDetails["name"].str;
			if (hasParentReferencePath(onedrivePathDetails)) {
				syncFolderPath = onedrivePathDetails["parentReference"]["path"].str;
				syncFolderChildPath = syncFolderPath ~ "/" ~ syncFolderName ~ "/";
			} else {
				// root drive item will not have ["parentReference"]["path"] 
				syncFolderPath = "";
				syncFolderChildPath = "";
			}
		}
		
		// Query Database for the deltaLink
		deltaLink = itemdb.getDeltaLink(driveId, folderId);
		
		const(char)[] idToQuery;
		if (driveId == defaultDriveId) {
			// The drive id matches our users default drive id
			idToQuery = defaultRootId.dup;
		} else {
			// The drive id does not match our users default drive id
			// Potentially the 'path id' we are requesting the details of is a Shared Folder (remote item)
			// Use folderId
			idToQuery = folderId;
		}
		
		// Query OneDrive changes
		changes = onedrive.viewChangesByItemId(driveId, idToQuery, deltaLink);
		
		// Are there any changes on OneDrive?
		if (count(changes["value"].array) != 0) {
			// Were we given a remote path to check if we are in sync for, or the root?
			if (path != "/") {
				// we were given a directory to check, we need to validate the list of changes against this path only
				foreach (item; changes["value"].array) {
					// Is this change valid for the 'path' we are checking?
					if (hasParentReferencePath(item)) {
						thisItemId = item["parentReference"]["id"].str;
						thisItemPath = item["parentReference"]["path"].str;
					} else {
						thisItemId = item["id"].str;
						// Is the defaultDriveId == driveId
						if (driveId == defaultDriveId){
							// 'root' items will not have ["parentReference"]["path"]
							if (isItemRoot(item)){
								thisItemPath = "";
							} else {
								thisItemPath = item["parentReference"]["path"].str;
							}
						} else {
							// A remote drive item will not have ["parentReference"]["path"]
							thisItemPath = "";
						}
					}
					
					if ( (thisItemId == folderId) || (canFind(thisItemPath, syncFolderChildPath)) || (canFind(thisItemPath, folderId)) ){
						// This is a change we want count
						validChanges++;
						if ((isItemFile(item)) && (hasFileSize(item))) {
							downloadSize = downloadSize + item["size"].integer;
						}
					}
				}
				// Are there any valid changes?
				if (validChanges != 0){
					writeln("Selected directory is out of sync with OneDrive");
					if (downloadSize > 0){
						downloadSize = downloadSize / 1000;
						writeln("Approximate data to transfer: ", downloadSize, " KB");
					}
				} else {
					writeln("No pending remote changes - selected directory is in sync");
				}
			} else {
				writeln("Local directory is out of sync with OneDrive");
				foreach (item; changes["value"].array) {
					if ((isItemFile(item)) && (hasFileSize(item))) {
						downloadSize = downloadSize + item["size"].integer;
					}
				}
				if (downloadSize > 0){
					downloadSize = downloadSize / 1000;
					writeln("Approximate data to transfer: ", downloadSize, " KB");
				}
			}
		} else {
			writeln("No pending remote changes - in sync");
		}
	}
	
	// Create a fake OneDrive response suitable for use with saveItem
	JSONValue createFakeResponse(string path) {
		import std.digest.sha;
		// Generate a simulated JSON response which can be used
		// At a minimum we need:
		// 1. eTag
		// 2. cTag
		// 3. fileSystemInfo
		// 4. file or folder. if file, hash of file
		// 5. id
		// 6. name
		// 7. parent reference
		
		SysTime mtime = timeLastModified(path).toUTC();
		
		// real id / eTag / cTag are different format for personal / business account
		auto sha1 = new SHA1Digest();
		ubyte[] hash1 = sha1.digest(path);
		
		JSONValue fakeResponse;
		
		if (isDir(path)) {
			// path is a directory
			fakeResponse = [
							"id": JSONValue(toHexString(hash1)),
							"cTag": JSONValue(toHexString(hash1)),
							"eTag": JSONValue(toHexString(hash1)),
							"fileSystemInfo": JSONValue([
														"createdDateTime": mtime.toISOExtString(),
														"lastModifiedDateTime": mtime.toISOExtString()
														]),
							"name": JSONValue(baseName(path)),
							"parentReference": JSONValue([
														"driveId": JSONValue(defaultDriveId),
														"driveType": JSONValue(accountType),
														"id": JSONValue(defaultRootId)
														]),
							"folder": JSONValue("")
							];
		} else {
			// path is a file
			// compute file hash - both business and personal responses use quickXorHash
			string quickXorHash = computeQuickXorHash(path);
	
			fakeResponse = [
							"id": JSONValue(toHexString(hash1)),
							"cTag": JSONValue(toHexString(hash1)),
							"eTag": JSONValue(toHexString(hash1)),
							"fileSystemInfo": JSONValue([
														"createdDateTime": mtime.toISOExtString(),
														"lastModifiedDateTime": mtime.toISOExtString()
														]),
							"name": JSONValue(baseName(path)),
							"parentReference": JSONValue([
														"driveId": JSONValue(defaultDriveId),
														"driveType": JSONValue(accountType),
														"id": JSONValue(defaultRootId)
														]),
							"file": JSONValue([
												"hashes":JSONValue([
																	"quickXorHash": JSONValue(quickXorHash)
																	])
												
												])
							];
		}
						
		log.vdebug("Generated Fake OneDrive Response: ", fakeResponse);
		return fakeResponse;
	}
<<<<<<< HEAD
	
	auto getAccountType(){
		// return account type in use
		return accountType;
	}
	
	void listOneDriveBusinessSharedFolders(){
		// List OneDrive Business Shared Folders
		log.log("\nListing available OneDrive Business Shared Folders:");
		// Query the GET /me/drive/sharedWithMe API
		JSONValue graphQuery = onedrive.getSharedWithMe();
		string sharedFolderName;
		string sharedByName;
		string sharedByEmail;
		
		foreach (searchResult; graphQuery["value"].array) {
			// Debug response output
			log.vdebug("shared folder entry: ", searchResult);
			sharedFolderName = searchResult["name"].str;
			
			if ("sharedBy" in searchResult["remoteItem"]["shared"]) {
				// we have shared by details we can use
				if ("displayName" in searchResult["remoteItem"]["shared"]["sharedBy"]["user"]) {
					sharedByName = searchResult["remoteItem"]["shared"]["sharedBy"]["user"]["displayName"].str;
				}
				if ("email" in searchResult["remoteItem"]["shared"]["sharedBy"]["user"]) {
					sharedByEmail = searchResult["remoteItem"]["shared"]["sharedBy"]["user"]["email"].str;
				}
			}
			// Output query result
			log.log("---------------------------------------");
			log.log("Shared Folder:   ", sharedFolderName);
			if ((sharedByName != "") && (sharedByEmail != "")) {
				log.log("Shared By:       ", sharedByName, " (", sharedByEmail, ")");
			} else {
				if (sharedByName != "") {
					log.log("Shared By:       ", sharedByName);
				}
			}
			log.vlog("Item Id:         ", searchResult["remoteItem"]["id"].str);
			log.vlog("Parent Drive Id: ", searchResult["remoteItem"]["parentReference"]["driveId"].str);
			if ("id" in searchResult["remoteItem"]["parentReference"]) {
				log.vlog("Parent Item Id:  ", searchResult["remoteItem"]["parentReference"]["id"].str);
			}
		}
		write("\n");
	}
=======

>>>>>>> 14cd47b5
}<|MERGE_RESOLUTION|>--- conflicted
+++ resolved
@@ -3974,7 +3974,6 @@
 		log.vdebug("Generated Fake OneDrive Response: ", fakeResponse);
 		return fakeResponse;
 	}
-<<<<<<< HEAD
 	
 	auto getAccountType(){
 		// return account type in use
@@ -4022,7 +4021,5 @@
 		}
 		write("\n");
 	}
-=======
-
->>>>>>> 14cd47b5
+
 }