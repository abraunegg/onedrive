// What is this module called?
module curlEngine;

// What does this module require to function?
import std.net.curl;
import etc.c.curl;
import std.datetime;
import std.conv;
import std.file;
import std.json;
import std.stdio;
import std.range;
import core.memory;

// What other modules that we have created do we need to import?
import log;
import util;

// Shared pool of CurlEngine instances accessible across all threads
__gshared CurlEngine[] curlEnginePool; // __gshared is used to declare a variable that is shared across all threads

class CurlResponse {
	HTTP.Method method;
	const(char)[] url;
	const(char)[][const(char)[]] requestHeaders;
	const(char)[] postBody;

	bool hasResponse;
	string[string] responseHeaders;
	HTTP.StatusLine statusLine;
	char[] content;

	this() {
		reset();
	}
	
	~this() {
		reset();
	}

	void reset() {
		method = HTTP.Method.undefined;
		url = "";
		requestHeaders = null;
		postBody = [];
		hasResponse = false;
		responseHeaders = null;
		statusLine.reset();
		content = [];
	}

	void addRequestHeader(const(char)[] name, const(char)[] value) {
		requestHeaders[to!string(name)] = to!string(value);
	}

	void connect(HTTP.Method method, const(char)[] url) {
		this.method = method;
		this.url = url;
	}

	const JSONValue json() {
		JSONValue json;
		try {
			json = content.parseJSON();
		} catch (JSONException e) {
			// Log that a JSON Exception was caught, dont output the HTML response from OneDrive
			if (debugLogging) {addLogEntry("JSON Exception caught when performing HTTP operations - use --debug-https to diagnose further", ["debug"]);}
		}
		return json;
	};

	void update(HTTP *http) {
		hasResponse = true;
		this.responseHeaders = http.responseHeaders();
		this.statusLine = http.statusLine;
		if (debugLogging) {
			addLogEntry("HTTP Response Headers: " ~ to!string(this.responseHeaders), ["debug"]);
			addLogEntry("HTTP Status Line: " ~ to!string(this.statusLine), ["debug"]);
		}
	}

	@safe pure HTTP.StatusLine getStatus() {
		return this.statusLine;
	}

	// Return the current value of retryAfterValue
	int getRetryAfterValue() {
		int delayBeforeRetry;
		// Is 'retry-after' in the response headers
		if ("retry-after" in responseHeaders) {
			// Set the retry-after value
			if (debugLogging) {
				addLogEntry("curlEngine.http.perform() => Received a 'Retry-After' Header Response with the following value: " ~ to!string(responseHeaders["retry-after"]), ["debug"]);
				addLogEntry("curlEngine.http.perform() => Setting retryAfterValue to: " ~ responseHeaders["retry-after"], ["debug"]);
			}
			delayBeforeRetry = to!int(responseHeaders["retry-after"]);
		} else {
			// Use a 120 second delay as a default given header value was zero
			// This value is based on log files and data when determining correct process for 429 response handling
			delayBeforeRetry = 120;
			// Update that we are over-riding the provided value with a default
			if (debugLogging) {addLogEntry("HTTP Response Header retry-after value was missing - Using a preconfigured default of: " ~ to!string(delayBeforeRetry), ["debug"]);}
		}
		return delayBeforeRetry;
	}
	
	const string parseRequestHeaders(const(const(char)[][const(char)[]]) headers) {
		string requestHeadersStr = "";
		// Ensure response headers is not null and iterate over keys safely.
		if (headers !is null) {
			foreach (string header; headers.byKey()) {
				if (header == "Authorization") {
					continue;
				}
				// Use the 'in' operator to safely check if the key exists in the associative array.
				if (auto val = header in headers) {
					requestHeadersStr ~= "< " ~ header ~ ": " ~ *val ~ "\n";
				}
			}
		}
		return requestHeadersStr;
	}

	const string parseResponseHeaders(const(string[string]) headers) {
		string responseHeadersStr = "";
		// Ensure response headers is not null and iterate over keys safely.
		if (headers !is null) {
			foreach (string header; headers.byKey()) {
				// Check if the key actually exists before accessing it to avoid RangeError.
				if (auto val = header in headers) { // 'in' checks for the key and returns a pointer to the value if found.
					responseHeadersStr ~= "> " ~ header ~ ": " ~ *val ~ "\n"; // Dereference pointer to get the value.
				}
			}
		}
		return responseHeadersStr;
	}

	const string dumpDebug() {
		import std.range;
		import std.format : format;
		
		string str = "";
		str ~= format("< %s %s\n", method, url);
		if (!requestHeaders.empty) {
			str ~= parseRequestHeaders(requestHeaders);
		}
		if (!postBody.empty) {
			str ~= format("\n----\n%s\n----\n", postBody);
		}
		str ~= format("< %s\n", statusLine);
		if (!responseHeaders.empty) {
			str ~= parseResponseHeaders(responseHeaders);
		}
		return str;
	}

	const string dumpResponse() {
		import std.range;
		import std.format : format;

		string str = "";
		if (!content.empty) {
			str ~= format("\n----\n%s\n----\n", content);
		}
		return str;
	}

	override string toString() const {
		string str = "Curl debugging: \n";
		str ~= dumpDebug();
		if (hasResponse) {
			str ~= "Curl response: \n";
			str ~= dumpResponse();
		}
		return str;
	}
}

class CurlEngine {

	HTTP http;
	File uploadFile;
	CurlResponse response;
	bool keepAlive;
	ulong dnsTimeout;
	string internalThreadId;
	
    this() {
        http = HTTP();   // Directly initializes HTTP using its default constructor
        response = null; // Initialize as null
		internalThreadId = generateAlphanumericString(); // Give this CurlEngine instance a unique ID
    }

	// The destructor should only clean up resources owned directly by this CurlEngine instance
	~this() {
		// Is the file still open?
		if (uploadFile.isOpen()) {
			uploadFile.close();
		}
		// Is 'response' cleared?
		object.destroy(response); // Destroy, then set to null
		response = null;
		// Is the actual http instance is stopped?
		if (!http.isStopped) {
			http.shutdown();
		}
		// Make sure this HTTP instance is destroyed
		object.destroy(http);
		// ThreadId needs to be set to null
		internalThreadId = null;
    }
		
	// We are releasing a curl instance back to the pool
	void releaseEngine() {
		// Log that we are releasing this engine back to the pool
		if (debugLogging) {
			addLogEntry("CurlEngine releaseEngine() called on instance id: " ~ to!string(internalThreadId), ["debug"]);
			addLogEntry("CurlEngine curlEnginePool size before release: " ~ to!string(curlEnginePool.length), ["debug"]);
		}
		
		// cleanup this curl instance before putting it back in the pool
		cleanup(true); // Cleanup instance by resetting values and flushing cookie cache
        synchronized (CurlEngine.classinfo) {
            curlEnginePool ~= this;
			if (debugLogging) {addLogEntry("CurlEngine curlEnginePool size after release: " ~ to!string(curlEnginePool.length), ["debug"]);}
        }
		// Perform Garbage Collection
		GC.collect();
		// Return free memory to the OS
		GC.minimize();
    }
	
	// Initialise this curl instance
	void initialise(ulong dnsTimeout, ulong connectTimeout, ulong dataTimeout, ulong operationTimeout, int maxRedirects, bool httpsDebug, string userAgent, bool httpProtocol, ulong userRateLimit, ulong protocolVersion, bool keepAlive=true) {
		//   Setting this to false ensures that when we close the curl instance, any open sockets are closed - which we need to do when running 
		//   multiple threads and API instances at the same time otherwise we run out of local files | sockets pretty quickly
		this.keepAlive = keepAlive;
		this.dnsTimeout = dnsTimeout;

		// Curl Timeout Handling
		
		// libcurl dns_cache_timeout timeout
		// https://curl.se/libcurl/c/CURLOPT_DNS_CACHE_TIMEOUT.html
		// https://dlang.org/library/std/net/curl/http.dns_timeout.html
		http.dnsTimeout = (dur!"seconds"(dnsTimeout));
		
		// Timeout for HTTPS connections
		// https://curl.se/libcurl/c/CURLOPT_CONNECTTIMEOUT.html
		// https://dlang.org/library/std/net/curl/http.connect_timeout.html
		http.connectTimeout = (dur!"seconds"(connectTimeout));
		
		// Timeout for activity on connection
		// This is a DMD | DLANG specific item, not a libcurl item
		// https://dlang.org/library/std/net/curl/http.data_timeout.html
		// https://raw.githubusercontent.com/dlang/phobos/master/std/net/curl.d - private enum _defaultDataTimeout = dur!"minutes"(2);
		http.dataTimeout = (dur!"seconds"(dataTimeout));
		
		// Maximum time any operation is allowed to take
		// This includes dns resolution, connecting, data transfer, etc.
		// https://curl.se/libcurl/c/CURLOPT_TIMEOUT_MS.html
		// https://dlang.org/library/std/net/curl/http.operation_timeout.html
		http.operationTimeout = (dur!"seconds"(operationTimeout));
		
		// Specify how many redirects should be allowed
		http.maxRedirects(maxRedirects);
		// Debug HTTPS
		http.verbose = httpsDebug;
		// Use the configured 'user_agent' value
		http.setUserAgent = userAgent;
		// What IP protocol version should be used when using Curl - IPv4 & IPv6, IPv4 or IPv6
		http.handle.set(CurlOption.ipresolve,protocolVersion); // 0 = IPv4 + IPv6, 1 = IPv4 Only, 2 = IPv6 Only
		
		// What version of HTTP protocol do we use?
		// Curl >= 7.62.0 defaults to http2 for a significant number of operations
		if (httpProtocol) {
			// Downgrade to HTTP 1.1 - yes version = 2 is HTTP 1.1
			http.handle.set(CurlOption.http_version,2);
		}
		
		// Configure upload / download rate limits if configured
		// 131072 = 128 KB/s - minimum for basic application operations to prevent timeouts
		// A 0 value means rate is unlimited, and is the curl default
		if (userRateLimit > 0) {
			// set rate limit
			http.handle.set(CurlOption.max_send_speed_large,userRateLimit);
			http.handle.set(CurlOption.max_recv_speed_large,userRateLimit);
		}
		
		// Explicitly set libcurl options to avoid using signal handlers in a multi-threaded environment
		// See: https://curl.se/libcurl/c/CURLOPT_NOSIGNAL.html
		// The CURLOPT_NOSIGNAL option is intended for use in multi-threaded programs to ensure that libcurl does not use any signal handling.
		// Set CURLOPT_NOSIGNAL to 1 to prevent libcurl from using signal handlers, thus avoiding interference with the application's signal handling which could lead to issues such as unstable behavior or application crashes.
		http.handle.set(CurlOption.nosignal,1);
		
		//   https://curl.se/libcurl/c/CURLOPT_TCP_NODELAY.html
		//   Ensure that TCP_NODELAY is set to 0 to ensure that TCP NAGLE is enabled
		http.handle.set(CurlOption.tcp_nodelay,0);
		
		//   https://curl.se/libcurl/c/CURLOPT_FORBID_REUSE.html
		//   CURLOPT_FORBID_REUSE - make connection get closed at once after use
		//   Setting this to 0 ensures that we ARE reusing connections (we did this in v2.4.xx) to ensure connections remained open and usable
		//   Setting this to 1 ensures that when we close the curl instance, any open sockets are forced closed when the API curl instance is destroyed
		//   The libcurl default is 0 as per the documentation (to REUSE connections) - ensure we are configuring to reuse sockets
		http.handle.set(CurlOption.forbid_reuse,0);
		
		if (httpsDebug) {
			// Output what options we are using so that in the debug log this can be tracked
			if (debugLogging) {
				addLogEntry("http.dnsTimeout = " ~ to!string(dnsTimeout), ["debug"]);
				addLogEntry("http.connectTimeout = " ~ to!string(connectTimeout), ["debug"]);
				addLogEntry("http.dataTimeout = " ~ to!string(dataTimeout), ["debug"]);
				addLogEntry("http.operationTimeout = " ~ to!string(operationTimeout), ["debug"]);
				addLogEntry("http.maxRedirects = " ~ to!string(maxRedirects), ["debug"]);
				addLogEntry("http.CurlOption.ipresolve = " ~ to!string(protocolVersion), ["debug"]);
				addLogEntry("http.header.Connection.keepAlive = " ~ to!string(keepAlive), ["debug"]);
			}
		}
	}

	void setResponseHolder(CurlResponse response) {
		if (response is null) {
			// Create a response instance if it doesn't already exist
			if (this.response is null)
				this.response = new CurlResponse();
		} else {
			this.response = response;
		}
	}

	void addRequestHeader(const(char)[] name, const(char)[] value) {
		setResponseHolder(null);
		http.addRequestHeader(name, value);
		response.addRequestHeader(name, value);
	}

	void connect(HTTP.Method method, const(char)[] url) {
		setResponseHolder(null);
		if (!keepAlive)
			addRequestHeader("Connection", "close");
		http.method = method;
		http.url = url;
		response.connect(method, url);
	}

	void setContent(const(char)[] contentType, const(char)[] sendData) {
		setResponseHolder(null);
		addRequestHeader("Content-Type", contentType);
		if (sendData) {
			http.contentLength = sendData.length;
			http.onSend = (void[] buf) {
				import std.algorithm: min;
				size_t minLen = min(buf.length, sendData.length);
				if (minLen == 0) return 0;
				buf[0 .. minLen] = cast(void[]) sendData[0 .. minLen];
				sendData = sendData[minLen .. $];
				return minLen;
			};
			response.postBody = sendData;
		}
	}

	void setFile(string filepath, string contentRange, ulong offset, ulong offsetSize) {
		setResponseHolder(null);
		// open file as read-only in binary mode
		uploadFile = File(filepath, "rb");

		if (contentRange.empty) {
			offsetSize = uploadFile.size();
		} else {
			addRequestHeader("Content-Range", contentRange);
			uploadFile.seek(offset);
		}

		// Setup progress bar to display
		http.onProgress = delegate int(size_t dltotal, size_t dlnow, size_t ultotal, size_t ulnow) {
			return 0;
		};
		
		addRequestHeader("Content-Type", "application/octet-stream");
		http.onSend = data => uploadFile.rawRead(data).length;
		http.contentLength = offsetSize;
	}

	CurlResponse execute() {
		scope(exit) {
			cleanup();
		}
		setResponseHolder(null);
		http.onReceive = (ubyte[] data) {
			response.content ~= data;
			// HTTP Server Response Code Debugging if --https-debug is being used
			return data.length;
		};
		http.perform();
		response.update(&http);
		return response;
	}

	CurlResponse download(string originalFilename, string downloadFilename) {
		setResponseHolder(null);
		// open downloadFilename as write in binary mode
		auto file = File(downloadFilename, "wb");

		// function scopes
		scope(exit) {
			cleanup();
			if (file.isOpen()){
				// close open file
				file.close();
			}
		}
		
		http.onReceive = (ubyte[] data) {
			file.rawWrite(data);
			return data.length;
		};
		
		http.perform();
		
		// Rename downloaded file
		rename(downloadFilename, originalFilename);

		response.update(&http);
		return response;
	}

	// Cleanup this instance internal variables that may have been set
	void cleanup(bool flushCookies = false) {
		// Reset any values to defaults, freeing any set objects
		if (debugLogging) {addLogEntry("CurlEngine cleanup() called on instance id: " ~ to!string(internalThreadId), ["debug"]);}
		
		// Is the instance is stopped?
		if (!http.isStopped) {
			// A stopped instance is not usable, these cannot be reset
			http.clearRequestHeaders();
			http.onSend = null;
			http.onReceive = null;
			http.onReceiveHeader = null;
			http.onReceiveStatusLine = null;
			http.onProgress = delegate int(size_t dltotal, size_t dlnow, size_t ultotal, size_t ulnow) {
				return 0;
			};
			http.contentLength = 0;
			
			// We only do this if we are pushing the curl engine back to the curl pool
			if (flushCookies) {
				// Flush the cookie cache as well
				http.flushCookieJar();
				http.clearSessionCookies();
				http.clearAllCookies();
			}
		}
		
		// set the response to null
		response = null;

		// close file if open
		if (uploadFile.isOpen()){
			// close open file
			uploadFile.close();
		}
	}

	// Shut down the curl instance & close any open sockets
	void shutdownCurlHTTPInstance() {
		// Log that we are attempting to shutdown this curl instance
		if (debugLogging) {addLogEntry("CurlEngine shutdownCurlHTTPInstance() called on instance id: " ~ to!string(internalThreadId), ["debug"]);}
		
		// Is this curl instance is stopped?
		if (!http.isStopped) {
			if (debugLogging) {
				addLogEntry("HTTP instance still active: " ~ to!string(internalThreadId), ["debug"]);
				addLogEntry("HTTP instance isStopped state before http.shutdown(): " ~ to!string(http.isStopped), ["debug"]);
			}
			http.shutdown();
			if (debugLogging) {addLogEntry("HTTP instance isStopped state post http.shutdown(): " ~ to!string(http.isStopped), ["debug"]);}
			object.destroy(http); // Destroy, however we cant set to null
			if (debugLogging) {addLogEntry("HTTP instance shutdown and destroyed: " ~ to!string(internalThreadId), ["debug"]);}
			
		} else {
			// Already stopped .. destroy it
			object.destroy(http); // Destroy, however we cant set to null
			if (debugLogging) {addLogEntry("Stopped HTTP instance shutdown and destroyed: " ~ to!string(internalThreadId), ["debug"]);}
		}
		// Perform Garbage Collection
		GC.collect();
		// Return free memory to the OS
		GC.minimize();
	}
}

// Methods to control obtaining and releasing a CurlEngine instance from the curlEnginePool

// Get a curl instance for the OneDrive API to use
CurlEngine getCurlInstance() {
	if (debugLogging) {addLogEntry("CurlEngine getCurlInstance() called", ["debug"]);}
	
	synchronized (CurlEngine.classinfo) {
		// What is the current pool size
		if (debugLogging) {addLogEntry("CurlEngine curlEnginePool current size: " ~ to!string(curlEnginePool.length), ["debug"]);}
	
		if (curlEnginePool.empty) {
			if (debugLogging) {addLogEntry("CurlEngine curlEnginePool is empty - constructing a new CurlEngine instance", ["debug"]);}
			return new CurlEngine;  // Constructs a new CurlEngine with a fresh HTTP instance
		} else {
			CurlEngine curlEngine = curlEnginePool[$ - 1];
			curlEnginePool.popBack(); // assumes a LIFO (last-in, first-out) usage pattern
			
			// Is this engine stopped?
			if (curlEngine.http.isStopped) {
				// return a new curl engine as a stopped one cannot be used
<<<<<<< HEAD
				if (debugLogging) {addLogEntry("CurlEngine was in a stoppped state (not usable) - constructing a new CurlEngine instance", ["debug"]);}
=======
				addLogEntry("CurlEngine was in a stopped state (not usable) - constructing a new CurlEngine instance", ["debug"]);
>>>>>>> dba409a6
				return new CurlEngine;  // Constructs a new CurlEngine with a fresh HTTP instance
			} else {
				// return an existing curl engine
				if (debugLogging) {
					addLogEntry("CurlEngine was in a valid state - returning existing CurlEngine instance", ["debug"]);
					addLogEntry("CurlEngine instance ID: " ~ curlEngine.internalThreadId, ["debug"]);
				}
				return curlEngine;
			}
		}
	}
}

// Release all CurlEngine instances
void releaseAllCurlInstances() {
	if (debugLogging) {addLogEntry("CurlEngine releaseAllCurlInstances() called", ["debug"]);}
	synchronized (CurlEngine.classinfo) {
		// What is the current pool size
		if (debugLogging) {addLogEntry("CurlEngine curlEnginePool size to release: " ~ to!string(curlEnginePool.length), ["debug"]);}
		if (curlEnginePool.length > 0) {
			// Safely iterate and clean up each CurlEngine instance
			foreach (curlEngineInstance; curlEnginePool) {
				try {
					curlEngineInstance.cleanup(true); // Cleanup instance by resetting values and flushing cookie cache
					curlEngineInstance.shutdownCurlHTTPInstance();  // Assume proper cleanup of any resources used by HTTP
				} catch (Exception e) {
					// Log the error or handle it appropriately
					// e.g., writeln("Error during cleanup/shutdown: ", e.toString());
				}
				
				// It's safe to destroy the object here assuming no other references exist
				object.destroy(curlEngineInstance); // Destroy, then set to null
				curlEngineInstance = null;
				// Perform Garbage Collection on this destroyed curl engine
				GC.collect();
				// Log release
				if (debugLogging) {addLogEntry("CurlEngine released", ["debug"]);}
			}
		
			// Clear the array after all instances have been handled
			curlEnginePool.length = 0; // More explicit than curlEnginePool = [];
		}
	}
	// Perform Garbage Collection on the destroyed curl engines
	GC.collect();
	// Return free memory to the OS
	GC.minimize();
	// Log that all curl engines have been released
	if (debugLogging) {addLogEntry("CurlEngine releaseAllCurlInstances() completed", ["debug"]);}
}

// Return how many curl engines there are
ulong curlEnginePoolLength() {
	return curlEnginePool.length;
}<|MERGE_RESOLUTION|>--- conflicted
+++ resolved
@@ -509,11 +509,7 @@
 			// Is this engine stopped?
 			if (curlEngine.http.isStopped) {
 				// return a new curl engine as a stopped one cannot be used
-<<<<<<< HEAD
-				if (debugLogging) {addLogEntry("CurlEngine was in a stoppped state (not usable) - constructing a new CurlEngine instance", ["debug"]);}
-=======
-				addLogEntry("CurlEngine was in a stopped state (not usable) - constructing a new CurlEngine instance", ["debug"]);
->>>>>>> dba409a6
+				if (debugLogging) {addLogEntry("CurlEngine was in a stopped state (not usable) - constructing a new CurlEngine instance", ["debug"]);}
 				return new CurlEngine;  // Constructs a new CurlEngine with a fresh HTTP instance
 			} else {
 				// return an existing curl engine
