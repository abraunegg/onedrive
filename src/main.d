// What is this module called?
module main;

// What does this module require to function?
import core.stdc.stdlib: EXIT_SUCCESS, EXIT_FAILURE, exit;
import core.sys.posix.signal;
import core.memory;
import core.time;
import core.thread;
import std.stdio;
import std.getopt;
import std.string;
import std.file;
import std.process;
import std.algorithm;
import std.path;
import std.concurrency;
import std.parallelism;
import std.conv;
import std.traits;
import std.net.curl: CurlException;
import std.datetime;

// What other modules that we have created do we need to import?
import config;
import log;
import curlEngine;
import util;
import onedrive;
import syncEngine;
import itemdb;
import clientSideFiltering;
import monitor;
import webhook;

// What other constant variables do we require?
const int EXIT_RESYNC_REQUIRED = 126;

// Class objects
ApplicationConfig appConfig;
OneDriveWebhook oneDriveWebhook;
SyncEngine syncEngineInstance;
ItemDatabase itemDB;
ClientSideFiltering selectiveSync;
Monitor filesystemMonitor;

// Class variables
// Flag for performing a synchronised shutdown
bool shutdownInProgress = false;
// Flag if a --dry-run is being performed, as, on shutdown, once config is destroyed, we have no reference here
bool dryRun = false;
// Configure the runtime database file path so that it is available to us on shutdown so objects can be destroyed and removed if required
// - Typically this will be the default, but in a --dry-run scenario, we use a separate database file
string runtimeDatabaseFile = "";
// Flag for if we are performing filesystem monitoring 
bool performFileSystemMonitoring = false;
// Flag for if we perform a database vacuum. This gets set to false if we have not performed a 'no-sync' task
bool performDatabaseVacuum = true;
// Flag if SIGTERM is used
bool sigtermHandlerTriggered = false;

int main(string[] cliArgs) {
	// Application Start Time - used during monitor loop to detail how long it has been running for
	auto applicationStartTime = Clock.currTime();
	// Disable buffering on stdout - this is needed so that when we are using plain write() it will go to the terminal without flushing
	stdout.setvbuf(0, _IONBF);
	
	// Required main function variables
	string genericHelpMessage = "Please use 'onedrive --help' for further assistance in regards to running this application.";
	// If the user passes in --confdir we need to store this as a variable
	string confdirOption = "";
	// running as what user?
	string runtimeUserName = "";
	// Are we online?
	bool online = false;
	// Does the operating environment have shell environment variables set
	bool shellEnvSet = false;
	// What is the runtime synchronisation directory that will be used
	// Typically this will be '~/OneDrive' .. however tilde expansion is unreliable
	string runtimeSyncDirectory = "";
	// Verbosity Logging Count - this defines if verbose or debug logging is being used
	long verbosityCount = 0;
	// Monitor loop failures
	bool monitorFailures = false;
	// Help requested
	bool helpRequested = false;
	// Did the user specify --sync or --monitor
	bool syncOrMonitorMissing = false;
	// Was a no-sync type operation requested
	bool noSyncTaskOperationRequested = false;
	
	// DEVELOPER OPTIONS OUTPUT VARIABLES
	bool displayMemoryUsage = false;
	bool displaySyncOptions = false;
	
	// Application Version
	immutable string applicationVersion = "onedrive " ~ strip(import("version"));
	
	// Define 'exit' and 'failure' scopes
	scope(exit) {
		// Detail what scope was called
		if (debugLogging) {addLogEntry("Exit scope was called", ["debug"]);}
		// Perform synchronised exit
		performSynchronisedExitProcess("exitScope");
		// Setup signal handling for the exit scope
		setupExitScopeSignalHandler();
	}
	
	scope(failure) {
		// Detail what scope was called
		if (debugLogging) {addLogEntry("Failure scope was called", ["debug"]);}
		// Perform synchronised exit
		performSynchronisedExitProcess("failureScope");
		// Setup signal handling for the exit scope
		setupExitScopeSignalHandler();
	}
	
	// Read in application options as passed in
	try {
		bool printVersion = false;
		auto cliOptions = getopt(
			cliArgs,
			std.getopt.config.passThrough,
			std.getopt.config.bundling,
			std.getopt.config.caseSensitive,
			"confdir", "Set the directory used to store the configuration files", &confdirOption,
			"verbose|v+", "Print more details, useful for debugging (repeat for extra debugging)", &verbosityCount,
			"version", "Print the version and exit", &printVersion
		);
		
		// Print help and exit
		if (cliOptions.helpWanted) {
			cliArgs ~= "--help";
			helpRequested = true;
		}
		// Print the version and exit
		if (printVersion) {
			writeln(applicationVersion);
			exit(EXIT_SUCCESS);
		}
	} catch (GetOptException e) {
		// Option errors
		writeln(e.msg);
		writeln(genericHelpMessage);
		return EXIT_FAILURE;
	} catch (Exception e) {
		// Generic error
		writeln(e.msg);
		writeln(genericHelpMessage);
		return EXIT_FAILURE;
	}
	
	// Determine the application logging verbosity
	if (verbosityCount == 1) { verboseLogging = true;} // set __gshared bool verboseLogging in log.d
	if (verbosityCount >= 2) { debugLogging = true;}   // set __gshared bool debugLogging in log.d
	
	// Initialize the application logging class, as we know the application verbosity level
	// If we need to enable logging to a file, we can only do this once we know the application configuration which is done slightly later on
    initialiseLogging(verboseLogging, debugLogging);
	
	// Log application start time, log line has start time
	if (debugLogging) {addLogEntry("Application started", ["debug"]);}
	
	// Who are we running as? This will print the ProcessID, UID, GID and username the application is running as
	runtimeUserName = getUserName();
	
	// Print the application version and how this was compiled as soon as possible
	if (debugLogging) {
		addLogEntry("Application Version: " ~ applicationVersion, ["debug"]);
		addLogEntry("Application Compiled With: " ~ compilerDetails(), ["debug"]);
	
		// How was this application started - what options were passed in
		addLogEntry("Passed in 'cliArgs': " ~ to!string(cliArgs), ["debug"]);
		addLogEntry("Note: --confdir and --verbose are not listed in 'cliArgs' array", ["debug"]);
		addLogEntry("Passed in --confdir if present: " ~ confdirOption, ["debug"]);
		addLogEntry("Passed in --verbose count if present: " ~ to!string(verbosityCount), ["debug"]);
	}
	
	// Create a new AppConfig object with default values, 
	appConfig = new ApplicationConfig();
	// Update the default application configuration with the verbosity count so this can be used throughout the application as needed
	appConfig.verbosityCount = verbosityCount;
	
	// Initialise the application configuration, utilising --confdir if it was passed in
	// Otherwise application defaults will be used to configure the application
	if (!appConfig.initialise(confdirOption, helpRequested)) {
		// There was an error loading the user specified application configuration
		// Error message already printed
		return EXIT_FAILURE;
	}
	
	// Update the current runtime application configuration (default or 'config' file read in options) from any passed in command line arguments
	appConfig.updateFromArgs(cliArgs);
	
	// If --debug-https has been used, set the applicable flag
	debugHTTPSResponse = appConfig.getValueBool("debug_https"); // set __gshared bool debugHTTPSResponse in log.d now that we have read-in any CLI arguments
	
	// Are we doing a --sync or a --monitor operation? Both of these will be false if they are not set
	if ((!appConfig.getValueBool("synchronize")) && (!appConfig.getValueBool("monitor"))) {
		syncOrMonitorMissing = true; // --sync or --monitor is missing 
	}
	
	// Are we performing some sort of 'no-sync' operation task?
	noSyncTaskOperationRequested = appConfig.hasNoSyncOperationBeenRequested(); // returns true if we are
	
	// If 'syncOrMonitorMissing' is true and 'noSyncTaskOperationRequested' is false (meaning we are not doing some 'no-sync' operation like '--display-sync-status', '--get-sharepoint-drive-id' or '--display-config'
	// - fail fast here to avoid setting up all the other components, database, initialising the API as this is all pointless if we just fail out later
	
	// If we are not using --display-config, perform this check
	if (!appConfig.getValueBool("display_config")) {
		if (syncOrMonitorMissing && !noSyncTaskOperationRequested) {
			// Before failing fast, has the client been authenticated and does the 'refresh_token' contain data
			if (exists(appConfig.refreshTokenFilePath) && getSize(appConfig.refreshTokenFilePath) > 0) {
				// fail fast - print error message that --sync or --monitor are missing
				printMissingOperationalSwitchesError();
				// Use exit scopes to shutdown API
				return EXIT_FAILURE;
			}
		}
	}
	
	// If --disable-notifications has not been used, check if everything exists to enable notifications
	if (!appConfig.getValueBool("disable_notifications")) {
		// If notifications was compiled in, we need to ensure that these variables are actually available before we enable GUI Notifications
		flagEnvironmentVariablesAvailable(appConfig.validateGUINotificationEnvironmentVariables());
		// If we are not using --display-config attempt to enable GUI notifications
		if (!appConfig.getValueBool("display_config")) {
			// Attempt to enable GUI Notifications
			validateDBUSServerAvailability();
		}
	}
	
	// cURL Version Compatibility Test
	// - Common warning for cURL version issue
	string distributionWarning = "         Please report this to your distribution, requesting an update to a newer cURL version, or consider upgrading it yourself for optimal stability.";
	// If 'force_http_11' = false, we need to check the curl version being used
	if (!appConfig.getValueBool("force_http_11")) {
		// get the curl version
		string curlVersion = getCurlVersionNumeric();
		
		// Is the version of curl or libcurl being used by the platform a known bad curl version for HTTP/2 support
		if (isBadCurlVersion(curlVersion)) {
			// add warning message
			string curlWarningMessage = format("WARNING: Your cURL/libcurl version (%s) has known HTTP/2 bugs that impact the use of this client.", curlVersion);
			addLogEntry();
			addLogEntry(curlWarningMessage, ["info", "notify"]);
			addLogEntry(distributionWarning);
			addLogEntry("         Downgrading all client operations to use HTTP/1.1 to ensure maximum operational stability.");
			addLogEntry("         Please read https://github.com/abraunegg/onedrive/blob/master/docs/usage.md#compatibility-with-curl for more information.");
			addLogEntry();
			appConfig.setValueBool("force_http_11" , true);
		}
	} else {
		// get the curl version - a bad curl version may still be in use
		string curlVersion = getCurlVersionNumeric();
		
		// Is the version of curl or libcurl being used by the platform a known bad curl version
		if (isBadCurlVersion(curlVersion)) {
			// add warning message
			string curlWarningMessage = format("WARNING: Your cURL/libcurl version (%s) has known operational bugs that impact the use of this client.", curlVersion);
			addLogEntry();
			addLogEntry(curlWarningMessage); // curl HTTP/1.1 downgrade in place meaning user took steps to remediate, perform standard logging with no GUI notification
			addLogEntry(distributionWarning);
			addLogEntry();
		}
	}
	
	// OpenSSL Version Compatibility Test
	// - Example - on CentOS 7.9 (OpenSSL 1.0.2k-fips  26 Jan 2017), access with Microsoft OneDrive causes a segfault in sha1_block_data_order_avx from /lib64/libcrypto.so.10
	// - See Discussion #2950 for relevant gdb output
	checkOpenSSLVersion();
	
	// In a debug scenario, to assist with understanding the run-time configuration, ensure this flag is set
	if (debugLogging) {
		appConfig.setValueBool("display_running_config", true);
	}
	
	// Configure dryRun so that this can be used here & during shutdown
	dryRun = appConfig.getValueBool("dry_run");
	
	// As early as possible, now re-configure the logging class, given that we have read in any applicable 'config' file and updated the application running config from CLI input:
	// - Enable logging to a file if this is required
	// - Disable GUI notifications if this has been configured
	
	// Configure application logging to a log file only if this has been enabled
	// This is the earliest point that this can be done, as the client configuration has been read in, and any CLI arguments have been processed.
	// Either of those ('config' file, CLI arguments) could be enabling logging, thus this is the earliest point at which this can be validated and enabled.
	// The buffered logging also ensures that all 'output' to this point is also captured and written out to the log file
	if (appConfig.getValueBool("enable_logging")) {
		// Calculate the application logging directory
		string calculatedLogDirPath = appConfig.calculateLogDirectory();
		string calculatedLogFilePath;
		// Initialise using the configured logging directory
		if (verboseLogging) {addLogEntry("Using the following path to store the runtime application log: " ~ calculatedLogDirPath, ["verbose"]);}
		// Calculate the logfile name
		if (calculatedLogDirPath != appConfig.defaultHomePath) {
			// Log file is not going to the home directory
			string logfileName = runtimeUserName ~ ".onedrive.log";
			calculatedLogFilePath = buildNormalizedPath(buildPath(calculatedLogDirPath, logfileName));
		} else {
			// Log file is going to the users home directory
			calculatedLogFilePath = buildNormalizedPath(buildPath(calculatedLogDirPath, "onedrive.log"));
		}
		// Update the logging class to use 'calculatedLogFilePath' for the application log file now that this has been determined
		enableLogFileOutput(calculatedLogFilePath);
	}
	
	// Disable GUI Notifications if configured to do so
	// - This option is reverse action. If 'disable_notifications' is 'true', we need to send 'false'
	if (appConfig.getValueBool("disable_notifications")) {
		// disable_notifications is true, ensure GUI notifications is initialised with false so that NO GUI notification is sent
		disableGUINotifications(false);
		addLogEntry("Disabling GUI notifications as per user configuration");
	}
	
	// Perform a deprecated options check now that the config file (if present) and CLI options have all been parsed to advise the user that their option usage might change
	appConfig.checkDeprecatedOptions(cliArgs);
	
	// Configure Client Side Filtering (selective sync) by parsing and getting a usable regex for skip_file, skip_dir and sync_list config components
	selectiveSync = new ClientSideFiltering(appConfig);
	if (!selectiveSync.initialise()) {
		// exit here as something triggered a selective sync configuration failure
		return EXIT_FAILURE;
	}
	
	// Set runtimeDatabaseFile, this will get updated if we are using --dry-run
	runtimeDatabaseFile = appConfig.databaseFilePath;
	
	// Read in 'sync_dir' from appConfig with '~' if present expanded
	runtimeSyncDirectory = appConfig.initialiseRuntimeSyncDirectory();
	
	// DEVELOPER OPTIONS OUTPUT
	// Set to display memory details as early as possible
	displayMemoryUsage = appConfig.getValueBool("display_memory");
	// set to display sync options
	displaySyncOptions = appConfig.getValueBool("display_sync_options");
	
	// Display the current application configuration (based on all defaults, 'config' file parsing and/or options passed in via the CLI) and exit if --display-config has been used
	if ((appConfig.getValueBool("display_config")) || (appConfig.getValueBool("display_running_config"))) {
		// Display the application configuration
		appConfig.displayApplicationConfiguration();
		// Do we exit? We exit only if '--display-config' has been used
		if (appConfig.getValueBool("display_config")) {
			return EXIT_SUCCESS;
		}
	}
	
	// Check for basic application option conflicts - flags that should not be used together and/or flag combinations that conflict with each other, values that should be present and are not
	if (appConfig.checkForBasicOptionConflicts) {
		// Any error will have been printed by the function itself, but we need a small delay here to allow the buffered logging to output any error
		return EXIT_FAILURE;
	}
	
	// Check for --dry-run operation or a 'no-sync' operation where the 'dry-run' DB copy should be used
	// If this has been requested, we need to ensure that all actions are performed against the dry-run database copy, and, 
	// no actual action takes place - such as deleting files if deleted online, moving files if moved online or local, downloading new & changed files, uploading new & changed files
	if (dryRun || (noSyncTaskOperationRequested)) {
		// If --dry-run
		if (dryRun) {
			// This is a --dry-run operation
			addLogEntry("DRY-RUN Configured. Output below shows what 'would' have occurred.");
		} 
		
		// Cleanup any existing dry-run elements ... these should never be left hanging around and should be cleaned up first
		cleanupDatabaseFiles(appConfig.databaseFilePathDryRun);
		
		// Make a copy of the original items.sqlite3 for use as the dry run copy if it exists
		if (exists(appConfig.databaseFilePath)) {
			// In a --dry-run --resync scenario, we should not copy the existing database file
			if (!appConfig.getValueBool("resync")) {
				// Copy the existing DB file to the dry-run copy
				if (dryRun) {
					addLogEntry("DRY-RUN: Copying items.sqlite3 to items-dryrun.sqlite3 to use for dry run operations");
				}
				copy(appConfig.databaseFilePath,appConfig.databaseFilePathDryRun);
			} else {
				// No database copy due to --resync
				if (dryRun) {
					addLogEntry("DRY-RUN: No database copy created for --dry-run due to --resync also being used");
				}
			}
		}
		// update runtimeDatabaseFile now that we are using the dry run path
		runtimeDatabaseFile = appConfig.databaseFilePathDryRun;
	} else {
		// Cleanup any existing dry-run elements ... these should never be left hanging around
		cleanupDatabaseFiles(appConfig.databaseFilePathDryRun);
	}
	
	// Handle --logout as separate item, do not 'resync' on a --logout
	if (appConfig.getValueBool("logout")) {
		if (debugLogging) {addLogEntry("--logout requested", ["debug"]);}
		addLogEntry("Deleting the saved authentication status ...");
		if (!dryRun) {
			safeRemove(appConfig.refreshTokenFilePath);
		} else {
			// --dry-run scenario ... technically we should not be making any local file changes .......
			addLogEntry("DRY RUN: Not removing the saved authentication status");
		}
		// Exit
		return EXIT_SUCCESS;
	}
	
	// Handle --reauth to re-authenticate the client
	if (appConfig.getValueBool("reauth")) {
		if (debugLogging) {addLogEntry("--reauth requested", ["debug"]);}
		addLogEntry("Deleting the saved authentication status ... re-authentication requested");
		if (!dryRun) {
			safeRemove(appConfig.refreshTokenFilePath);
		} else {
			// --dry-run scenario ... technically we should not be making any local file changes .......
			addLogEntry("DRY RUN: Not removing the saved authentication status");
		}
	}
	
	// --resync should be considered a 'last resort item' or if the application configuration has changed, where a resync is needed .. the user needs to 'accept' this warning to proceed
	// If --resync has not been used (bool value is false), check the application configuration for 'changes' that require a --resync to ensure that the data locally reflects the users requested configuration
	if (appConfig.getValueBool("resync")) {
		// what is the risk acceptance for --resync?
		bool resyncRiskAcceptance = appConfig.displayResyncRiskForAcceptance();
		if (debugLogging) {addLogEntry("Returned --resync risk acceptance: " ~ to!string(resyncRiskAcceptance), ["debug"]);}
		
		// Action based on user response
		if (!resyncRiskAcceptance){
			// --resync risk not accepted
			return EXIT_FAILURE;
		} else {
			if (debugLogging) {addLogEntry("--resync issued and risk accepted", ["debug"]);}
			// --resync risk accepted, perform a cleanup of items that require a cleanup
			appConfig.cleanupHashFilesDueToResync();
			// Make a backup of the applicable configuration file
			appConfig.createBackupConfigFile();
			// Update hash files and generate a new config backup
			appConfig.updateHashContentsForConfigFiles();
			// Remove the items database
			processResyncDatabaseRemoval(runtimeDatabaseFile);
		}
	} else {
		// Is the application currently authenticated? If not, it is pointless checking if a --resync is required until the application is authenticated
		if (exists(appConfig.refreshTokenFilePath)) {
			// Has any of our application configuration that would require a --resync been changed?
			if (appConfig.applicationChangeWhereResyncRequired()) {
				// Application configuration has changed however --resync not issued, fail fast
				addLogEntry();
				addLogEntry("An application configuration change has been detected where a --resync is required", ["info", "notify"]);
				addLogEntry();
				return EXIT_RESYNC_REQUIRED;
			} else {
				// No configuration change that requires a --resync to be issued
				// Special cases need to be checked - if these options were enabled, it creates a false 'Resync Required' flag, so do not create a backup
				if ((!appConfig.getValueBool("list_business_shared_items"))) {
					// Make a backup of the applicable configuration file
					appConfig.createBackupConfigFile();
					// Update hash files and generate a new config backup
					appConfig.updateHashContentsForConfigFiles();
				}
			}
		}
	}
	
	// Implement https://github.com/abraunegg/onedrive/issues/1129
	// Force a synchronisation of a specific folder, only when using --synchronize --single-directory and ignoring all non-default skip_dir and skip_file rules
	if (appConfig.getValueBool("force_sync")) {
		// appConfig.checkForBasicOptionConflicts() has already checked for the basic requirements for --force-sync
		addLogEntry();
		addLogEntry("WARNING: Overriding application configuration to use application defaults for skip_dir and skip_file due to --sync --single-directory --force-sync being used");
		addLogEntry();
		bool forceSyncRiskAcceptance = appConfig.displayForceSyncRiskForAcceptance();
		if (debugLogging) {addLogEntry("Returned --force-sync risk acceptance: " ~ forceSyncRiskAcceptance, ["debug"]);}
		
		// Action based on user response
		if (!forceSyncRiskAcceptance){
			// --force-sync risk not accepted
			return EXIT_FAILURE;
		} else {
			// --force-sync risk accepted
			// reset set config using function to use application defaults
			appConfig.resetSkipToDefaults();
			// update sync engine regex with reset defaults
			selectiveSync.setDirMask(appConfig.getValueString("skip_dir"));
			selectiveSync.setFileMask(appConfig.getValueString("skip_file"));	
		}
	}
	
	// What IP Protocol are we going to use to access the network with
	appConfig.displayIPProtocol();
	
	// Test if OneDrive service can be reached, exit if it cant be reached
	if (debugLogging) {addLogEntry("Testing network to ensure network connectivity to Microsoft OneDrive Service", ["debug"]);}
	online = testInternetReachability(appConfig);
	
	// If we are not 'online' - how do we handle this situation?
	if (!online) {
		// We are unable to initialise the OneDrive API as we are not online
		if (!appConfig.getValueBool("monitor")) {
			// Running as --synchronize
			addLogEntry();
			addLogEntry("ERROR: Unable to reach Microsoft OneDrive API service, unable to initialise application");
			addLogEntry();
			return EXIT_FAILURE;
		} else {
			// Running as --monitor
			addLogEntry();
			addLogEntry("Unable to reach the Microsoft OneDrive API service at this point in time, re-trying network tests based on applicable intervals");
			addLogEntry();
			if (!retryInternetConnectivityTest(appConfig)) {
				return EXIT_FAILURE;
			}
		}
	}
	
	// This needs to be a separate 'if' statement, as, if this was an 'if-else' from above, if we were originally offline and using --monitor, we would never get to this point
	if (online) {
		// Check Application Version
		if (verboseLogging) {addLogEntry("Checking Application Version ...", ["verbose"]);}
		checkApplicationVersion();
		
		// Initialise the OneDrive API
		if (verboseLogging) {addLogEntry("Attempting to initialise the OneDrive API ...", ["verbose"]);}
		OneDriveApi oneDriveApiInstance = new OneDriveApi(appConfig);
		appConfig.apiWasInitialised = oneDriveApiInstance.initialise();
		
		// Did the API initialise successfully?
		if (appConfig.apiWasInitialised) {
			if (verboseLogging) {addLogEntry("The OneDrive API was initialised successfully", ["verbose"]);}
			
			// Flag that we were able to initialise the API in the application config
			oneDriveApiInstance.debugOutputConfiguredAPIItems();
			oneDriveApiInstance.releaseCurlEngine();
			object.destroy(oneDriveApiInstance);
			oneDriveApiInstance = null;
			
			// Need to configure the itemDB and syncEngineInstance for 'sync' and 'non-sync' operations
			if (verboseLogging) {addLogEntry("Opening the item database ...", ["verbose"]);}
			
			// Configure the Item Database
			itemDB = new ItemDatabase(runtimeDatabaseFile);
			// Was the database successfully initialised?
			if (!itemDB.isDatabaseInitialised()) {
				// no .. destroy class
				itemDB = null;
				// exit application
				return EXIT_FAILURE;
			}
			
			// Initialise the syncEngine
			syncEngineInstance = new SyncEngine(appConfig, itemDB, selectiveSync);
			appConfig.syncEngineWasInitialised = syncEngineInstance.initialise();
			
			// Are we not doing a --sync or a --monitor operation?
			if (syncOrMonitorMissing) { // this is 'true' if --sync or a --monitor were not used
			
				// Do not perform a vacuum on exit, pointless
				performDatabaseVacuum = false;
				
				// Are we performing some sort of 'no-sync' task?
				// - Are we obtaining the Office 365 Drive ID for a given Office 365 SharePoint Shared Library?
				// - Are we displaying the sync status?
				// - Are we getting the URL for a file online?
				// - Are we listing who modified a file last online?
				// - Are we listing OneDrive Business Shared Items?
				// - Are we creating a shareable link for an existing file on OneDrive?
				// - Are we just creating a directory online, without any sync being performed?
				// - Are we just deleting a directory online, without any sync being performed?
				// - Are we renaming or moving a directory?
				// - Are we displaying the quota information?
				// - Did we just authorise the client?
								
				// --get-sharepoint-drive-id - Get the SharePoint Library drive_id
				if (appConfig.getValueString("sharepoint_library_name") != "") {
					// Get the SharePoint Library drive_id
					syncEngineInstance.querySiteCollectionForDriveID(appConfig.getValueString("sharepoint_library_name"));
					// Exit application
					// Use exit scopes to shutdown API and cleanup data
					return EXIT_SUCCESS;
				}
				
				// --display-sync-status - Query the sync status
				if (appConfig.getValueBool("display_sync_status")) {
					// path to query variable
					string pathToQueryStatusOn;
					// What path do we query?
					if (!appConfig.getValueString("single_directory").empty) {
						pathToQueryStatusOn = "/" ~ appConfig.getValueString("single_directory");
					} else {
						pathToQueryStatusOn = "/";
					}
					// Query the sync status
					syncEngineInstance.queryOneDriveForSyncStatus(pathToQueryStatusOn);
					// Exit application
					// Use exit scopes to shutdown API and cleanup data
					return EXIT_SUCCESS;
				}
				
				// --get-file-link - Get the URL path for a synced file
				if (appConfig.getValueString("get_file_link") != "") {
					// Query the OneDrive API for the file link
					syncEngineInstance.queryOneDriveForFileDetails(appConfig.getValueString("get_file_link"), runtimeSyncDirectory, "URL");
					// Exit application
					// Use exit scopes to shutdown API and cleanup data
					return EXIT_SUCCESS;
				}
				
				// --modified-by - Get listing the modified-by details of a provided path
				if (appConfig.getValueString("modified_by") != "") {
					// Query the OneDrive API for the last modified by details
					syncEngineInstance.queryOneDriveForFileDetails(appConfig.getValueString("modified_by"), runtimeSyncDirectory, "ModifiedBy");
					// Exit application
					// Use exit scopes to shutdown API and cleanup data
					return EXIT_SUCCESS;
				}
				
				// --list-shared-items - Get listing OneDrive Business Shared Items
				if (appConfig.getValueBool("list_business_shared_items")) {
					// Is this a business account type?
					if (appConfig.accountType == "business") {
						// List OneDrive Business Shared Items
						syncEngineInstance.listBusinessSharedObjects();
					} else {
						addLogEntry("ERROR: Unsupported account type for listing OneDrive Business Shared Items");
					}
					// Exit application
					// Use exit scopes to shutdown API
					return EXIT_SUCCESS;
				}
				
				// --create-share-link - Create a shareable link for an existing file, based on the local path
				if (appConfig.getValueString("create_share_link") != "") {
					// Query OneDrive for the file, and if valid, create a shareable link for the file
					
					// By default, the shareable link will be read-only. 
					// If the user adds: 
					//		--with-editing-perms 
					// this will create a writeable link
					syncEngineInstance.queryOneDriveForFileDetails(appConfig.getValueString("create_share_link"), runtimeSyncDirectory, "ShareableLink");
					// Exit application
					// Use exit scopes to shutdown API
					return EXIT_SUCCESS;
				}
				
				// --create-directory - Are we just creating a directory online, without any sync being performed?
				if ((appConfig.getValueString("create_directory") != "")) {
					// Handle the remote path creation and updating of the local database without performing a sync
					syncEngineInstance.createDirectoryOnline(appConfig.getValueString("create_directory"));
					// Exit application
					// Use exit scopes to shutdown API
					return EXIT_SUCCESS;
				}
				
				// --remove-directory - Are we just deleting a directory online, without any sync being performed?
				if ((appConfig.getValueString("remove_directory") != "")) {
					// Handle the remote path deletion without performing a sync
					syncEngineInstance.deleteByPathNoSync(appConfig.getValueString("remove_directory"));
					// Exit application
					// Use exit scopes to shutdown API
					return EXIT_SUCCESS;
				}
				
				// Are we renaming or moving a directory online?
				// 	onedrive --source-directory 'path/as/source/' --destination-directory 'path/as/destination'
				if ((appConfig.getValueString("source_directory") != "") && (appConfig.getValueString("destination_directory") != "")) {
					// We are renaming or moving a directory
					syncEngineInstance.moveOrRenameDirectoryOnline(appConfig.getValueString("source_directory"), appConfig.getValueString("destination_directory"));
					// Exit application
					// Use exit scopes to shutdown API
					return EXIT_SUCCESS;
				}
				
				// --display-quota - Are we displaying the quota information?
				if (appConfig.getValueBool("display_quota")) {
					// Query and respond with the quota details
					syncEngineInstance.queryOneDriveForQuotaDetails();
					// Exit application
					// Use exit scopes to shutdown API
					return EXIT_SUCCESS;
				}
				
				// If we get to this point, we have not performed a 'no-sync' task ..
				
				// Did we just authorise the client?
				if (appConfig.applicationAuthorizeResponseUri) {
					// Authorisation activity
					if (exists(appConfig.refreshTokenFilePath)) {
						// OneDrive refresh token exists
						addLogEntry();
						addLogEntry("The application has been successfully authorised, but no extra command options have been specified.");
						addLogEntry();
						addLogEntry(genericHelpMessage);
						addLogEntry();
						// Use exit scopes to shutdown API
						return EXIT_SUCCESS;
					} else {
						// We just authorised, but refresh_token does not exist .. probably an auth error?
						addLogEntry();
						addLogEntry("Your application's authorisation was unsuccessful. Please review your URI response entry, then attempt authorisation again with a new URI response.");
						addLogEntry();
						// Use exit scopes to shutdown API
						return EXIT_FAILURE;
					}
				} else {
					// No authorisation activity - print error message
					printMissingOperationalSwitchesError();
					// Use exit scopes to shutdown API
					return EXIT_FAILURE;
				}
			}
		} else {
			// API could not be initialised
			addLogEntry("The OneDrive API could not be initialised");
			return EXIT_FAILURE;
		}
	}
	
	// Configure the sync directory based on the runtimeSyncDirectory configured directory
	if (verboseLogging) {addLogEntry("All application operations will be performed in the configured local 'sync_dir' directory: " ~ runtimeSyncDirectory, ["verbose"]);}
	// Try and set the 'sync_dir', attempt to create if it does not exist
	try {
		if (!exists(runtimeSyncDirectory)) {
			if (debugLogging) {addLogEntry("runtimeSyncDirectory: Configured 'sync_dir' is missing locally. Creating: " ~ runtimeSyncDirectory, ["debug"]);}
			
			// At this point 'sync_dir' is missing and we have requested to create it
			// However ... 'itemDB' is pointing to a valid database file
			// If this database has any entries, an empty 'sync_dir' will cause the application to think that all content in 'sync_dir' has been deleted
			// In this scenario, the application, depending on the options being used, may attempt to delete all files online - which is not desirable
			// Do a sanity check here to ensure that there are no database entries
		
			if (itemDB.getTotalRowCount() == 1) {
				// Technically an 'empty database'
				// An empty database will just have 1 row in it, that row being the account 'root' data added when the API is initially initialised above
				try {
					// Attempt to create the sync dir we have been configured with
					mkdirRecurse(runtimeSyncDirectory);
					// Configure the applicable permissions for the folder
					if (debugLogging) {addLogEntry("Setting directory permissions for: " ~ runtimeSyncDirectory, ["debug"]);}
					runtimeSyncDirectory.setAttributes(appConfig.returnRequiredDirectoryPermissions());
				} catch (std.file.FileException e) {
					// Creating the sync directory failed
					addLogEntry("ERROR: Unable to create the configured local 'sync_dir' directory: " ~ e.msg, ["info", "notify"]);
					// Use exit scopes to shutdown API
					return EXIT_FAILURE;
				}
			} else {
				// Not an empty database
				addLogEntry();
				addLogEntry("An application cache state issue has been detected where a --resync is required", ["info", "notify"]);
				addLogEntry();
				return EXIT_RESYNC_REQUIRED;
			}
		}
	} catch (std.file.FileException e) {
		// Creating the sync directory failed
		addLogEntry("ERROR: Unable to test for the existence of the configured local 'sync_dir' directory: " ~ e.msg);
		// Use exit scopes to shutdown API
		return EXIT_FAILURE;
	}
	
	// Change the working directory to the 'sync_dir' as configured
	chdir(runtimeSyncDirectory);
	
	// Do we need to validate the runtimeSyncDirectory to check for the presence of a '.nosync' file
	checkForNoMountScenario();
	
	// Set the default thread pool value
	defaultPoolThreads(to!int(appConfig.getValueLong("threads")));
	
	// Is the sync engine initialised correctly?
	if (appConfig.syncEngineWasInitialised) {
		// Configure some initial variables
		string singleDirectoryPath;
		string localPath = ".";
		string remotePath = "/";
		
		// If not performing a --resync , interrupted upload session(s)		
		if (!appConfig.getValueBool("resync")) {
			// Check if there are interrupted upload session(s)
			if (syncEngineInstance.checkForInterruptedSessionUploads) {
				// Need to re-process the session upload files to resume the failed session uploads
				addLogEntry("There are interrupted session uploads that need to be resumed ...");
				// Process the session upload files
				syncEngineInstance.processForInterruptedSessionUploads();
			}
		} else {
			// Clean up any upload session files due to --resync being used
			syncEngineInstance.clearInterruptedSessionUploads();
		}
		
		// Are we doing a single directory operation (--single-directory) ?
		if (!appConfig.getValueString("single_directory").empty) {
			// Ensure that the value stored for appConfig.getValueString("single_directory") does not contain any extra quotation marks
			string originalSingleDirectoryValue = appConfig.getValueString("single_directory");
			// Strip quotation marks from provided path to ensure no issues within a Docker environment when using passed in values
			string updatedSingleDirectoryValue = strip(originalSingleDirectoryValue, "\"");
			// Set singleDirectoryPath
			singleDirectoryPath = updatedSingleDirectoryValue;
			
			// Ensure that this is a normalised relative path to runtimeSyncDirectory
			string normalisedRelativePath = replace(buildNormalizedPath(absolutePath(singleDirectoryPath)), buildNormalizedPath(absolutePath(runtimeSyncDirectory)), "." );
			
			// The user provided a directory to sync within the configured 'sync_dir' path
			// This also validates if the path being used exists online and/or does not have a 'case-insensitive match'
			syncEngineInstance.setSingleDirectoryScope(normalisedRelativePath);
			
			// Does the directory we want to sync actually exist locally?
			if (!exists(singleDirectoryPath)) {
				// The requested path to use with --single-directory does not exist locally within the configured 'sync_dir'
				addLogEntry("WARNING: The requested path for --single-directory does not exist locally. Creating requested path within " ~ runtimeSyncDirectory, ["info", "notify"]);
				// Make the required --single-directory path locally
				mkdirRecurse(singleDirectoryPath);
				// Configure the applicable permissions for the folder
				if (debugLogging) {addLogEntry("Setting directory permissions for: " ~ singleDirectoryPath, ["debug"]);}
				singleDirectoryPath.setAttributes(appConfig.returnRequiredDirectoryPermissions());
			}
			
			// Update the paths that we use to perform the sync actions
			localPath = singleDirectoryPath;
			remotePath = singleDirectoryPath;
			
			// Display that we are syncing from a specific path due to --single-directory
			if (verboseLogging) {addLogEntry("Syncing changes from this selected path: " ~ singleDirectoryPath, ["verbose"]);}
		}
		
		// Handle SIGINT, SIGTERM and SIGSEGV signals
		setupSignalHandler();
		
		// Are we doing a --sync operation? This includes doing any --single-directory operations
		if (appConfig.getValueBool("synchronize")) {
			// We are not using this, so destroy it early
			object.destroy(filesystemMonitor);
			filesystemMonitor = null;
		
			// Did the user specify --upload-only?
			if (appConfig.getValueBool("upload_only")) {
				// Perform the --upload-only sync process
				performUploadOnlySyncProcess(localPath);
			}
			
			// Did the user specify --download-only?
			if (appConfig.getValueBool("download_only")) {
				// Only download data from OneDrive
				syncEngineInstance.syncOneDriveAccountToLocalDisk();
				// Perform the DB consistency check 
				// This will also delete any out-of-sync flagged items if configured to do so
				syncEngineInstance.performDatabaseConsistencyAndIntegrityCheck();
				// Do we cleanup local files?
				// - Deletes of data from online will already have been performed, but what we are now doing is searching the local filesystem
				//   for any new data locally, that usually would be uploaded to OneDrive, but instead, because of the options being
				//   used, will need to be deleted from the local filesystem
				if (appConfig.getValueBool("cleanup_local_files")) {
					// Perform the filesystem walk
					syncEngineInstance.scanLocalFilesystemPathForNewData(localPath);
				}
			}
			
			// If no use of --upload-only or --download-only
			if ((!appConfig.getValueBool("upload_only")) && (!appConfig.getValueBool("download_only"))) {
				// Perform the standard sync process
				performStandardSyncProcess(localPath);
			}
		
			// Detail the outcome of the sync process
			displaySyncOutcome();
		}
		
		// Are we doing a --monitor operation?
		if (appConfig.getValueBool("monitor")) {
			// Update the flag given we are running with --monitor
			performFileSystemMonitoring = true;
		
			// What are the current values for the platform we are running on
			string maxOpenFiles = strip(getMaxOpenFiles());
			// What is the currently configured maximum inotify watches that can be used
			string maxInotifyWatches = strip(getMaxInotifyWatches());
			
			// Start the monitor process
			addLogEntry("OneDrive synchronisation interval (seconds): " ~ to!string(appConfig.getValueLong("monitor_interval")));
			
			// If we are in a --download-only method of operation, the output of these is not required
			if (!appConfig.getValueBool("download_only")) {
				if (verboseLogging) {
					addLogEntry("Maximum allowed open files:                  " ~ maxOpenFiles, ["verbose"]);
					addLogEntry("Maximum allowed inotify user watches:        " ~ maxInotifyWatches, ["verbose"]);
				}
			}
			
			// Configure the monitor class
			filesystemMonitor = new Monitor(appConfig, selectiveSync);
			
			// Delegated function for when inotify detects a new local directory has been created
			filesystemMonitor.onDirCreated = delegate(string path) {
				// Handle .folder creation if skip_dotfiles is enabled
				if ((appConfig.getValueBool("skip_dotfiles")) && (isDotFile(path))) {
					if (verboseLogging) {addLogEntry("[M] Skipping watching local path - .folder found & --skip-dot-files enabled: " ~ path, ["verbose"]);}
				} else {
					if (verboseLogging) {addLogEntry("[M] Local directory created: " ~ path, ["verbose"]);}
					try {
						syncEngineInstance.scanLocalFilesystemPathForNewData(path);
					} catch (CurlException e) {
						if (verboseLogging) {addLogEntry("Offline, cannot create remote dir: " ~ path, ["verbose"]);}
					} catch (Exception e) {
						addLogEntry("Cannot create remote directory: " ~ e.msg, ["info", "notify"]);
					}
				}
			};
			
			// Delegated function for when inotify detects a local file has been changed
			filesystemMonitor.onFileChanged = delegate(string[] changedLocalFilesToUploadToOneDrive) {
				// Handle a potentially locally changed file
				// Logging for this event moved to handleLocalFileTrigger() due to threading and false triggers from scanLocalFilesystemPathForNewData() above
				syncEngineInstance.handleLocalFileTrigger(changedLocalFilesToUploadToOneDrive);
				if (verboseLogging) {addLogEntry("[M] Total number of local file(s) added or changed: " ~ to!string(changedLocalFilesToUploadToOneDrive.length), ["verbose"]);}
			};

			// Delegated function for when inotify detects a delete event
			filesystemMonitor.onDelete = delegate(string path) {
				if (verboseLogging) {addLogEntry("[M] Local item deleted: " ~ path, ["verbose"]);}
				try {
					// The path has been deleted .. we cannot use isDir or isFile to advise what was deleted. This is the best we can Do
					addLogEntry("The operating system sent a deletion notification. Trying to delete this item as requested: " ~ path);
					// perform the delete action
					syncEngineInstance.deleteByPath(path);
				} catch (CurlException e) {
					if (verboseLogging) {addLogEntry("Offline, cannot delete item: " ~ path, ["verbose"]);}
				} catch (SyncException e) {
					if (e.msg == "The item to delete is not in the local database") {
						if (verboseLogging) {addLogEntry("Item cannot be deleted from Microsoft OneDrive because it was not found in the local database", ["verbose"]);}
					} else {
						addLogEntry("Cannot delete remote item: " ~ e.msg, ["info", "notify"]);
					}
				} catch (Exception e) {
					addLogEntry("Cannot delete remote item: " ~ e.msg, ["info", "notify"]);
				}
			};
			
			// Delegated function for when inotify detects a move event
			filesystemMonitor.onMove = delegate(string from, string to) {
				if (verboseLogging) {addLogEntry("[M] Local item moved: " ~ from ~ " -> " ~ to, ["verbose"]);}
				try {
					// Handle .folder -> folder if skip_dotfiles is enabled
					if ((appConfig.getValueBool("skip_dotfiles")) && (isDotFile(from))) {
						// .folder -> folder handling - has to be handled as a new folder
						syncEngineInstance.scanLocalFilesystemPathForNewData(to);
					} else {
						syncEngineInstance.uploadMoveItem(from, to);
					}
				} catch (CurlException e) {
					if (verboseLogging) {addLogEntry("Offline, cannot move item !", ["verbose"]);}
				} catch (Exception e) {
					addLogEntry("Cannot move item: " ~ e.msg, ["info", "notify"]);
				}
			};
			
			// Initialise the local filesystem monitor class using inotify to monitor for local filesystem changes
			// If we are in a --download-only method of operation, we do not enable local filesystem monitoring
			if (!appConfig.getValueBool("download_only")) {
				// Not using --download-only
				try {
					addLogEntry("Initialising filesystem inotify monitoring ...", ["info", "notify"]);
					filesystemMonitor.initialise();
					addLogEntry("Performing initial synchronisation to ensure consistent local state ...");
				} catch (MonitorException e) {	
					// monitor class initialisation failed
					addLogEntry("ERROR: " ~ e.msg);
					return EXIT_FAILURE;
				}
			}
		
			// Filesystem monitor loop variables
			// Immutables
			immutable auto checkOnlineInterval = dur!"seconds"(appConfig.getValueLong("monitor_interval"));
			immutable auto githubCheckInterval = dur!"seconds"(86400);
			immutable ulong fullScanFrequency = appConfig.getValueLong("monitor_fullscan_frequency");
			immutable ulong logOutputSuppressionInterval = appConfig.getValueLong("monitor_log_frequency");
			immutable bool webhookEnabled = appConfig.getValueBool("webhook_enabled");
			immutable string loopStartOutputMessage = "################################################## NEW LOOP ##################################################";
			immutable string loopStopOutputMessage = "################################################ LOOP COMPLETE ###############################################";
			
			// Changeable variables
			ulong monitorLoopFullCount = 0;
			ulong fullScanFrequencyLoopCount = 0;
			ulong monitorLogOutputLoopCount = 0;
			MonoTime lastCheckTime = MonoTime.currTime();
			MonoTime lastGitHubCheckTime = MonoTime.currTime();
			
			while (performFileSystemMonitoring) {
				// Do we need to validate the runtimeSyncDirectory to check for the presence of a '.nosync' file - the disk may have been ejected ..
				checkForNoMountScenario();
			
				// If we are in a --download-only method of operation, there is no filesystem monitoring, so no inotify events to check
				if (!appConfig.getValueBool("download_only")) {
					// Process any inotify events
					processInotifyEvents(true);
				}
				
				// Webhook Notification Handling
				bool notificationReceived = false;
				
				// Check for notifications pushed from Microsoft to the webhook
				if (webhookEnabled) {
					// Create a subscription on the first run, or renew the subscription
					// on subsequent runs when it is about to expire.
					if (oneDriveWebhook is null) {
						oneDriveWebhook = new OneDriveWebhook(thisTid, appConfig);
						oneDriveWebhook.serve();
					} else {
						oneDriveWebhook.createOrRenewSubscription();
					}
				}
				
				// Get the current time this loop is starting
				auto currentTime = MonoTime.currTime();
				
				// Do we perform a sync with OneDrive?
				if ((currentTime - lastCheckTime >= checkOnlineInterval) || (monitorLoopFullCount == 0)) {
					// Increment relevant counters
					monitorLoopFullCount++;
					fullScanFrequencyLoopCount++;
					monitorLogOutputLoopCount++;
					
					// If full scan at a specific frequency enabled?
					if (fullScanFrequency > 0) {
						// Full Scan set for some 'frequency' - do we flag to perform a full scan of the online data?
						if (fullScanFrequencyLoopCount > fullScanFrequency) {
							// set full scan trigger for true up
							if (debugLogging) {addLogEntry("Enabling Full Scan True Up (fullScanFrequencyLoopCount > fullScanFrequency), resetting fullScanFrequencyLoopCount = 1", ["debug"]);}
							fullScanFrequencyLoopCount = 1;
							appConfig.fullScanTrueUpRequired = true;
						} else {
							// unset full scan trigger for true up
							if (debugLogging) {addLogEntry("Disabling Full Scan True Up", ["debug"]);}
							appConfig.fullScanTrueUpRequired = false;
						}
					} else {
						// No it is disabled - ensure this is false
						appConfig.fullScanTrueUpRequired = false;
					}
					
					// Loop Start
					if (debugLogging) {
						addLogEntry(loopStartOutputMessage, ["debug"]);
						addLogEntry("Total Run-Time Loop Number:     " ~ to!string(monitorLoopFullCount), ["debug"]);
						addLogEntry("Full Scan Frequency Loop Number: " ~ to!string(fullScanFrequencyLoopCount), ["debug"]);
					}
					SysTime startFunctionProcessingTime = Clock.currTime();
					if (debugLogging) {addLogEntry("Start Monitor Loop Time:        " ~ to!string(startFunctionProcessingTime), ["debug"]);}
					
					// Do we perform any monitor console logging output suppression?
					// 'monitor_log_frequency' controls how often, in a non-verbose application output mode, how often 
					// the full output of what is occurring is done. This is done to lessen the 'verbosity' of non-verbose 
					// logging, but only when running in --monitor
					if (monitorLogOutputLoopCount > logOutputSuppressionInterval) {
						// re-enable the logging output as required
						monitorLogOutputLoopCount = 1;
						if (debugLogging) {addLogEntry("Allowing initial sync log output", ["debug"]);}
						appConfig.suppressLoggingOutput = false;
					} else {
						// do we suppress the logging output to absolute minimal
						if (monitorLoopFullCount == 1) {
							// application startup with --monitor
							if (debugLogging) {addLogEntry("Allowing initial sync log output", ["debug"]);}
							appConfig.suppressLoggingOutput = false;
						} else {
							// only suppress if we are not doing --verbose or higher
							if (appConfig.verbosityCount == 0) {
								if (debugLogging) {addLogEntry("Suppressing --monitor log output", ["debug"]);}
								appConfig.suppressLoggingOutput = true;
							} else {
								if (debugLogging) {addLogEntry("Allowing log output", ["debug"]);}
								appConfig.suppressLoggingOutput = false;
							}
						}
					}
					
					// How long has the application been running for?
					auto elapsedTime = Clock.currTime() - applicationStartTime;
					if (debugLogging) {addLogEntry("Application run-time thus far: " ~ to!string(elapsedTime), ["debug"]);}
					
					// Need to re-validate that the client is still online for this loop
					if (testInternetReachability(appConfig)) {
						// Starting a sync - we are online
						addLogEntry("Starting a sync with Microsoft OneDrive");
						
						// Attempt to reset syncFailures from any prior loop
						syncEngineInstance.resetSyncFailures();
						
						// Update cached quota details from online as this may have changed online in the background outside of this application
						syncEngineInstance.freshenCachedDriveQuotaDetails();
						
						// Did the user specify --upload-only?
						if (appConfig.getValueBool("upload_only")) {
							// Perform the --upload-only sync process
							performUploadOnlySyncProcess(localPath, filesystemMonitor);
						} else {
							// Perform the standard sync process
							performStandardSyncProcess(localPath, filesystemMonitor);
						}
						
						// Handle any new inotify events
						processInotifyEvents(true);
						
						// Detail the outcome of the sync process
						displaySyncOutcome();
						
						// Cleanup sync process arrays
						syncEngineInstance.cleanupArrays();
						
						// Write WAL and SHM data to file for this loop and release memory used by in-memory processing
						if (debugLogging) {addLogEntry("Merge contents of WAL and SHM files into main database file", ["debug"]);}
						itemDB.performCheckpoint("TRUNCATE");
					} else {
						// Not online
						addLogEntry("Microsoft OneDrive service is not reachable at this time. Will re-try on next sync attempt.");
					}
					
					// Output end of loop processing times
					SysTime endFunctionProcessingTime = Clock.currTime();
					if (debugLogging) {
						addLogEntry("End Monitor Loop Time:                " ~ to!string(endFunctionProcessingTime), ["debug"]);
						addLogEntry("Elapsed Monitor Loop Processing Time: " ~ to!string((endFunctionProcessingTime - startFunctionProcessingTime)), ["debug"]);
					}
					
					// Release all the curl instances used during this loop
					// New curl instances will be established on next loop
					if (debugLogging) {addLogEntry("CurlEngine Pool Size PRE Cleanup: " ~ to!string(curlEnginePoolLength()), ["debug"]);}
					releaseAllCurlInstances(); // Release all CurlEngine instances
					if (debugLogging) {addLogEntry("CurlEngine Pool Size POST Cleanup: " ~ to!string(curlEnginePoolLength()) , ["debug"]);}
					
					// Display memory details before garbage collection
					if (displayMemoryUsage) displayMemoryUsagePreGC();
					// Perform Garbage Collection
					GC.collect();
					// Return free memory to the OS
					GC.minimize();
					
					// Display memory details after garbage collection
					if (displayMemoryUsage) displayMemoryUsagePostGC();
					
					// Log that this loop is complete
					if (debugLogging) {addLogEntry(loopStopOutputMessage, ["debug"]);}
					
					// performSync complete, set lastCheckTime to current time
					lastCheckTime = MonoTime.currTime();
					
					// Developer break via config option
					if (appConfig.getValueLong("monitor_max_loop") > 0) {
						// developer set option to limit --monitor loops
						if (monitorLoopFullCount == (appConfig.getValueLong("monitor_max_loop"))) {
							performFileSystemMonitoring = false;
							addLogEntry("Exiting after " ~ to!string(monitorLoopFullCount) ~ " loops due to developer set option");
						}
					}
				}
				
				if (performFileSystemMonitoring) {	
					auto nextCheckTime = lastCheckTime + checkOnlineInterval;
					currentTime = MonoTime.currTime();
					auto sleepTime = nextCheckTime - currentTime;
					if (debugLogging) {addLogEntry("Sleep for " ~ to!string(sleepTime), ["debug"]);}
					
					if(filesystemMonitor.initialised || webhookEnabled) {

						if(filesystemMonitor.initialised) {
							// If local monitor is on and is waiting (previous event was not from webhook)
							// start the worker and wait for event
							if (!notificationReceived) {
								filesystemMonitor.send(true);
							}
						}
						
						if(webhookEnabled) {
							// if onedrive webhook is enabled
							// update sleep time based on renew interval
							Duration nextWebhookCheckDuration = oneDriveWebhook.getNextExpirationCheckDuration();
							if (nextWebhookCheckDuration < sleepTime) {
								sleepTime = nextWebhookCheckDuration;
								if (debugLogging) {addLogEntry("Update sleeping time to " ~ to!string(sleepTime), ["debug"]);}
							}
							// Webhook Notification reset to false for this loop
							notificationReceived = false;
						}
						
						int res = 1;
						// Process incoming notifications if any.
						auto signalExists = receiveTimeout(sleepTime, (int msg) {res = msg;},(ulong _) {notificationReceived = true;});
						
						// Debug values
						if (debugLogging) {
							addLogEntry("signalExists = " ~ to!string(signalExists), ["debug"]);
							addLogEntry("worker status = " ~ to!string(res), ["debug"]);
							addLogEntry("notificationReceived = " ~ to!string(notificationReceived), ["debug"]);
						}
					
						// Empirical evidence shows that Microsoft often sends multiple
						// notifications for one single change, so we need a loop to exhaust
						// all signals that were queued up by the webhook. The notifications
						// do not contain any actual changes, and we will always rely do the
						// delta endpoint to sync to latest. Therefore, only one sync run is
						// good enough to catch up for multiple notifications.
						if (notificationReceived) {
							int signalCount = 1;
							while (true) {
								signalExists = receiveTimeout(dur!"seconds"(-1), (ulong _) {});
								if (signalExists) {
									signalCount++;
								} else {
									addLogEntry("Received " ~ to!string(signalCount) ~ " refresh signals from the webhook");
									oneDriveWebhookCallback();
									break;
								}
							}
						}

						if(res == -1) {
							addLogEntry("ERROR: Monitor worker failed.");
							monitorFailures = true;
							performFileSystemMonitoring = false;
						}
					} else {
						// no hooks available, nothing to check
						Thread.sleep(sleepTime);
					}
				}
			}
		}
	} else {
		// Exit application as the sync engine could not be initialised
		addLogEntry("Application Sync Engine could not be initialised correctly");
		// Use exit scope
		return EXIT_FAILURE;
	}
	
	// Exit application using exit scope
	if (!syncEngineInstance.syncFailures && !monitorFailures) {
		return EXIT_SUCCESS;
	} else {
		return EXIT_FAILURE;
	}
}

<<<<<<< HEAD
// Retrieves the maximum number of open files allowed by the system.
=======
// Retrieves the maximum number of open files allowed by the system
>>>>>>> a402d1ea
string getMaxOpenFiles() {
    version (Linux) {
        try {
            // Read max open files from procfs on Linux
            return strip(readText("/proc/sys/fs/file-max"));
        } catch (Exception e) {
            return "Unknown (Error reading /proc/sys/fs/file-max)";
        }
    } else version (FreeBSD) {
        try {
            // Read max open files using sysctl on FreeBSD
            return strip(executeShell("sysctl -n kern.maxfiles").output);
        } catch (Exception e) {
            return "Unknown (sysctl error)";
        }
    } else version (OpenBSD) {
        try {
            // Read max open files using sysctl on OpenBSD
            return strip(executeShell("sysctl -n kern.maxfiles").output);
        } catch (Exception e) {
            return "Unknown (sysctl error)";
        }
    } else {
        return "Unsupported platform";
    }
}

<<<<<<< HEAD
// Retrieves the maximum inotify watches allowed (Linux) or a placeholder for other platforms.
=======
// Retrieves the maximum inotify watches allowed (Linux) or a placeholder for other platforms
>>>>>>> a402d1ea
string getMaxInotifyWatches() {
    version (Linux) {
        try {
            // Read max inotify watches from procfs on Linux
            return strip(readText("/proc/sys/fs/inotify/max_user_watches"));
        } catch (Exception e) {
            return "Unknown (Error reading /proc/sys/fs/inotify/max_user_watches)";
        }
    } else version (FreeBSD) {
        // FreeBSD uses kqueue instead of inotify, no direct equivalent
        return "N/A (uses kqueue)";
    } else version (OpenBSD) {
        // OpenBSD uses kqueue instead of inotify, no direct equivalent
        return "N/A (uses kqueue)";
    } else {
        return "Unsupported platform";
    }
}

<<<<<<< HEAD

=======
>>>>>>> a402d1ea
// Print error message when --sync or --monitor has not been used and no valid 'no-sync' operation was requested
void printMissingOperationalSwitchesError() {
	// notify the user that --sync or --monitor were missing
	addLogEntry();
	addLogEntry("Your command line input is missing either the '--sync' or '--monitor' switches. Please include one (but not both) of these switches in your command line, or refer to 'onedrive --help' for additional guidance.");
	addLogEntry();
	addLogEntry("It is important to note that you must include one of these two arguments in your command line for the application to perform a synchronisation with Microsoft OneDrive");
	addLogEntry();
}

// Function used for webhook callbacks to perform specific activities
void oneDriveWebhookCallback() {
	// If we are in a --download-only method of operation, there is no filesystem monitoring, so no inotify events to check
	if (!appConfig.getValueBool("download_only")) {
		// Handle inotify events
		processInotifyEvents(true);
	}

	// Download data from OneDrive last
	syncEngineInstance.syncOneDriveAccountToLocalDisk();
	if (appConfig.getValueBool("monitor")) {
		// Handle inotify events
		processInotifyEvents(true);
	}
}

// Perform only an upload of data when using --upload-only
void performUploadOnlySyncProcess(string localPath, Monitor filesystemMonitor = null) {
	// Perform the local database consistency check, picking up locally modified data and uploading this to OneDrive
	syncEngineInstance.performDatabaseConsistencyAndIntegrityCheck();
	if (appConfig.getValueBool("monitor")) {
		// Handle any inotify events whilst the DB was being scanned
		processInotifyEvents(true);
	}
	
	// Scan the configured 'sync_dir' for new data to upload
	syncEngineInstance.scanLocalFilesystemPathForNewData(localPath);
	if (appConfig.getValueBool("monitor")) {
		// Handle any new inotify events whilst the local filesystem was being scanned
		processInotifyEvents(true);
	}
}

// Perform the normal application sync process
void performStandardSyncProcess(string localPath, Monitor filesystemMonitor = null) {
	// If we are performing log suppression, output this message so the user knows what is happening
	if (appConfig.suppressLoggingOutput) {
		addLogEntry("Syncing changes from Microsoft OneDrive ...");
	}
	
	// Zero out these arrays
	syncEngineInstance.fileDownloadFailures = [];
	syncEngineInstance.fileUploadFailures = [];
	
	// Which way do we sync first?
	// OneDrive first then local changes (normal operational process that uses OneDrive as the source of truth)
	// Local First then OneDrive changes (alternate operation process to use local files as source of truth)
	if (appConfig.getValueBool("local_first")) {
		// Local data first 
		// Perform the local database consistency check, picking up locally modified data and uploading this to OneDrive
		syncEngineInstance.performDatabaseConsistencyAndIntegrityCheck();
		if (appConfig.getValueBool("monitor")) {
			// Handle any inotify events whilst the DB was being scanned
			processInotifyEvents(true);
		}
		
		// Scan the configured 'sync_dir' for new data to upload to OneDrive
		syncEngineInstance.scanLocalFilesystemPathForNewData(localPath);
		if (appConfig.getValueBool("monitor")) {
			// Handle any new inotify events whilst the local filesystem was being scanned
			processInotifyEvents(true);
		}
		
		// Download data from OneDrive last
		syncEngineInstance.syncOneDriveAccountToLocalDisk();
		if (appConfig.getValueBool("monitor")) {
			// Cancel out any inotify events from downloading data
			processInotifyEvents(false);
		}
	} else {
		// Normal sync
		// Download data from OneDrive first
		syncEngineInstance.syncOneDriveAccountToLocalDisk();
		if (appConfig.getValueBool("monitor")) {
			// Cancel out any inotify events from downloading data
			processInotifyEvents(false);
		}
		
		// Perform the local database consistency check, picking up locally modified data and uploading this to OneDrive
		syncEngineInstance.performDatabaseConsistencyAndIntegrityCheck();
		if (appConfig.getValueBool("monitor")) {
			// Handle any inotify events whilst the DB was being scanned
			processInotifyEvents(true);
		}
			
		// Is --download-only NOT configured?
		if (!appConfig.getValueBool("download_only")) {
		
			// Scan the configured 'sync_dir' for new data to upload to OneDrive
			syncEngineInstance.scanLocalFilesystemPathForNewData(localPath);
			if (appConfig.getValueBool("monitor")) {
				// Handle any new inotify events whilst the local filesystem was being scanned
				processInotifyEvents(true);
			}
			
			// If we are not doing a 'force_children_scan' perform a true-up
			// 'force_children_scan' is used when using /children rather than /delta and it is not efficient to re-run this exact same process twice
			if (!appConfig.getValueBool("force_children_scan")) {
				// Perform the final true up scan to ensure we have correctly replicated the current online state locally
				if (!appConfig.suppressLoggingOutput) {
					addLogEntry("Performing a last examination of the most recent online data within Microsoft OneDrive to complete the reconciliation process");
				}
				// We pass in the 'appConfig.fullScanTrueUpRequired' value which then flags do we use the configured 'deltaLink'
				// If 'appConfig.fullScanTrueUpRequired' is true, we do not use the 'deltaLink' if we are in --monitor mode, thus forcing a full scan true up
				syncEngineInstance.syncOneDriveAccountToLocalDisk();
				if (appConfig.getValueBool("monitor")) {
					// Cancel out any inotify events from downloading data
					processInotifyEvents(false);
				}
			}
		}
	}
}

// PRocess any inotify events
void processInotifyEvents(bool updateFlag) {
	// Attempt to process or cancel inotify events
	// filesystemMonitor.update will throw this, thus needs to be caught
	//   monitor.MonitorException@src/monitor.d(549): inotify queue overflow: some events may be lost (Interrupted system call)
	try {
		// Process any inotify events or cancel events based on flag value
		// True = process
		// False = cancel
		filesystemMonitor.update(updateFlag);
	} catch (MonitorException e) {
		// Catch any exceptions thrown by inotify / monitor engine
		addLogEntry("ERROR: The following inotify error was generated: " ~ e.msg);
	}
}

// Display the sync outcome
void displaySyncOutcome() {
	// Detail any download or upload transfer failures
	syncEngineInstance.displaySyncFailures();
	
	// Sync is either complete or partially complete
	if (!syncEngineInstance.syncFailures) {
		// No download or upload issues
		if (!appConfig.getValueBool("monitor")) addLogEntry(); // Add an additional line break so that this is clear when using --sync
		addLogEntry("Sync with Microsoft OneDrive is complete");
	} else {
		addLogEntry();
		addLogEntry("Sync with Microsoft OneDrive has completed, however there are items that failed to sync.");
		// Due to how the OneDrive API works 'changes' such as add new files online, rename files online, delete files online are only sent once when using the /delta API call.
		// That we failed to download it, we need to track that, and then issue a --resync to download any of these failed files .. unfortunate, but there is no easy way here
		if (!syncEngineInstance.fileDownloadFailures.empty) {
			addLogEntry("To fix any download failures you may need to perform a --resync to ensure this system is correctly synced with your Microsoft OneDrive Account");
		}
		if (!syncEngineInstance.fileUploadFailures.empty) {
			addLogEntry("To fix any upload failures you may need to perform a --resync to ensure this system is correctly synced with your Microsoft OneDrive Account");
		}
		// So that from a logging perspective these messages are clear, add a line break in
		addLogEntry();
	}
}

// Perform database file removal
void processResyncDatabaseRemoval(string databaseFilePathToRemove) {
	// Log what we are doing
	if (debugLogging) {addLogEntry("Testing if we have exclusive access to local database file", ["debug"]);}
	
	// Are we the only running instance? Test that we can open the database file path
	itemDB = new ItemDatabase(databaseFilePathToRemove);
	
	// did we successfully initialise the database class?
	if (!itemDB.isDatabaseInitialised()) {
		// no .. destroy class
		itemDB = null;
		// exit application - void function, force exit this way
		exit(EXIT_FAILURE);
	}
	
	// If we have exclusive access we will not have exited
	// destroy access test
	itemDB = null;
	// delete application sync state
	addLogEntry("Deleting the saved application sync status ...");
	if (!dryRun) {
		safeRemove(databaseFilePathToRemove);
	} else {
		// --dry-run scenario ... technically we should not be making any local file changes .......
		addLogEntry("DRY RUN: Not removing the saved application sync status");
	}
}

// Clean up the local database files
void cleanupDatabaseFiles(string activeDatabaseFileName) {
	// Temp variables
	string databaseShmFile = activeDatabaseFileName ~ "-shm";
	string databaseWalFile = activeDatabaseFileName ~ "-wal";
	
	// Are we performing a --dry-run?
	if (dryRun) {
		// If the dry run database exists, clean this up
		if (exists(activeDatabaseFileName)) {
			// remove the dry run database file
			if (debugLogging) {addLogEntry("DRY-RUN: Removing items-dryrun.sqlite3 as it still exists for some reason", ["debug"]);}
			safeRemove(activeDatabaseFileName);
		}
	} else {
		// we may have not been using --dry-run, however we may have been running some operations that use a dry-run database, and this needs to be explicitly cleaned up
		if (exists(appConfig.databaseFilePathDryRun)) {
			if (debugLogging) {addLogEntry("Removing items-dryrun.sqlite3 as it still exists for some reason post being used for non-dryrun operations", ["debug"]);}
			safeRemove(appConfig.databaseFilePathDryRun);
		}
	}
	
	// Silent cleanup of -shm file if it exists
	if (exists(databaseShmFile)) {
		// Configure the log message
		string logMessage = "Removing " ~ baseName(databaseShmFile) ~ " as it still exists for some reason";
		// Is this a --dry-run scenario
		if (dryRun) {
			logMessage = "DRY-RUN: " ~ logMessage;
		}
	
		// Remove -shm file
		if (debugLogging) {addLogEntry(logMessage, ["debug"]);}
		safeRemove(databaseShmFile);
	}
	
	// Silent cleanup of wal files if it exists
	if (exists(databaseWalFile)) {
		// Configure the log message
		string logMessage = "Removing " ~ baseName(databaseWalFile) ~ " as it still exists for some reason";
		// Is this a --dry-run scenario
		if (dryRun) {
			logMessage = "DRY-RUN: " ~ logMessage;
		}
		
		// Remove -wal file
		if (debugLogging) {addLogEntry(logMessage, ["debug"]);}
		safeRemove(databaseWalFile);
	}
}

// Perform a check to see if this is a mount point, and if the 'mount' has gone
void checkForNoMountScenario() {
	// If this is a 'mounted' folder, the 'mount point' should have this file to help the application stop any action to preserve data because the drive to mount is not currently mounted
	if (appConfig.getValueBool("check_nomount")) {
		// we were asked to check the mount point for the presence of a '.nosync' file
		if (exists(".nosync")) {
			addLogEntry("ERROR: .nosync file found in directory mount point. Aborting application startup process to safeguard data.", ["info", "notify"]);
			// Perform the shutdown process
			performSynchronisedExitProcess("check_nomount");
			// Exit
			exit(EXIT_FAILURE);
		}
	}
}

// Setup a signal handler for catching SIGINT, SIGTERM and SIGSEGV (CTRL-C and others) during application execution
void setupSignalHandler() {
	sigaction_t action;
	action.sa_handler = &exitViaSignalHandler; // Direct function pointer assignment
	sigemptyset(&action.sa_mask); // Initialize the signal set to empty
	action.sa_flags = 0;
	sigaction(SIGINT, &action, null);  // Interrupt from keyboard
	sigaction(SIGTERM, &action, null); // Termination signal
	sigaction(SIGSEGV, &action, null); // Invalid Memory Access signal
}

// Catch SIGINT (CTRL-C), SIGTERM (kill) and SIGSEGV (invalid memory access), handle rapid repeat CTRL-C presses
extern(C) nothrow @nogc @system void exitViaSignalHandler(int signo) {

	// Update global exitHandlerTriggered flag so that objects that depend on this know we are shutting down
	exitHandlerTriggered = true;
	
	// Catch the generation of SIGSEV post SIGINT or SIGTERM event
    if (signo == SIGSEGV) {
		// Was SIGTERM used?
		if (!sigtermHandlerTriggered) {
			// No .. so most likely SIGINT (CTRL-C)
			printf("Due to a termination signal, internal processing stopped abruptly. The application will now exit in a unclean manner.\n");
			exit(130);
		} else {
			// High probability of being shutdown by systemd, for example: systemctl --user stop onedrive
			// Exit in a manner that does not trigger an exit failure in systemd
			exit(0);
		}
	}
	
	if (signo == SIGTERM) {
		// systemd will use SIGTERM to terminate a running process
		sigtermHandlerTriggered = true;
	}

	if (shutdownInProgress) {
		return;  // Ignore subsequent presses
	} else {
		// Disable logging suppression
		appConfig.suppressLoggingOutput = false;
		// Flag we are shutting down
		shutdownInProgress = true;
		
		try {
			assumeNoGC ( () {
				// Log that a termination signal was caught
				addLogEntry("\nReceived termination signal, attempting to cleanly shutdown application");
				// Try and shutdown in a safe and synchronised manner
				performSynchronisedExitProcess("SIGINT-SIGTERM-HANDLER");
			})();
		} catch (Exception e) {
			// Any output here will cause a GC allocation
			// - Error: `@nogc` function `main.exitHandler` cannot call non-@nogc function `std.stdio.writeln!string.writeln`
			// - Error: cannot use operator `~` in `@nogc` function `main.exitHandler`
			// writeln("Exception during shutdown: " ~ e.msg);
		}
		// Exit the process with the provided exit code
		exit(signo);
	}
}

// Handle application exit
void performSynchronisedExitProcess(string scopeCaller = null) {
	synchronized {
		// Perform cleanup and shutdown of various services and resources
		try {
			// Log who called this function
			if (debugLogging) {addLogEntry("performSynchronisedExitProcess called by: " ~ scopeCaller, ["debug"]);}
			// Shutdown the OneDrive Webhook instance
			shutdownOneDriveWebhook();
			// Shutdown any local filesystem monitoring
			shutdownFilesystemMonitor();
			// Shutdown the sync engine
			if (scopeCaller == "SIGINT-SIGTERM-HANDLER") {
				// Wait for all parallel jobs that depend on the database being available to complete
				addLogEntry("Waiting for any existing upload|download process to complete");
			}
			shutdownSyncEngine();
			// Release all CurlEngine instances
			releaseAllCurlInstances();
			// Shutdown the client side filtering objects
			shutdownSelectiveSync();
			// Shutdown the database
			shutdownDatabase();
			// Shutdown the application configuration objects - nothing should be active now
			shutdownAppConfig();
			// Shutdown application logging
			shutdownApplicationLogging();
		} catch (Exception e) {
            addLogEntry("Error during performStandardExitProcess: " ~ e.toString(), ["error"]);
        }
	}
}

void shutdownOneDriveWebhook() {
    if (oneDriveWebhook !is null) {
		if (debugLogging) {addLogEntry("Shutting down OneDrive Webhook instance", ["debug"]);}
		oneDriveWebhook.stop();
        object.destroy(oneDriveWebhook);
        oneDriveWebhook = null;
		if (debugLogging) {addLogEntry("Shutdown of OneDrive Webhook instance is complete", ["debug"]);}
    }
}

void shutdownFilesystemMonitor() {
    if (filesystemMonitor !is null) {
		if (debugLogging) {addLogEntry("Shutting down Filesystem Monitoring instance", ["debug"]);}
		filesystemMonitor.shutdown();
        object.destroy(filesystemMonitor);
        filesystemMonitor = null;
		if (debugLogging) {addLogEntry("Shutdown of Filesystem Monitoring instance is complete", ["debug"]);}
    }
}

void shutdownSelectiveSync() {
    if (selectiveSync !is null) {
		if (debugLogging) {addLogEntry("Shutting down Client Side Filtering instance", ["debug"]);}
		selectiveSync.shutdown();
        object.destroy(selectiveSync);
        selectiveSync = null;
		if (debugLogging) {addLogEntry("Shutdown of Client Side Filtering instance is complete", ["debug"]);}
    }
}

void shutdownSyncEngine() {
    if (syncEngineInstance !is null) {
		if (debugLogging) {addLogEntry("Shutting down Sync Engine instance", ["debug"]);}
		syncEngineInstance.shutdown(); // Make sure any running thread completes first
        object.destroy(syncEngineInstance);
        syncEngineInstance = null;
		if (debugLogging) {addLogEntry("Shutdown Sync Engine instance is complete", ["debug"]);}
    }
}

void shutdownDatabase() {
    if (itemDB !is null && itemDB.isDatabaseInitialised()) {
		if (debugLogging) {addLogEntry("Shutting down Database instance", ["debug"]);}
		
		// Write WAL and SHM data to file
		if (debugLogging) {addLogEntry("Merge contents of WAL and SHM files into main database file before shutting down database", ["debug"]);}
		itemDB.performCheckpoint("TRUNCATE");
		
		// Do we perform a database vacuum?
		if (performDatabaseVacuum) {
			// Logging to attempt this is denoted from performVacuum() - so no need to confirm here
			itemDB.performVacuum();
			// If this completes, it is denoted from performVacuum() - so no need to confirm here
		}
		
		 // Close the DB File Handle
		itemDB.closeDatabaseFile();
		object.destroy(itemDB);
		cleanupDatabaseFiles(runtimeDatabaseFile);
		itemDB = null;
		if (debugLogging) {addLogEntry("Shutdown of Database instance is complete", ["debug"]);}
    }
}

void shutdownAppConfig() {
    if (appConfig !is null) {
		if (debugLogging) {addLogEntry("Shutting down Application Configuration instance", ["debug"]);}
		object.destroy(appConfig);
        appConfig = null;
		if (debugLogging) {addLogEntry("Shutdown of Application Configuration instance is complete", ["debug"]);}
    }
}

void shutdownApplicationLogging() {
	// Log that we are exiting
	if (loggingStillInitialised()) {
		if (loggingActive()) {
			// join all threads
			thread_joinAll();
			if (debugLogging) {addLogEntry("Application is exiting", ["debug"]);}
			addLogEntry("#######################################################################################################################################", ["logFileOnly"]);
			// Destroy the shared logging buffer which flushes any remaining logs
			if (debugLogging) {addLogEntry("Shutting down Application Logging instance", ["debug"]);}
			// Allow any logging complete before we exit
			Thread.sleep(dur!("msecs")(500));
			// Shutdown Logging which also sets logBuffer to null
			shutdownLogging();
		}
	}
}

string compilerDetails() {
	version(DigitalMars) enum compiler = "DMD";
	else version(LDC)    enum compiler = "LDC";
	else version(GNU)    enum compiler = "GDC";
	else enum compiler = "Unknown compiler";
	string compilerString = compiler ~ " " ~ to!string(__VERSION__);
	return compilerString;
}<|MERGE_RESOLUTION|>--- conflicted
+++ resolved
@@ -1236,11 +1236,7 @@
 	}
 }
 
-<<<<<<< HEAD
 // Retrieves the maximum number of open files allowed by the system.
-=======
-// Retrieves the maximum number of open files allowed by the system
->>>>>>> a402d1ea
 string getMaxOpenFiles() {
     version (Linux) {
         try {
@@ -1268,11 +1264,7 @@
     }
 }
 
-<<<<<<< HEAD
-// Retrieves the maximum inotify watches allowed (Linux) or a placeholder for other platforms.
-=======
 // Retrieves the maximum inotify watches allowed (Linux) or a placeholder for other platforms
->>>>>>> a402d1ea
 string getMaxInotifyWatches() {
     version (Linux) {
         try {
@@ -1292,10 +1284,6 @@
     }
 }
 
-<<<<<<< HEAD
-
-=======
->>>>>>> a402d1ea
 // Print error message when --sync or --monitor has not been used and no valid 'no-sync' operation was requested
 void printMissingOperationalSwitchesError() {
 	// notify the user that --sync or --monitor were missing
