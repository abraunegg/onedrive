import core.stdc.stdlib: EXIT_SUCCESS, EXIT_FAILURE, exit;
import core.memory, core.time, core.thread;
import std.getopt, std.file, std.path, std.process, std.stdio, std.conv, std.algorithm.searching, std.string, std.regex;
import config, itemdb, monitor, onedrive, selective, sync, util;
import std.net.curl: CurlException;
import core.stdc.signal;
import std.traits;
static import log;

OneDriveApi oneDrive;
ItemDatabase itemDb;

const int EXIT_UNAUTHORIZED = 3;

enum MONITOR_LOG_SILENT = 2;
enum MONITOR_LOG_QUIET  = 1;
enum LOG_NORMAL = 0;

int main(string[] args)
{
	// Disable buffering on stdout
	stdout.setvbuf(0, _IONBF);
	
	// configuration directory
	string confdirOption;

	try {
		// print the version and exit
		bool printVersion = false;
		auto opt = getopt(
			args,
			std.getopt.config.passThrough,
			std.getopt.config.bundling,
			std.getopt.config.caseSensitive,
			"confdir", "Set the directory used to store the configuration files", &confdirOption,
			"verbose|v+", "Print more details, useful for debugging (repeat for extra debugging)", &log.verbose,
			"version", "Print the version and exit", &printVersion
		);
		if (opt.helpWanted) {
			args ~= "--help";
		}
		if (printVersion) {
			std.stdio.write("onedrive ", import("version"));
			return EXIT_SUCCESS;
		}
	} catch (GetOptException e) {
		log.error(e.msg);
		log.error("Try 'onedrive -h' for more information");
		return EXIT_FAILURE;
	} catch (Exception e) {
		// error
		log.error(e.msg);
		log.error("Try 'onedrive -h' for more information");
		return EXIT_FAILURE;
	}
	
	// load configuration file if available
	auto cfg = new config.Config(confdirOption);
	if (!cfg.initialize()) {
		// There was an error loading the configuration
		// Error message already printed
		return EXIT_FAILURE;
	}
	
	// update configuration from command line args
	cfg.update_from_args(args);
	
	// Has any of our configuration that would require a --resync been changed?
	// 1. sync_list file modification
	// 2. config file modification - but only if sync_dir, skip_dir, skip_file or drive_id was modified
	// 3. CLI input overriding configured config file option
	
	string currentConfigHash;
	string currentSyncListHash;
	string currentBusinessSharedFoldersHash;
	string previousConfigHash;
	string previousSyncListHash;
	string previousBusinessSharedFoldersHash;
	string configHashFile = cfg.configDirName ~ "/.config.hash";
	string syncListHashFile = cfg.configDirName ~ "/.sync_list.hash";
	string configBackupFile = cfg.configDirName ~ "/.config.backup";
	string businessSharedFoldersHashFile = cfg.configDirName ~ "/.business_shared_folders.hash";
	bool configOptionsDifferent = false;
	bool syncListDifferent = false;
	bool businessSharedFoldersDifferent = false;
	bool syncDirDifferent = false;
	bool skipFileDifferent = false;
	bool skipDirDifferent = false;
	
	// check if config file & config hash exists
	if ((exists(cfg.configDirName ~ "/config")) && (!exists(configHashFile))) {
		// Hash of config file needs to be created
		std.file.write(configHashFile, computeQuickXorHash(cfg.configDirName ~ "/config"));
	}
	
	// check if sync_list & sync_list hash exists
	if ((exists(cfg.configDirName ~ "/sync_list")) && (!exists(syncListHashFile))) {
		// Hash of sync_list file needs to be created
		std.file.write(syncListHashFile, computeQuickXorHash(cfg.configDirName ~ "/sync_list"));
	}
	
	// check if business_shared_folders & business_shared_folders hash exists
	if ((exists(cfg.configDirName ~ "/business_shared_folders")) && (!exists(businessSharedFoldersHashFile))) {
		// Hash of business_shared_folders file needs to be created
		std.file.write(businessSharedFoldersHashFile, computeQuickXorHash(cfg.configDirName ~ "/business_shared_folders"));
	}
	
	// If hash files exist, but config files do not ... remove the hash, but only if --resync was issued as now the application will use 'defaults' which 'may' be different
	if ((!exists(cfg.configDirName ~ "/config")) && (exists(configHashFile))) {
		// if --resync safe remove config.hash and config.backup
		if (cfg.getValueBool("resync")) {
			safeRemove(configHashFile);
			safeRemove(configBackupFile);
		}
	}
	
	if ((!exists(cfg.configDirName ~ "/sync_list")) && (exists(syncListHashFile))) {
		// if --resync safe remove sync_list.hash
		if (cfg.getValueBool("resync")) safeRemove(syncListHashFile);
	}
	
	if ((!exists(cfg.configDirName ~ "/business_shared_folders")) && (exists(businessSharedFoldersHashFile))) {
		// if --resync safe remove business_shared_folders.hash
		if (cfg.getValueBool("resync")) safeRemove(businessSharedFoldersHashFile);
	}
	
	// Read config hashes if they exist
	if (exists(cfg.configDirName ~ "/config")) currentConfigHash = computeQuickXorHash(cfg.configDirName ~ "/config");
	if (exists(cfg.configDirName ~ "/sync_list")) currentSyncListHash = computeQuickXorHash(cfg.configDirName ~ "/sync_list");
	if (exists(cfg.configDirName ~ "/business_shared_folders")) currentBusinessSharedFoldersHash = computeQuickXorHash(cfg.configDirName ~ "/business_shared_folders");
	if (exists(configHashFile)) previousConfigHash = readText(configHashFile);
	if (exists(syncListHashFile)) previousSyncListHash = readText(syncListHashFile);
	if (exists(businessSharedFoldersHashFile)) previousBusinessSharedFoldersHash = readText(businessSharedFoldersHashFile);
	
	// Was sync_list updated?
	if (currentSyncListHash != previousSyncListHash) {
		// Debugging output to assist what changed
		log.vdebug("sync_list file has been updated, --resync needed");
		syncListDifferent = true;
	}
	
	// Was business_shared_folders updated?
	if (currentBusinessSharedFoldersHash != previousBusinessSharedFoldersHash) {
		// Debugging output to assist what changed
		log.vdebug("business_shared_folders file has been updated, --resync needed");
		businessSharedFoldersDifferent = true;
	}
	
	// Was config updated?
	if (currentConfigHash != previousConfigHash) {
		// config file was updated, however we only want to trigger a --resync requirement if sync_dir, skip_dir, skip_file or drive_id was modified
		log.vdebug("config file has been updated, checking if --resync needed");
		if (exists(configBackupFile)) {
			// check backup config what has changed for these configuration options if anything
			// # sync_dir = "~/OneDrive"
			// # skip_file = "~*|.~*|*.tmp"
			// # skip_dir = ""
			// # drive_id = ""
			string[string] stringValues;
			stringValues["sync_dir"] = "";
			stringValues["skip_file"] = "";
			stringValues["skip_dir"] = "";
			stringValues["drive_id"] = "";
			
			auto file = File(configBackupFile, "r");
			auto r = regex(`^(\w+)\s*=\s*"(.*)"\s*$`);
			foreach (line; file.byLine()) {
				line = stripLeft(line);
				if (line.length == 0 || line[0] == ';' || line[0] == '#') continue;
				auto c = line.matchFirst(r);
				if (!c.empty) {
					c.popFront(); // skip the whole match
					string key = c.front.dup;
					auto p = key in stringValues;
					if (p) {
						c.popFront();
						// compare this key
						if ((key == "sync_dir") && (c.front.dup != cfg.getValueString("sync_dir"))) {
							log.vdebug(key, " was modified since the last time the application was successfully run, --resync needed");
							configOptionsDifferent = true;
						}
						
						if ((key == "skip_file") && (c.front.dup != cfg.getValueString("skip_file"))){
							log.vdebug(key, " was modified since the last time the application was successfully run, --resync needed");
							configOptionsDifferent = true;
						}
						if ((key == "skip_dir") && (c.front.dup != cfg.getValueString("skip_dir"))){
							log.vdebug(key, " was modified since the last time the application was successfully run, --resync needed");
							configOptionsDifferent = true;
						}
						if ((key == "drive_id") && (c.front.dup != cfg.getValueString("drive_id"))){
							log.vdebug(key, " was modified since the last time the application was successfully run, --resync needed");
							configOptionsDifferent = true;
						}
					}
				}
			}
		} else {
			// no backup to check
			log.vdebug("WARNING: no backup config file was found, unable to validate if any changes made");
		}
		
		// If there was a backup, any modified values we need to worry about would been detected
		if (!cfg.getValueBool("display_config")) {
			// we are not testing the configuration
			if (!configOptionsDifferent) {
				// no options are different
				if (!cfg.getValueBool("dry_run")) {
					// we are not in a dry-run scenario
					// update config hash
					log.vdebug("updating config hash as it is out of date");
					std.file.write(configHashFile, computeQuickXorHash(cfg.configDirName ~ "/config"));
					// create backup copy of current config file
					log.vdebug("making backup of config file as it is out of date");
					std.file.copy(cfg.configDirName ~ "/config", configBackupFile);
				}
			}
		}
	}
	
	// Is there a backup of the config file if the config file exists?
	if ((exists(cfg.configDirName ~ "/config")) && (!exists(configBackupFile))) {
		// create backup copy of current config file
		std.file.copy(cfg.configDirName ~ "/config", configBackupFile);
	}
	
	// config file set options can be changed via CLI input, specifically these will impact sync and --resync will be needed:
	//  --syncdir ARG
	//  --skip-file ARG
	//  --skip-dir ARG
	if (exists(cfg.configDirName ~ "/config")) {
		// config file exists
		// was the sync_dir updated by CLI?
		if (cfg.configFileSyncDir != "") {
			// sync_dir was set in config file
			if (cfg.configFileSyncDir != cfg.getValueString("sync_dir")) {
				// config file was set and CLI input changed this
				log.vdebug("sync_dir: CLI override of config file option, --resync needed");
				syncDirDifferent = true;
			}
		}
		
		// was the skip_file updated by CLI?
		if (cfg.configFileSkipFile != "") {
			// skip_file was set in config file
			if (cfg.configFileSkipFile != cfg.getValueString("skip_file")) {
				// config file was set and CLI input changed this
				log.vdebug("skip_file: CLI override of config file option, --resync needed");
				skipFileDifferent = true;
			}
		} 
		
		// was the skip_dir updated by CLI?
		if (cfg.configFileSkipDir != "") {
			// skip_dir was set in config file
			if (cfg.configFileSkipDir != cfg.getValueString("skip_dir")) {
				// config file was set and CLI input changed this
				log.vdebug("skip_dir: CLI override of config file option, --resync needed");
				skipDirDifferent = true;
			}
		}
	}
	
	// Has anything triggered a --resync requirement?
	if (configOptionsDifferent || syncListDifferent || syncDirDifferent || skipFileDifferent || skipDirDifferent || businessSharedFoldersDifferent) {
		// --resync needed, is the user just testing configuration changes?
		if (!cfg.getValueBool("display_config")){
			// not testing configuration changes
			if (!cfg.getValueBool("resync")) {
				// --resync not issued, fail fast
				log.error("An application configuration change has been detected where a --resync is required");
				return EXIT_FAILURE;
			} else {
				// --resync issued, update hashes of config files if they exist
				if (!cfg.getValueBool("dry_run")) {
					// not doing a dry run, update hash files if config & sync_list exist
					if (exists(cfg.configDirName ~ "/config")) {
						// update hash
						log.vdebug("updating config hash as --resync issued");
						std.file.write(configHashFile, computeQuickXorHash(cfg.configDirName ~ "/config"));
						// create backup copy of current config file
						log.vdebug("making backup of config file as --resync issued");
						std.file.copy(cfg.configDirName ~ "/config", configBackupFile);
					}
					if (exists(cfg.configDirName ~ "/sync_list")) {
						// update sync_list hash
						log.vdebug("updating sync_list hash as --resync issued");
						std.file.write(syncListHashFile, computeQuickXorHash(cfg.configDirName ~ "/sync_list"));
					}
					if (exists(cfg.configDirName ~ "/business_shared_folders")) {
						// update business_shared_folders hash
						log.vdebug("updating business_shared_folders hash as --resync issued");
						std.file.write(businessSharedFoldersHashFile, computeQuickXorHash(cfg.configDirName ~ "/business_shared_folders"));
					}
				}
			}
		}
	}
	
	// dry-run notification
	if (cfg.getValueBool("dry_run")) {
		log.log("DRY-RUN Configured. Output below shows what 'would' have occurred.");
	}
	
	// Are we able to reach the OneDrive Service
	bool online = false;

	// dry-run database setup
	if (cfg.getValueBool("dry_run")) {
		// Make a copy of the original items.sqlite3 for use as the dry run copy if it exists
		if (exists(cfg.databaseFilePath)) {
			// copy the file
			log.vdebug("Copying items.sqlite3 to items-dryrun.sqlite3 to use for dry run operations");
			copy(cfg.databaseFilePath,cfg.databaseFilePathDryRun);
		}
	}
	
	// sync_dir environment handling to handle ~ expansion properly
	string syncDir;
	if ((environment.get("SHELL") == "") && (environment.get("USER") == "")){
		log.vdebug("sync_dir: No SHELL or USER environment variable configuration detected");
		// No shell or user set, so expandTilde() will fail - usually headless system running under init.d / systemd or potentially Docker
		// Does the 'currently configured' sync_dir include a ~
		if (canFind(cfg.getValueString("sync_dir"), "~")) {
			// A ~ was found
			log.vdebug("sync_dir: A '~' was found in sync_dir, using the calculated 'homePath' to replace '~'");
			syncDir = cfg.homePath ~ strip(cfg.getValueString("sync_dir"), "~");
		} else {
			// No ~ found in sync_dir, use as is
			log.vdebug("sync_dir: Getting syncDir from config value sync_dir");
			syncDir = cfg.getValueString("sync_dir");
		}
	} else {
		// A shell and user is set, expand any ~ as this will be expanded correctly if present
		log.vdebug("sync_dir: Getting syncDir from config value sync_dir");
		if (canFind(cfg.getValueString("sync_dir"), "~")) {
			log.vdebug("sync_dir: A '~' was found in configured sync_dir, automatically expanding as SHELL and USER environment variable is set");
			syncDir = expandTilde(cfg.getValueString("sync_dir"));
		} else {
			syncDir = cfg.getValueString("sync_dir");
		}
	}
	
	// vdebug syncDir as set and calculated
	log.vdebug("syncDir: ", syncDir);
	
	// Configure logging if enabled
	if (cfg.getValueBool("enable_logging")){
		// Read in a user defined log directory or use the default
		string logDir = cfg.getValueString("log_dir");
		log.vlog("Using logfile dir: ", logDir);
		log.init(logDir);
	}

	// Configure whether notifications are used
	log.setNotifications(cfg.getValueBool("monitor") && !cfg.getValueBool("disable_notifications"));
	
	// upgrades
	if (exists(cfg.configDirName ~ "/items.db")) {
		if (!cfg.getValueBool("dry_run")) {
			safeRemove(cfg.configDirName ~ "/items.db");
		}
		log.logAndNotify("Database schema changed, resync needed");
		cfg.setValueBool("resync", true);
	}

	if (cfg.getValueBool("resync") || cfg.getValueBool("logout")) {
		if (cfg.getValueBool("resync")) log.vdebug("--resync requested");
		log.vlog("Deleting the saved status ...");
		if (!cfg.getValueBool("dry_run")) {
			safeRemove(cfg.databaseFilePath);
			safeRemove(cfg.deltaLinkFilePath);
			safeRemove(cfg.uploadStateFilePath);
		}
		if (cfg.getValueBool("logout")) {
			log.vdebug("--logout requested");
			if (!cfg.getValueBool("dry_run")) {
				safeRemove(cfg.refreshTokenFilePath);
			}
		}
	}

	// Display current application configuration, no application initialisation
	if (cfg.getValueBool("display_config")){
		string userConfigFilePath = cfg.configDirName ~ "/config";
		string userSyncList = cfg.configDirName ~ "/sync_list";
		string businessSharedFolderFile = cfg.configDirName ~ "/business_shared_folders";
		
		// Display application version
		std.stdio.write("onedrive version                    = ", import("version"));
		// Display all of the pertinent configuration options
		writeln("Config path                         = ", cfg.configDirName);
		
		// Does a config file exist or are we using application defaults
		if (exists(userConfigFilePath)){
			writeln("Config file found in config path    = true");
		} else {
			writeln("Config file found in config path    = false");
		}
		
		// Config Options
		writeln("Config option 'check_nosync'        = ", cfg.getValueBool("check_nosync"));
		writeln("Config option 'sync_dir'            = ", syncDir);
		writeln("Config option 'skip_dir'            = ", cfg.getValueString("skip_dir"));
		writeln("Config option 'skip_file'           = ", cfg.getValueString("skip_file"));
		writeln("Config option 'skip_dotfiles'       = ", cfg.getValueBool("skip_dotfiles"));
		writeln("Config option 'skip_symlinks'       = ", cfg.getValueBool("skip_symlinks"));
		writeln("Config option 'monitor_interval'    = ", cfg.getValueLong("monitor_interval"));
		writeln("Config option 'min_notify_changes'  = ", cfg.getValueLong("min_notify_changes"));
		writeln("Config option 'log_dir'             = ", cfg.getValueString("log_dir"));
		
		// Is config option drive_id configured?
		if (cfg.getValueString("drive_id") != ""){
			writeln("Config option 'drive_id'            = ", cfg.getValueString("drive_id"));
		}
		
		// Is sync_list configured?
		if (exists(userSyncList)){
			writeln("Config option 'sync_root_files'     = ", cfg.getValueBool("sync_root_files"));
			writeln("Selective sync configured           = true");
			writeln("sync_list contents:");
			// Output the sync_list contents
			auto syncListFile = File(userSyncList);
			auto range = syncListFile.byLine();
			foreach (line; range)
			{
				writeln(line);
			}
		} else {
			writeln("Config option 'sync_root_files'     = ", cfg.getValueBool("sync_root_files"));
			writeln("Selective sync configured           = false");
		}
		
		// Is business_shared_folders configured
		if (exists(businessSharedFolderFile)){
			writeln("Selective Business Shared Folders configured = true");
			writeln("business_shared_folders contents:");
			// Output the business_shared_folders contents
			auto businessSharedFolderFileList = File(businessSharedFolderFile);
			auto range = businessSharedFolderFileList.byLine();
			foreach (line; range)
			{
				writeln(line);
			}
		} else {
			writeln("Selective Business Shared Folders configured = false");
		}
		
		// Exit
		return EXIT_SUCCESS;
	}
	
	if (cfg.getValueBool("force_http_11")) {
		log.log("NOTE: The use of --force-http-1.1 is depreciated");
	}
	
	log.vlog("Initializing the OneDrive API ...");
	try {
		online = testNetwork();
	} catch (CurlException e) {
		// No network connection to OneDrive Service
		log.error("Cannot connect to Microsoft OneDrive Service");
		log.error("Reason: ", e.msg);
		if (!cfg.getValueBool("monitor")) {
			return EXIT_FAILURE;
		}
	}

	// Initialize OneDrive, check for authorization
	oneDrive = new OneDriveApi(cfg);
	oneDrive.printAccessToken = cfg.getValueBool("print_token");
	if (!oneDrive.init()) {
		log.error("Could not initialize the OneDrive API");
		// workaround for segfault in std.net.curl.Curl.shutdown() on exit
		oneDrive.http.shutdown();
		return EXIT_UNAUTHORIZED;
	}
	
	// if --synchronize or --monitor not passed in, exit & display help
	auto performSyncOK = false;
	
	if (cfg.getValueBool("synchronize") || cfg.getValueBool("monitor")) {
		performSyncOK = true;
	}
	
	// create-directory, remove-directory, source-directory, destination-directory 
	// are activities that dont perform a sync no error message for these items either
	if (((cfg.getValueString("create_directory") != "") || (cfg.getValueString("remove_directory") != "")) || ((cfg.getValueString("source_directory") != "") && (cfg.getValueString("destination_directory") != "")) || (cfg.getValueString("get_file_link") != "") || (cfg.getValueString("get_o365_drive_id") != "") || cfg.getValueBool("display_sync_status") || cfg.getValueBool("list_business_shared_folders")) {
		performSyncOK = true;
	}
	
	if (!performSyncOK) {
		writeln("\n--synchronize or --monitor missing from your command options or use --help for further assistance\n");
		writeln("No OneDrive sync will be performed without either of these two arguments being present\n");
		oneDrive.http.shutdown();
		return EXIT_FAILURE;
	}
	
	// if --synchronize && --monitor passed in, exit & display help as these conflict with each other
	if (cfg.getValueBool("synchronize") && cfg.getValueBool("monitor")) {
		writeln("\nERROR: --synchronize and --monitor cannot be used together\n");
		writeln("Refer to --help to determine which command option you should use.\n");
		oneDrive.http.shutdown();
		return EXIT_FAILURE;
	}
	
	// Initialize the item database
	log.vlog("Opening the item database ...");
	if (!cfg.getValueBool("dry_run")) {
		// Load the items.sqlite3 file as the database
		log.vdebug("Using database file: ", asNormalizedPath(cfg.databaseFilePath));
		itemDb = new ItemDatabase(cfg.databaseFilePath);
	} else {
		// Load the items-dryrun.sqlite3 file as the database
		log.vdebug("Using database file: ", asNormalizedPath(cfg.databaseFilePathDryRun));
		itemDb = new ItemDatabase(cfg.databaseFilePathDryRun);
	}
	
	log.vlog("All operations will be performed in: ", syncDir);
	if (!exists(syncDir)) {
		log.vdebug("syncDir: Configured syncDir is missing. Creating: ", syncDir);
		try {
			// Attempt to create the sync dir we have been configured with
			mkdirRecurse(syncDir);
		} catch (std.file.FileException e) {
			// Creating the sync directory failed
			log.error("ERROR: Unable to create local OneDrive syncDir - ", e.msg);
			oneDrive.http.shutdown();
			return EXIT_FAILURE;
		}
	}
	chdir(syncDir);
	
	// Configure selective sync by parsing and getting a regex for skip_file config component
	auto selectiveSync = new SelectiveSync();
	
	// load sync_list if it exists
	if (exists(cfg.syncListFilePath)){
		log.vdebug("Loading user configured sync_list file ...");
		// list what will be synced
		auto syncListFile = File(cfg.syncListFilePath);
		auto range = syncListFile.byLine();
		foreach (line; range)
		{
			log.vdebug("sync_list: ", line);
		}
	}
	selectiveSync.load(cfg.syncListFilePath);
	
	// load business_shared_folders if it exists
	if (exists(cfg.businessSharedFolderFilePath)){
		log.vdebug("Loading user configured business_shared_folders file ...");
		// list what will be synced
		auto businessSharedFolderFile = File(cfg.businessSharedFolderFilePath);
		auto range = businessSharedFolderFile.byLine();
		foreach (line; range)
		{
			log.vdebug("business_shared_folders: ", line);
		}
	}
	selectiveSync.loadSharedFolders(cfg.businessSharedFolderFilePath);
	
	// Configure skip_dir & skip_file from config entries
	log.vdebug("Configuring skip_dir ...");
	log.vdebug("skip_dir: ", cfg.getValueString("skip_dir"));
	selectiveSync.setDirMask(cfg.getValueString("skip_dir"));
	log.vdebug("Configuring skip_file ...");
	// Validate skip_file to ensure that this does not contain an invalid configuration
	// Do not use a skip_file entry of .* as this will prevent correct searching of local changes to process.
	foreach(entry; cfg.getValueString("skip_file").split("|")){
		if (entry == ".*") {
			// invalid entry element detected
			log.logAndNotify("ERROR: Invalid skip_file entry '.*' detected");
			return EXIT_FAILURE;
		}
	}
	
	// valid entry
	log.vdebug("skip_file: ", cfg.getValueString("skip_file"));
	selectiveSync.setFileMask(cfg.getValueString("skip_file"));
		
	// Initialize the sync engine
	if (cfg.getValueString("get_file_link") == "") {
		// Print out that we are initializing the engine only if we are not grabbing the file link
		log.logAndNotify("Initializing the Synchronization Engine ...");
	}
	auto sync = new SyncEngine(cfg, oneDrive, itemDb, selectiveSync);
	
	try {
		if (!initSyncEngine(sync)) {
			oneDrive.http.shutdown();
			return EXIT_FAILURE;
		}
	} catch (CurlException e) {
		if (!cfg.getValueBool("monitor")) {
			log.log("\nNo internet connection.");
			oneDrive.http.shutdown();
			return EXIT_FAILURE;
		}
	}

	// We should only set noRemoteDelete in an upload-only scenario
	if ((cfg.getValueBool("upload_only"))&&(cfg.getValueBool("no_remote_delete"))) sync.setNoRemoteDelete();
	
	// Do we configure to disable the upload validation routine
	if (cfg.getValueBool("disable_upload_validation")) sync.setDisableUploadValidation();
	
	// Do we need to validate the syncDir to check for the presence of a '.nosync' file
	if (cfg.getValueBool("check_nomount")) {
		// we were asked to check the mounts
		if (exists(syncDir ~ "/.nosync")) {
			log.logAndNotify("ERROR: .nosync file found. Aborting synchronization process to safeguard data.");
			oneDrive.http.shutdown();
			return EXIT_FAILURE;
		}
	}
	
	// Do we need to create or remove a directory?
	if ((cfg.getValueString("create_directory") != "") || (cfg.getValueString("remove_directory") != "")) {
	
		if (cfg.getValueString("create_directory") != "") {
			// create a directory on OneDrive
			sync.createDirectoryNoSync(cfg.getValueString("create_directory"));
		}
	
		if (cfg.getValueString("remove_directory") != "") {
			// remove a directory on OneDrive
			sync.deleteDirectoryNoSync(cfg.getValueString("remove_directory"));
		}
	}
	
	// Are we renaming or moving a directory?
	if ((cfg.getValueString("source_directory") != "") && (cfg.getValueString("destination_directory") != "")) {
		// We are renaming or moving a directory
		sync.renameDirectoryNoSync(cfg.getValueString("source_directory"), cfg.getValueString("destination_directory"));
	}
	
	// Are we obtaining the Office 365 Drive ID for a given Office 365 SharePoint Shared Library?	
	if (cfg.getValueString("get_o365_drive_id") != "") {
		sync.querySiteCollectionForDriveID(cfg.getValueString("get_o365_drive_id"));
		// Exit, no sync
		oneDrive.http.shutdown();
		destroy(itemDb);
		return EXIT_SUCCESS;
	}
	
	// Are we obtaining the URL path for a synced file?
	if (cfg.getValueString("get_file_link") != "") {
		sync.queryOneDriveForFileURL(cfg.getValueString("get_file_link"), syncDir);
		// Exit, no sync
		oneDrive.http.shutdown();
		destroy(itemDb);
		return EXIT_SUCCESS;
	}
	
	// Are we listing OneDrive Business Shared Folders
	if (cfg.getValueBool("list_business_shared_folders")) {
		// Is this a business account type?
		if (sync.getAccountType() == "business"){
			// List OneDrive Business Shared Folders
			sync.listOneDriveBusinessSharedFolders();
		} else {
			log.error("ERROR: Unsupported account type for listing OneDrive Business Shared Folders");
		}
		// Exit, no sync
		oneDrive.http.shutdown();
		destroy(itemDb);
		return EXIT_SUCCESS;
	}
	
	// Are we going to sync OneDrive Business Shared Folders
	if (cfg.getValueBool("sync_business_shared_folders")) {
		// Is this a business account type?
		if (sync.getAccountType() == "business"){
			// Configure flag to sync business folders
			sync.setSyncBusinessFolders();
		} else {
			log.error("ERROR: Unsupported account type for syncing OneDrive Business Shared Folders");
		}
	}
	
	// Are we displaying the sync status of the client?
	if (cfg.getValueBool("display_sync_status")) {
		string remotePath = "/";
		string localPath = ".";
		
		// Are we doing a single directory check?
		if (cfg.getValueString("single_directory") != ""){
			// Need two different path strings here
			remotePath = cfg.getValueString("single_directory");
			localPath = cfg.getValueString("single_directory");
		}
		sync.queryDriveForChanges(remotePath);
	}
	
	// Are we performing a sync, resync or monitor operation?
	if ((cfg.getValueBool("synchronize")) || (cfg.getValueBool("resync")) || (cfg.getValueBool("monitor"))) {

		if ((cfg.getValueBool("synchronize")) || (cfg.getValueBool("resync"))) {
			if (online) {
				// Check user entry for local path - the above chdir means we are already in ~/OneDrive/ thus singleDirectory is local to this path
				if (cfg.getValueString("single_directory") != "") {
					// Does the directory we want to sync actually exist?
					if (!exists(cfg.getValueString("single_directory"))) {
						// the requested directory does not exist .. 
						log.vlog("WARNING: The requested local directory does not exist. Please check ~/OneDrive/ for requested path");
					}
				}
						
				performSync(sync, cfg.getValueString("single_directory"), cfg.getValueBool("download_only"), cfg.getValueBool("local_first"), cfg.getValueBool("upload_only"), LOG_NORMAL, true);
			}
		}
			
		if (cfg.getValueBool("monitor")) {
			log.logAndNotify("Initializing monitor ...");
			log.log("OneDrive monitor interval (seconds): ", cfg.getValueLong("monitor_interval"));
			Monitor m = new Monitor(selectiveSync);
			m.onDirCreated = delegate(string path) {
				log.vlog("[M] Directory created: ", path);
				try {
					sync.scanForDifferences(path);
				} catch (CurlException e) {
					log.vlog("Offline, cannot create remote dir!");
				} catch(Exception e) {
					log.logAndNotify("Cannot create remote directory: ", e.msg);
				}
			};
			m.onFileChanged = delegate(string path) {
				log.vlog("[M] File changed: ", path);
				try {
					sync.scanForDifferences(path);
				} catch (CurlException e) {
					log.vlog("Offline, cannot upload changed item!");
				} catch(Exception e) {
					log.logAndNotify("Cannot upload file changes/creation: ", e.msg);
				}
			};
			m.onDelete = delegate(string path) {
				log.vlog("[M] Item deleted: ", path);
				try {
					sync.deleteByPath(path);
				} catch (CurlException e) {
					log.vlog("Offline, cannot delete item!");
				} catch(SyncException e) {
					if (e.msg == "The item to delete is not in the local database") {
						log.vlog("Item cannot be deleted because not found in database");
					} else {
						log.logAndNotify("Cannot delete remote item: ", e.msg);
					}
				} catch(Exception e) {
					log.logAndNotify("Cannot delete remote item: ", e.msg);
				}
			};
			m.onMove = delegate(string from, string to) {
				log.vlog("[M] Item moved: ", from, " -> ", to);
				try {
					sync.uploadMoveItem(from, to);
				} catch (CurlException e) {
					log.vlog("Offline, cannot move item!");
				} catch(Exception e) {
					log.logAndNotify("Cannot move item:, ", e.msg);
				}
			};
			signal(SIGINT, &exitHandler);
			signal(SIGTERM, &exitHandler);

			// initialise the monitor class
			if (!cfg.getValueBool("download_only")) m.init(cfg, cfg.getValueLong("verbose") > 0, cfg.getValueBool("skip_symlinks"), cfg.getValueBool("check_nosync"));
			// monitor loop
			immutable auto checkInterval = dur!"seconds"(cfg.getValueLong("monitor_interval"));
			immutable auto logInterval = cfg.getValueLong("monitor_log_frequency");
			immutable auto fullScanFrequency = cfg.getValueLong("monitor_fullscan_frequency");
			auto lastCheckTime = MonoTime.currTime();
			auto logMonitorCounter = 0;
			auto fullScanCounter = 0;
			bool fullScanRequired = true;
			while (true) {
				if (!cfg.getValueBool("download_only")) m.update(online);
				auto currTime = MonoTime.currTime();
				if (currTime - lastCheckTime > checkInterval) {
					// log monitor output suppression
					logMonitorCounter += 1;
					if (logMonitorCounter > logInterval) 
						logMonitorCounter = 1;
					
					// full scan of sync_dir
					fullScanCounter += 1;
					if (fullScanCounter > fullScanFrequency){
						fullScanCounter = 1;
						fullScanRequired = true;
					}
					
					// log.logAndNotify("DEBUG trying to create checkpoint");
					// auto res = itemdb.db_checkpoint();
					// log.logAndNotify("Checkpoint return: ", res);
					// itemdb.dump_open_statements();
					
					try {
						if (!initSyncEngine(sync)) {
							oneDrive.http.shutdown();
							return EXIT_FAILURE;
						}
						try {
							performSync(sync, cfg.getValueString("single_directory"), cfg.getValueBool("download_only"), cfg.getValueBool("local_first"), cfg.getValueBool("upload_only"), (logMonitorCounter == logInterval ? MONITOR_LOG_QUIET : MONITOR_LOG_SILENT), fullScanRequired);
							if (!cfg.getValueBool("download_only")) {
								// discard all events that may have been generated by the sync
								m.update(false);
							}
						} catch (CurlException e) {
							// we already tried three times in the performSync routine
							// if we still have problems, then the sync handle might have
							// gone stale and we need to re-initialize the sync engine
							log.log("Persistent connection errors, reinitializing connection");
							sync.reset();
						}
					} catch (CurlException e) {
						log.log("Cannot initialize connection to OneDrive");
					}
					// performSync complete, set lastCheckTime to current time
					fullScanRequired = false;
					lastCheckTime = MonoTime.currTime();
					GC.collect();
				} 
				Thread.sleep(dur!"msecs"(500));
			}
		}
	}

	// Workaround for segfault in std.net.curl.Curl.shutdown() on exit
	oneDrive.http.shutdown();
	
	// Make sure the .wal file is incorporated into the main db before we exit
	destroy(itemDb);
	
	// --dry-run temp database cleanup
	if (cfg.getValueBool("dry_run")) {
		if (exists(cfg.databaseFilePathDryRun)) {
			// remove the file
			log.vdebug("Removing items-dryrun.sqlite3 as dry run operations complete");
			safeRemove(cfg.databaseFilePathDryRun);	
		}
	}
	
	return EXIT_SUCCESS;
}

bool initSyncEngine(SyncEngine sync)
{
	try {
		sync.init();
	} catch (OneDriveException e) {
		if (e.httpStatusCode == 400 || e.httpStatusCode == 401) {
			// Authorization is invalid
			log.log("\nAuthorization token invalid, use --logout to authorize the client again\n");
			return false;
		}
		if (e.httpStatusCode >= 500) {
			// There was a HTTP 5xx Server Side Error, message already printed
			return false;
		}
	}
	return true;
}

// try to synchronize the folder three times
void performSync(SyncEngine sync, string singleDirectory, bool downloadOnly, bool localFirst, bool uploadOnly, long logLevel, bool fullScanRequired)
{
	int count;
	string remotePath = "/";
    string localPath = ".";
	
	// Are we doing a single directory sync?
	if (singleDirectory != ""){
		// Need two different path strings here
		remotePath = singleDirectory;
		localPath = singleDirectory;
<<<<<<< HEAD
		// Set flag for scope debug output handling
=======
		// Set flag for singleDirectoryScope for change handling
>>>>>>> 230be5a2
		sync.setSingleDirectoryScope();
	}
	
	// Due to Microsoft Sharepoint 'enrichment' of files, we try to download the Microsoft modified file automatically
	// Set flag if we are in upload only state to handle this differently
	// See: https://github.com/OneDrive/onedrive-api-docs/issues/935 for further details   
	if (uploadOnly) sync.setUploadOnly();
	
	do {
		try {
			if (singleDirectory != ""){
				// we were requested to sync a single directory
				log.vlog("Syncing changes from this selected path: ", singleDirectory);
				if (uploadOnly){
					// Upload Only of selected single directory
					if (logLevel < MONITOR_LOG_QUIET) log.log("Syncing changes from selected local path only - NOT syncing data changes from OneDrive ...");
					sync.scanForDifferences(localPath);
				} else {
					// No upload only
					if (localFirst) {
						// Local First
						if (logLevel < MONITOR_LOG_QUIET) log.log("Syncing changes from selected local path first before downloading changes from OneDrive ...");
						sync.scanForDifferences(localPath);
						sync.applyDifferencesSingleDirectory(remotePath);
					} else {
						// OneDrive First
						if (logLevel < MONITOR_LOG_QUIET) log.log("Syncing changes from selected OneDrive path ...");
						sync.applyDifferencesSingleDirectory(remotePath);
						// is this a download only request?
						if (!downloadOnly) {
							// process local changes
							sync.scanForDifferences(localPath);
							// ensure that the current remote state is updated locally
							sync.applyDifferencesSingleDirectory(remotePath);
						}
					}
				}
			} else {
				// no single directory sync
				if (uploadOnly){
					// Upload Only of entire sync_dir
					if (logLevel < MONITOR_LOG_QUIET) log.log("Syncing changes from local path only - NOT syncing data changes from OneDrive ...");
					sync.scanForDifferences(localPath);
				} else {
					// No upload only
					if (localFirst) {
						// sync local files first before downloading from OneDrive
						if (logLevel < MONITOR_LOG_QUIET) log.log("Syncing changes from local path first before downloading changes from OneDrive ...");
						sync.scanForDifferences(localPath);
						sync.applyDifferences();
					} else {
						// sync from OneDrive first before uploading files to OneDrive
						if (logLevel < MONITOR_LOG_SILENT) log.log("Syncing changes from OneDrive ...");
						sync.applyDifferences();
						// Is a full scan of the entire sync_dir required?
						if (fullScanRequired) {
							// is this a download only request?						
							if (!downloadOnly) {
								// process local changes walking the entire path checking for changes
								// in monitor mode all local changes are captured via inotify
								// thus scanning every 'monitor_interval' (default 45 seconds) for local changes is excessive and not required
								sync.scanForDifferences(localPath);
								// ensure that the current remote state is updated locally
								sync.applyDifferences();
							}
						}
					}
				}
			}
			count = -1;
		} catch (Exception e) {
			if (++count == 3) {
				log.log("Giving up on sync after three attempts: ", e.msg);
				throw e;
			} else 
				log.log("Retry sync count: ", count, ": ", e.msg);
		}
	} while (count != -1);
}

// getting around the @nogc problem
// https://p0nce.github.io/d-idioms/#Bypassing-@nogc
auto assumeNoGC(T) (T t) if (isFunctionPointer!T || isDelegate!T)
{
	enum attrs = functionAttributes!T | FunctionAttribute.nogc;
	return cast(SetFunctionAttributes!(T, functionLinkage!T, attrs)) t;
}

extern(C) nothrow @nogc @system void exitHandler(int value) {
	try {
		assumeNoGC ( () {
			log.log("Got termination signal, shutting down db connection");
			// make sure the .wal file is incorporated into the main db
			destroy(itemDb);
			// workaround for segfault in std.net.curl.Curl.shutdown() on exit
			oneDrive.http.shutdown();
		})();
	} catch(Exception e) {}
	exit(0);
}
<|MERGE_RESOLUTION|>--- conflicted
+++ resolved
@@ -874,11 +874,7 @@
 		// Need two different path strings here
 		remotePath = singleDirectory;
 		localPath = singleDirectory;
-<<<<<<< HEAD
-		// Set flag for scope debug output handling
-=======
 		// Set flag for singleDirectoryScope for change handling
->>>>>>> 230be5a2
 		sync.setSingleDirectoryScope();
 	}
 	
