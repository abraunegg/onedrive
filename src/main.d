--- conflicted
+++ resolved
@@ -218,12 +218,8 @@
 	
 	// if --synchronize or --monitor not passed in, exit & display help
 	auto performSyncOK = false;
-<<<<<<< HEAD
 	
 	if (cfg.getValueBool("synchronize") || cfg.getValueBool("monitor")) {
-=======
-	if (synchronize || monitor) {
->>>>>>> 7aad5903
 		performSyncOK = true;
 	}
 	
